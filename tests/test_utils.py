--- conflicted
+++ resolved
@@ -7,21 +7,13 @@
     def test_can_parse_tokens_with_lora(self):
         test_cases = [
             {
-<<<<<<< HEAD
-                "input": ("some prompt, very cool, <lora:hey-lora:0.4>,  cool   <lora:you-lora:0.2>", [], 5),
-=======
                 "input": ("some prompt, very cool, <lora:hey-lora:0.4>,  cool   <lora:you-lora:0.2>", [], 5, True),
->>>>>>> 045d03dd
                 "output": (
                     [('hey-lora.safetensors', 0.4), ('you-lora.safetensors', 0.2)], 'some prompt, very cool, cool'),
             },
             # Test can not exceed limit
             {
-<<<<<<< HEAD
-                "input": ("some prompt, very cool, <lora:hey-lora:0.4>,  cool   <lora:you-lora:0.2>", [], 1),
-=======
                 "input": ("some prompt, very cool, <lora:hey-lora:0.4>,  cool   <lora:you-lora:0.2>", [], 1, True),
->>>>>>> 045d03dd
                 "output": (
                     [('hey-lora.safetensors', 0.4)],
                     'some prompt, very cool, cool'
@@ -56,31 +48,6 @@
                     ],
                     'some prompt, very cool'
                 ),
-<<<<<<< HEAD
-                "output": (
-                    [
-                        ('hey-lora.safetensors', 0.4),
-                        ('l1.safetensors', 0.4),
-                        ('l2.safetensors', -0.2),
-                        ('l3.safetensors', 0.3),
-                        ('l4.safetensors', 0.5)
-                    ],
-                    'some prompt, very cool'
-                )
-            },
-            {
-                "input": ("some prompt, very cool, <lora:hey-lora:0.4><lora:you-lora:0.2>", [], 3),
-                "output": (
-                    [
-                        ('hey-lora.safetensors', 0.4),
-                        ('you-lora.safetensors', 0.2)
-                    ],
-                    'some prompt, very cool, <lora:you-lora:0.2><lora:hey-lora:0.4>'
-                ),
-            },
-            {
-                "input": ("<lora:foo:1..2>, <lora:bar:.>, <test:1.0>, <lora:baz:+> and <lora:quux:>", [], 6),
-=======
             },
             # test deduplication, also selected loras are never overridden with loras in prompt
             {
@@ -100,7 +67,6 @@
             },
             {
                 "input": ("<lora:foo:1..2>, <lora:bar:.>, <test:1.0>, <lora:baz:+> and <lora:quux:>", [], 6, True),
->>>>>>> 045d03dd
                 "output": (
                     [],
                     '<lora:foo:1..2>, <lora:bar:.>, <test:1.0>, <lora:baz:+> and <lora:quux:>'
@@ -111,5 +77,6 @@
         for test in test_cases:
             prompt, loras, loras_limit, skip_file_check = test["input"]
             expected = test["output"]
-            actual = util.parse_lora_references_from_prompt(prompt, loras, loras_limit=loras_limit, skip_file_check=skip_file_check)
+            actual = util.parse_lora_references_from_prompt(prompt, loras, loras_limit=loras_limit,
+                                                            skip_file_check=skip_file_check)
             self.assertEqual(expected, actual)