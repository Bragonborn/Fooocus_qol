import unittest

from modules import util


class TestUtils(unittest.TestCase):
    def test_can_parse_tokens_with_lora(self):
        test_cases = [
            {
                "input": ("some prompt, very cool, <lora:hey-lora:0.4>,  cool   <lora:you-lora:0.2>", [], 5, True),
                "output": (
                    [('hey-lora.safetensors', 0.4), ('you-lora.safetensors', 0.2)], 'some prompt, very cool, cool'),
            },
            # Test can not exceed limit
            {
                "input": ("some prompt, very cool, <lora:hey-lora:0.4>,  cool   <lora:you-lora:0.2>", [], 1, True),
                "output": (
                    [('hey-lora.safetensors', 0.4)],
                    'some prompt, very cool, cool'
                ),
            },
            # test Loras from UI take precedence over prompt
            {
                "input": (
                    "some prompt, very cool, <lora:l1:0.4>, <lora:l2:-0.2>, <lora:l3:0.3>, <lora:l4:0.5>, <lora:l6:0.24>, <lora:l7:0.1>",
                    [("hey-lora.safetensors", 0.4)],
                    5,
                    True
                ),
                "output": (
                    [
                        ('hey-lora.safetensors', 0.4),
                        ('l1.safetensors', 0.4),
                        ('l2.safetensors', -0.2),
                        ('l3.safetensors', 0.3),
                        ('l4.safetensors', 0.5)
                    ],
                    'some prompt, very cool'
                )
            },
            # test correct matching even if there is no space separating loras in the same token
            {
                "input": ("some prompt, very cool, <lora:hey-lora:0.4><lora:you-lora:0.2>", [], 3, True),
                "output": (
                    [
                        ('hey-lora.safetensors', 0.4),
                        ('you-lora.safetensors', 0.2)
                    ],
                    'some prompt, very cool'
                ),
            },
            # test deduplication, also selected loras are never overridden with loras in prompt
            {
                "input": (
                    "some prompt, very cool, <lora:hey-lora:0.4><lora:hey-lora:0.4><lora:you-lora:0.2>",
                    [('you-lora.safetensors', 0.3)],
                    3,
                    True
                ),
                "output": (
                    [
                        ('you-lora.safetensors', 0.3),
                        ('hey-lora.safetensors', 0.4)
                    ],
                    'some prompt, very cool'
                ),
            },
            {
                "input": ("<lora:foo:1..2>, <lora:bar:.>, <test:1.0>, <lora:baz:+> and <lora:quux:>", [], 6, True),
                "output": (
                    [],
                    '<lora:foo:1..2>, <lora:bar:.>, <test:1.0>, <lora:baz:+> and <lora:quux:>'
                )
            }
        ]

        for test in test_cases:
            prompt, loras, loras_limit, skip_file_check = test["input"]
            expected = test["output"]
<<<<<<< HEAD
            actual = util.parse_lora_references_from_prompt(prompt, loras, loras_limit=loras_limit,
                                                            skip_file_check=skip_file_check)
=======
            actual = util.parse_lora_references_from_prompt(prompt, loras, loras_limit=loras_limit, skip_file_check=skip_file_check)
>>>>>>> 67289dd0
            self.assertEqual(expected, actual)<|MERGE_RESOLUTION|>--- conflicted
+++ resolved
@@ -77,10 +77,5 @@
         for test in test_cases:
             prompt, loras, loras_limit, skip_file_check = test["input"]
             expected = test["output"]
-<<<<<<< HEAD
-            actual = util.parse_lora_references_from_prompt(prompt, loras, loras_limit=loras_limit,
-                                                            skip_file_check=skip_file_check)
-=======
             actual = util.parse_lora_references_from_prompt(prompt, loras, loras_limit=loras_limit, skip_file_check=skip_file_check)
->>>>>>> 67289dd0
             self.assertEqual(expected, actual)