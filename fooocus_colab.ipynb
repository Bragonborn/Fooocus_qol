{
<<<<<<< HEAD
  "cells": [
    {
      "cell_type": "markdown",
      "source": [
        "Prepare"
      ],
      "metadata": {
        "id": "UU4VQX2uMTJh"
      }
    },
    {
      "cell_type": "code",
      "execution_count": null,
      "metadata": {
        "id": "VjYy0F2gZIPR"
      },
      "outputs": [],
      "source": [
        "!pip install pygit2==1.12.2\n",
        "%cd /content\n",
        "!git clone https://github.com/mashb1t/Fooocus.git\n",
        "%cd /content/Fooocus"
      ]
    },
    {
      "cell_type": "markdown",
      "source": [
        "Run"
      ],
      "metadata": {
        "id": "NBIrweiOMYFl"
      }
    },
    {
      "cell_type": "code",
      "source": [
        "!python entry_with_update.py --share --always-high-vram"
      ],
      "metadata": {
        "id": "gPZEYpsfMDxQ"
      },
      "execution_count": null,
      "outputs": []
    }
  ],
  "metadata": {
    "accelerator": "GPU",
    "colab": {
      "gpuType": "T4",
      "provenance": [
        {
          "file_id": "https://github.com/mashb1t/Fooocus/blob/main/fooocus_colab.ipynb",
          "timestamp": 1703545226503
        }
      ]
    },
    "kernelspec": {
      "display_name": "Python 3",
      "name": "python3"
    },
    "language_info": {
      "name": "python"
    }
=======
 "cells": [
  {
   "cell_type": "code",
   "execution_count": null,
   "metadata": {
    "id": "VjYy0F2gZIPR"
   },
   "outputs": [],
   "source": [
    "!pip install pygit2==1.15.1\n",
    "%cd /content\n",
    "!git clone https://github.com/lllyasviel/Fooocus.git\n",
    "%cd /content/Fooocus\n",
    "!python entry_with_update.py --share --always-high-vram\n"
   ]
  }
 ],
 "metadata": {
  "accelerator": "GPU",
  "colab": {
   "gpuType": "T4",
   "provenance": []
>>>>>>> 3a86fa2f
  },
  "nbformat": 4,
  "nbformat_minor": 0
}<|MERGE_RESOLUTION|>--- conflicted
+++ resolved
@@ -1,5 +1,4 @@
 {
-<<<<<<< HEAD
   "cells": [
     {
       "cell_type": "markdown",
@@ -18,7 +17,7 @@
       },
       "outputs": [],
       "source": [
-        "!pip install pygit2==1.12.2\n",
+        "!pip install pygit2==1.15.1\n",
         "%cd /content\n",
         "!git clone https://github.com/mashb1t/Fooocus.git\n",
         "%cd /content/Fooocus"
@@ -63,30 +62,6 @@
     "language_info": {
       "name": "python"
     }
-=======
- "cells": [
-  {
-   "cell_type": "code",
-   "execution_count": null,
-   "metadata": {
-    "id": "VjYy0F2gZIPR"
-   },
-   "outputs": [],
-   "source": [
-    "!pip install pygit2==1.15.1\n",
-    "%cd /content\n",
-    "!git clone https://github.com/lllyasviel/Fooocus.git\n",
-    "%cd /content/Fooocus\n",
-    "!python entry_with_update.py --share --always-high-vram\n"
-   ]
-  }
- ],
- "metadata": {
-  "accelerator": "GPU",
-  "colab": {
-   "gpuType": "T4",
-   "provenance": []
->>>>>>> 3a86fa2f
   },
   "nbformat": 4,
   "nbformat_minor": 0
