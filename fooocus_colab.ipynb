{
<<<<<<< HEAD
  "cells": [
    {
      "cell_type": "markdown",
      "source": [
        "Prepare"
      ],
      "metadata": {
        "id": "UU4VQX2uMTJh"
      }
    },
    {
      "cell_type": "code",
      "execution_count": null,
      "metadata": {
        "id": "VjYy0F2gZIPR"
      },
      "outputs": [],
      "source": [
        "!pip install pygit2==1.12.2\n",
        "%cd /content\n",
        "!git clone https://github.com/mashb1t/Fooocus.git\n",
        "%cd /content/Fooocus"
      ]
    },
    {
      "cell_type": "markdown",
      "source": [
        "Run"
      ],
      "metadata": {
        "id": "NBIrweiOMYFl"
      }
    },
    {
      "cell_type": "code",
      "source": [
        "!python entry_with_update.py --share --attention-split --disable-offload-from-vram --always-high-vram"
      ],
      "metadata": {
        "id": "gPZEYpsfMDxQ"
      },
      "execution_count": null,
      "outputs": []
    }
  ],
  "metadata": {
    "accelerator": "GPU",
    "colab": {
      "gpuType": "T4",
      "provenance": [
        {
          "file_id": "https://github.com/mashb1t/Fooocus/blob/main/fooocus_colab.ipynb",
          "timestamp": 1703545226503
        }
      ]
    },
    "kernelspec": {
      "display_name": "Python 3",
      "name": "python3"
    },
    "language_info": {
      "name": "python"
    }
=======
 "cells": [
  {
   "cell_type": "code",
   "execution_count": null,
   "metadata": {
    "id": "VjYy0F2gZIPR"
   },
   "outputs": [],
   "source": [
    "!pip install pygit2==1.12.2\n",
    "%cd /content\n",
    "!git clone https://github.com/lllyasviel/Fooocus.git\n",
    "%cd /content/Fooocus\n",
    "!python entry_with_update.py --share --always-high-vram\n"
   ]
  }
 ],
 "metadata": {
  "accelerator": "GPU",
  "colab": {
   "gpuType": "T4",
   "provenance": []
>>>>>>> a1bda88a
  },
  "nbformat": 4,
  "nbformat_minor": 0
}<|MERGE_RESOLUTION|>--- conflicted
+++ resolved
@@ -1,5 +1,4 @@
 {
-<<<<<<< HEAD
   "cells": [
     {
       "cell_type": "markdown",
@@ -36,7 +35,7 @@
     {
       "cell_type": "code",
       "source": [
-        "!python entry_with_update.py --share --attention-split --disable-offload-from-vram --always-high-vram"
+        "!python entry_with_update.py --share --always-high-vram"
       ],
       "metadata": {
         "id": "gPZEYpsfMDxQ"
@@ -63,30 +62,6 @@
     "language_info": {
       "name": "python"
     }
-=======
- "cells": [
-  {
-   "cell_type": "code",
-   "execution_count": null,
-   "metadata": {
-    "id": "VjYy0F2gZIPR"
-   },
-   "outputs": [],
-   "source": [
-    "!pip install pygit2==1.12.2\n",
-    "%cd /content\n",
-    "!git clone https://github.com/lllyasviel/Fooocus.git\n",
-    "%cd /content/Fooocus\n",
-    "!python entry_with_update.py --share --always-high-vram\n"
-   ]
-  }
- ],
- "metadata": {
-  "accelerator": "GPU",
-  "colab": {
-   "gpuType": "T4",
-   "provenance": []
->>>>>>> a1bda88a
   },
   "nbformat": 4,
   "nbformat_minor": 0
