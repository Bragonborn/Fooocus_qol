--- conflicted
+++ resolved
@@ -39,11 +39,7 @@
     "default_aspect_ratio": "1152*896",
     "default_overwrite_step": -1,
     "checkpoint_downloads": {
-<<<<<<< HEAD
-        "juggernautXL_v8Rundiffusion.safetensors": "https://civitai.com/api/download/models/288982?type=Model&format=SafeTensor&size=full&fp=fp16"
-=======
         "juggernautXL_v8Rundiffusion.safetensors": "https://civitai.com/api/download/models/288982"
->>>>>>> 851de15f
     },
     "embeddings_downloads": {},
     "lora_downloads": {
