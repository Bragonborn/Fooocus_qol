{
<<<<<<< HEAD
    "default_model": "realisticStockPhoto_v10.safetensors",
    "default_refiner": "None",
=======
    "default_model": "realisticStockPhoto_v20.safetensors",
    "default_refiner": "",
>>>>>>> 31fc99d2
    "default_refiner_switch": 0.5,
    "default_loras": [
        [
            "SDXL_FILM_PHOTOGRAPHY_STYLE_BetaV0.4.safetensors",
            0.25
        ],
        [
            "None",
            1.0
        ],
        [
            "None",
            1.0
        ],
        [
            "None",
            1.0
        ],
        [
            "None",
            1.0
        ]
    ],
    "default_cfg_scale": 3.0,
    "default_sample_sharpness": 2.0,
    "default_sampler": "dpmpp_2m_sde_gpu",
    "default_scheduler": "karras",
    "default_performance": "Speed",
    "default_prompt": "",
    "default_prompt_negative": "unrealistic, saturated, high contrast, big nose, painting, drawing, sketch, cartoon, anime, manga, render, CG, 3d, watermark, signature, label",
    "default_styles": [
        "Fooocus V2",
        "Fooocus Photograph",
        "Fooocus Negative"
    ],
    "default_aspect_ratio": "896*1152",
    "default_overwrite_step": -1,
    "checkpoint_downloads": {
        "realisticStockPhoto_v20.safetensors": "https://huggingface.co/lllyasviel/fav_models/resolve/main/fav/realisticStockPhoto_v20.safetensors"
    },
    "embeddings_downloads": {},
    "lora_downloads": {
        "SDXL_FILM_PHOTOGRAPHY_STYLE_BetaV0.4.safetensors": "https://huggingface.co/lllyasviel/fav_models/resolve/main/fav/SDXL_FILM_PHOTOGRAPHY_STYLE_BetaV0.4.safetensors"
    },
    "previous_default_models": ["realisticStockPhoto_v10.safetensors"]
}<|MERGE_RESOLUTION|>--- conflicted
+++ resolved
@@ -1,11 +1,6 @@
 {
-<<<<<<< HEAD
-    "default_model": "realisticStockPhoto_v10.safetensors",
-    "default_refiner": "None",
-=======
     "default_model": "realisticStockPhoto_v20.safetensors",
     "default_refiner": "",
->>>>>>> 31fc99d2
     "default_refiner_switch": 0.5,
     "default_loras": [
         [
