{
<<<<<<< HEAD
    "default_model": "animaPencilXL_v260.safetensors",
=======
    "default_model": "animaPencilXL_v310.safetensors",
>>>>>>> a0418a56
    "default_refiner": "None",
    "default_refiner_switch": 0.5,
    "default_loras": [
        [
            true,
            "None",
            1.0
        ],
        [
            true,
            "None",
            1.0
        ],
        [
            true,
            "None",
            1.0
        ],
        [
            true,
            "None",
            1.0
        ],
        [
            true,
            "None",
            1.0
        ]
    ],
    "default_cfg_scale": 7.0,
    "default_sample_sharpness": 2.0,
    "default_sampler": "dpmpp_2m_sde_gpu",
    "default_scheduler": "karras",
    "default_performance": "Speed",
    "default_prompt": "",
    "default_prompt_negative": "",
    "default_styles": [
        "Fooocus V2",
        "Fooocus Semi Realistic",
        "Fooocus Masterpiece"
    ],
    "default_aspect_ratio": "896*1152",
    "default_overwrite_step": -1,
    "checkpoint_downloads": {
<<<<<<< HEAD
        "animaPencilXL_v260.safetensors": "https://huggingface.co/mashb1t/fav_models/resolve/main/fav/animaPencilXL_v260.safetensors"
=======
        "animaPencilXL_v310.safetensors": "https://huggingface.co/mashb1t/fav_models/resolve/main/fav/animaPencilXL_v310.safetensors"
>>>>>>> a0418a56
    },
    "embeddings_downloads": {},
    "lora_downloads": {},
    "previous_default_models": [
<<<<<<< HEAD
=======
        "animaPencilXL_v300.safetensors",
        "animaPencilXL_v260.safetensors",
        "animaPencilXL_v210.safetensors",
>>>>>>> a0418a56
        "animaPencilXL_v200.safetensors",
        "animaPencilXL_v100.safetensors"
    ]
}<|MERGE_RESOLUTION|>--- conflicted
+++ resolved
@@ -1,9 +1,5 @@
 {
-<<<<<<< HEAD
-    "default_model": "animaPencilXL_v260.safetensors",
-=======
     "default_model": "animaPencilXL_v310.safetensors",
->>>>>>> a0418a56
     "default_refiner": "None",
     "default_refiner_switch": 0.5,
     "default_loras": [
@@ -48,21 +44,14 @@
     "default_aspect_ratio": "896*1152",
     "default_overwrite_step": -1,
     "checkpoint_downloads": {
-<<<<<<< HEAD
-        "animaPencilXL_v260.safetensors": "https://huggingface.co/mashb1t/fav_models/resolve/main/fav/animaPencilXL_v260.safetensors"
-=======
         "animaPencilXL_v310.safetensors": "https://huggingface.co/mashb1t/fav_models/resolve/main/fav/animaPencilXL_v310.safetensors"
->>>>>>> a0418a56
     },
     "embeddings_downloads": {},
     "lora_downloads": {},
     "previous_default_models": [
-<<<<<<< HEAD
-=======
         "animaPencilXL_v300.safetensors",
         "animaPencilXL_v260.safetensors",
         "animaPencilXL_v210.safetensors",
->>>>>>> a0418a56
         "animaPencilXL_v200.safetensors",
         "animaPencilXL_v100.safetensors"
     ]
