{
<<<<<<< HEAD
    "default_model": "blue_pencil-XL-v3.1.0.safetensors",
    "default_refiner": "DreamShaper_8_pruned.safetensors",
    "default_refiner_switch": 0.667,
=======
    "default_model": "animaPencilXL_v100.safetensors",
    "default_refiner": "None",
    "default_refiner_switch": 0.5,
>>>>>>> 31fc99d2
    "default_loras": [
        [
            "None",
            1.0
        ],
        [
            "None",
            1.0
        ],
        [
            "None",
            1.0
        ],
        [
            "None",
            1.0
        ],
        [
            "None",
            1.0
        ]
    ],
    "default_cfg_scale": 7.0,
    "default_sample_sharpness": 2.0,
    "default_sampler": "dpmpp_2m_sde_gpu",
    "default_scheduler": "karras",
    "default_performance": "Speed",
    "default_prompt": "1girl, ",
    "default_prompt_negative": "",
    "default_styles": [
        "Fooocus V2",
        "Fooocus Negative",
        "Fooocus Masterpiece"
    ],
    "default_aspect_ratio": "896*1152",
    "default_overwrite_step": -1,
    "checkpoint_downloads": {
<<<<<<< HEAD
        "blue_pencil-XL-v3.1.0.safetensors": "https://huggingface.co/bluepen5805/blue_pencil-XL/raw/main/blue_pencil-XL-v3.1.0.safetensors",
        "DreamShaper_8_pruned.safetensors": "https://huggingface.co/lllyasviel/fav_models/resolve/main/fav/DreamShaper_8_pruned.safetensors"
    },
    "embeddings_downloads": {
        "unaestheticXLv31.safetensors": "https://huggingface.co/lllyasviel/fav_models/resolve/main/fav/unaestheticXLv31.safetensors"
=======
        "animaPencilXL_v100.safetensors": "https://huggingface.co/lllyasviel/fav_models/resolve/main/fav/animaPencilXL_v100.safetensors"
>>>>>>> 31fc99d2
    },
    "embeddings_downloads": {},
    "lora_downloads": {},
    "previous_default_models": []
}<|MERGE_RESOLUTION|>--- conflicted
+++ resolved
@@ -1,13 +1,7 @@
 {
-<<<<<<< HEAD
-    "default_model": "blue_pencil-XL-v3.1.0.safetensors",
-    "default_refiner": "DreamShaper_8_pruned.safetensors",
-    "default_refiner_switch": 0.667,
-=======
     "default_model": "animaPencilXL_v100.safetensors",
     "default_refiner": "None",
     "default_refiner_switch": 0.5,
->>>>>>> 31fc99d2
     "default_loras": [
         [
             "None",
@@ -45,15 +39,7 @@
     "default_aspect_ratio": "896*1152",
     "default_overwrite_step": -1,
     "checkpoint_downloads": {
-<<<<<<< HEAD
-        "blue_pencil-XL-v3.1.0.safetensors": "https://huggingface.co/bluepen5805/blue_pencil-XL/raw/main/blue_pencil-XL-v3.1.0.safetensors",
-        "DreamShaper_8_pruned.safetensors": "https://huggingface.co/lllyasviel/fav_models/resolve/main/fav/DreamShaper_8_pruned.safetensors"
-    },
-    "embeddings_downloads": {
-        "unaestheticXLv31.safetensors": "https://huggingface.co/lllyasviel/fav_models/resolve/main/fav/unaestheticXLv31.safetensors"
-=======
         "animaPencilXL_v100.safetensors": "https://huggingface.co/lllyasviel/fav_models/resolve/main/fav/animaPencilXL_v100.safetensors"
->>>>>>> 31fc99d2
     },
     "embeddings_downloads": {},
     "lora_downloads": {},
