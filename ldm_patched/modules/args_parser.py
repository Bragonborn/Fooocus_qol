import argparse
import enum
import ldm_patched.modules.options

class EnumAction(argparse.Action):
    """
    Argparse action for handling Enums
    """
    def __init__(self, **kwargs):
        # Pop off the type value
        enum_type = kwargs.pop("type", None)

        # Ensure an Enum subclass is provided
        if enum_type is None:
            raise ValueError("type must be assigned an Enum when using EnumAction")
        if not issubclass(enum_type, enum.Enum):
            raise TypeError("type must be an Enum when using EnumAction")

        # Generate choices from the Enum
        choices = tuple(e.value for e in enum_type)
        kwargs.setdefault("choices", choices)
        kwargs.setdefault("metavar", f"[{','.join(list(choices))}]")

        super(EnumAction, self).__init__(**kwargs)

        self._enum = enum_type

    def __call__(self, parser, namespace, values, option_string=None):
        # Convert value back into an Enum
        value = self._enum(values)
        setattr(namespace, self.dest, value)


parser = argparse.ArgumentParser()

parser.add_argument("--listen", type=str, default="127.0.0.1", metavar="IP", nargs="?", const="0.0.0.0")
parser.add_argument("--port", type=int, default=8188)
parser.add_argument("--disable-header-check", type=str, default=None, metavar="ORIGIN", nargs="?", const="*")
parser.add_argument("--web-upload-size", type=float, default=100)

parser.add_argument("--external-working-path", type=str, default=None, metavar="PATH", nargs='+', action='append')
parser.add_argument("--output-path", type=str, default=None)
parser.add_argument("--temp-path", type=str, default=None)
parser.add_argument("--cache-path", type=str, default=None)
parser.add_argument("--in-browser", action="store_true")
parser.add_argument("--disable-in-browser", action="store_true")
parser.add_argument("--gpu-device-id", type=int, default=None, metavar="DEVICE_ID")
cm_group = parser.add_mutually_exclusive_group()
cm_group.add_argument("--async-cuda-allocation", action="store_true")
cm_group.add_argument("--disable-async-cuda-allocation", action="store_true")

parser.add_argument("--disable-attention-upcast", action="store_true")

fp_group = parser.add_mutually_exclusive_group()
fp_group.add_argument("--all-in-fp32", action="store_true")
fp_group.add_argument("--all-in-fp16", action="store_true")

fpunet_group = parser.add_mutually_exclusive_group()
fpunet_group.add_argument("--unet-in-bf16", action="store_true")
fpunet_group.add_argument("--unet-in-fp16", action="store_true")
fpunet_group.add_argument("--unet-in-fp8-e4m3fn", action="store_true")
fpunet_group.add_argument("--unet-in-fp8-e5m2", action="store_true")

fpvae_group = parser.add_mutually_exclusive_group()
fpvae_group.add_argument("--vae-in-fp16", action="store_true")
fpvae_group.add_argument("--vae-in-fp32", action="store_true")
fpvae_group.add_argument("--vae-in-bf16", action="store_true")

parser.add_argument("--vae-in-cpu", action="store_true")

fpte_group = parser.add_mutually_exclusive_group()
fpte_group.add_argument("--clip-in-fp8-e4m3fn", action="store_true")
fpte_group.add_argument("--clip-in-fp8-e5m2", action="store_true")
fpte_group.add_argument("--clip-in-fp16", action="store_true")
fpte_group.add_argument("--clip-in-fp32", action="store_true")


parser.add_argument("--directml", type=int, nargs="?", metavar="DIRECTML_DEVICE", const=-1)

parser.add_argument("--disable-ipex-hijack", action="store_true")

class LatentPreviewMethod(enum.Enum):
    NoPreviews = "none"
    Auto = "auto"
    Latent2RGB = "fast"
    TAESD = "taesd"

parser.add_argument("--preview-option", type=LatentPreviewMethod, default=LatentPreviewMethod.NoPreviews, action=EnumAction)

attn_group = parser.add_mutually_exclusive_group()
attn_group.add_argument("--attention-split", action="store_true")
attn_group.add_argument("--attention-quad", action="store_true")
attn_group.add_argument("--attention-pytorch", action="store_true")

parser.add_argument("--disable-xformers", action="store_true")

vram_group = parser.add_mutually_exclusive_group()
vram_group.add_argument("--always-gpu", action="store_true")
vram_group.add_argument("--always-high-vram", action="store_true")
vram_group.add_argument("--always-normal-vram", action="store_true")
vram_group.add_argument("--always-low-vram", action="store_true")
vram_group.add_argument("--always-no-vram", action="store_true")
vram_group.add_argument("--always-cpu", action="store_true")


parser.add_argument("--always-offload-from-vram", action="store_true")
parser.add_argument("--pytorch-deterministic", action="store_true")

parser.add_argument("--disable-server-log", action="store_true")
parser.add_argument("--debug-mode", action="store_true")
parser.add_argument("--is-windows-embedded-python", action="store_true")

parser.add_argument("--disable-server-info", action="store_true")

<<<<<<< HEAD
args = parser.parse_args([])
=======
parser.add_argument("--multi-user", action="store_true")

if ldm_patched.modules.options.args_parsing:
    args = parser.parse_args([])
else:
    args = parser.parse_args([])
>>>>>>> 31fc99d2

if args.is_windows_embedded_python:
    args.in_browser = True

if args.disable_in_browser:
    args.in_browser = False<|MERGE_RESOLUTION|>--- conflicted
+++ resolved
@@ -112,16 +112,12 @@
 
 parser.add_argument("--disable-server-info", action="store_true")
 
-<<<<<<< HEAD
-args = parser.parse_args([])
-=======
 parser.add_argument("--multi-user", action="store_true")
 
 if ldm_patched.modules.options.args_parsing:
     args = parser.parse_args([])
 else:
     args = parser.parse_args([])
->>>>>>> 31fc99d2
 
 if args.is_windows_embedded_python:
     args.in_browser = True
