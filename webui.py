import gradio as gr
import random
import os
import json
import time
import shared
import modules.config
import fooocus_version
import modules.html
import modules.async_worker as worker
import modules.constants as constants
import modules.flags as flags
import modules.gradio_hijack as grh
import modules.style_sorter as style_sorter
import modules.meta_parser
import args_manager
import copy
import launch
from extras.inpaint_mask import SAMOptions

from modules.sdxl_styles import legal_style_names
from modules.private_logger import get_current_html_path
from modules.ui_gradio_extensions import reload_javascript
from modules.auth import auth_enabled, check_auth
from modules.util import is_json

def get_task(*args):
    args = list(args)
    args.pop(0)

    return worker.AsyncTask(args=args)

def generate_clicked(task: worker.AsyncTask):
    import ldm_patched.modules.model_management as model_management

    with model_management.interrupt_processing_mutex:
        model_management.interrupt_processing = False
    # outputs=[progress_html, progress_window, progress_gallery, gallery]

    if len(task.args) == 0:
        return

    execution_start_time = time.perf_counter()
    finished = False

    yield gr.update(visible=True, value=modules.html.make_progress_html(1, 'Waiting for task to start ...')), \
        gr.update(visible=True, value=None), \
        gr.update(visible=False, value=None), \
        gr.update(visible=False)

    worker.async_tasks.append(task)

    while not finished:
        time.sleep(0.01)
        if len(task.yields) > 0:
            flag, product = task.yields.pop(0)
            if flag == 'preview':

                # help bad internet connection by skipping duplicated preview
                if len(task.yields) > 0:  # if we have the next item
                    if task.yields[0][0] == 'preview':   # if the next item is also a preview
                        # print('Skipped one preview for better internet connection.')
                        continue

                percentage, title, image = product
                yield gr.update(visible=True, value=modules.html.make_progress_html(percentage, title)), \
                    gr.update(visible=True, value=image) if image is not None else gr.update(), \
                    gr.update(), \
                    gr.update(visible=False)
            if flag == 'results':
                yield gr.update(visible=True), \
                    gr.update(visible=True), \
                    gr.update(visible=True, value=product), \
                    gr.update(visible=False)
            if flag == 'finish':
                yield gr.update(visible=False), \
                    gr.update(visible=False), \
                    gr.update(visible=False), \
                    gr.update(visible=True, value=product)
                finished = True

                # delete Fooocus temp images, only keep gradio temp images
                if args_manager.args.disable_image_log:
                    for filepath in product:
                        if isinstance(filepath, str) and os.path.exists(filepath):
                            os.remove(filepath)

    execution_time = time.perf_counter() - execution_start_time
    print(f'Total time: {execution_time:.2f} seconds')
    return


def inpaint_mode_change(mode, inpaint_engine_version):
    assert mode in modules.flags.inpaint_options

    # inpaint_additional_prompt, outpaint_selections, example_inpaint_prompts,
    # inpaint_disable_initial_latent, inpaint_engine,
    # inpaint_strength, inpaint_respective_field

    if mode == modules.flags.inpaint_option_detail:
        return [
            gr.update(visible=True), gr.update(visible=False, value=[]),
            gr.Dataset.update(visible=True, samples=modules.config.example_inpaint_prompts),
            False, 'None', 0.5, 0.0
        ]

    if inpaint_engine_version == 'empty':
        inpaint_engine_version = modules.config.default_inpaint_engine_version

    if mode == modules.flags.inpaint_option_modify:
        return [
            gr.update(visible=True), gr.update(visible=False, value=[]),
            gr.Dataset.update(visible=False, samples=modules.config.example_inpaint_prompts),
            True, inpaint_engine_version, 1.0, 0.0
        ]

    return [
        gr.update(visible=False, value=''), gr.update(visible=True),
        gr.Dataset.update(visible=False, samples=modules.config.example_inpaint_prompts),
        False, inpaint_engine_version, 1.0, 0.618
    ]


reload_javascript()

title = f'Fooocus {fooocus_version.version}'

if isinstance(args_manager.args.preset, str):
    title += ' ' + args_manager.args.preset

shared.gradio_root = gr.Blocks(title=title).queue()

with shared.gradio_root:
    currentTask = gr.State(worker.AsyncTask(args=[]))
    inpaint_engine_state = gr.State('empty')
    with gr.Row():
        with gr.Column(scale=2):
            with gr.Row():
                progress_window = grh.Image(label='Preview', show_label=True, visible=False, height=768,
                                            elem_classes=['main_view'])
                progress_gallery = gr.Gallery(label='Finished Images', show_label=True, object_fit='contain',
                                              height=768, visible=False, elem_classes=['main_view', 'image_gallery'])
            progress_html = gr.HTML(value=modules.html.make_progress_html(32, 'Progress 32%'), visible=False,
                                    elem_id='progress-bar', elem_classes='progress-bar')
            gallery = gr.Gallery(label='Gallery', show_label=False, object_fit='contain', visible=True, height=768,
                                 elem_classes=['resizable_area', 'main_view', 'final_gallery', 'image_gallery'],
                                 elem_id='final_gallery')
            with gr.Row():
                with gr.Column(scale=17):
                    prompt = gr.Textbox(show_label=False, placeholder="Type prompt here or paste parameters.", elem_id='positive_prompt',
                                        autofocus=True, lines=3)

                    default_prompt = modules.config.default_prompt
                    if isinstance(default_prompt, str) and default_prompt != '':
                        shared.gradio_root.load(lambda: default_prompt, outputs=prompt)

                with gr.Column(scale=3, min_width=0):
                    generate_button = gr.Button(label="Generate", value="Generate", elem_classes='type_row', elem_id='generate_button', visible=True)
                    reset_button = gr.Button(label="Reconnect", value="Reconnect", elem_classes='type_row', elem_id='reset_button', visible=False)
                    load_parameter_button = gr.Button(label="Load Parameters", value="Load Parameters", elem_classes='type_row', elem_id='load_parameter_button', visible=False)
                    skip_button = gr.Button(label="Skip", value="Skip", elem_classes='type_row_half', elem_id='skip_button', visible=False)
                    stop_button = gr.Button(label="Stop", value="Stop", elem_classes='type_row_half', elem_id='stop_button', visible=False)

                    def stop_clicked(currentTask):
                        import ldm_patched.modules.model_management as model_management
                        currentTask.last_stop = 'stop'
                        if (currentTask.processing):
                            model_management.interrupt_current_processing()
                        return currentTask

                    def skip_clicked(currentTask):
                        import ldm_patched.modules.model_management as model_management
                        currentTask.last_stop = 'skip'
                        if (currentTask.processing):
                            model_management.interrupt_current_processing()
                        return currentTask

                    stop_button.click(stop_clicked, inputs=currentTask, outputs=currentTask, queue=False, show_progress=False, _js='cancelGenerateForever')
                    skip_button.click(skip_clicked, inputs=currentTask, outputs=currentTask, queue=False, show_progress=False)
            with gr.Row(elem_classes='advanced_check_row'):
                input_image_checkbox = gr.Checkbox(label='Input Image', value=False, container=False, elem_classes='min_check')
                enhance_checkbox = gr.Checkbox(label='Enhance', value=modules.config.default_enhance_checkbox, container=False, elem_classes='min_check')
                advanced_checkbox = gr.Checkbox(label='Advanced', value=modules.config.default_advanced_checkbox, container=False, elem_classes='min_check')
            with gr.Row(visible=False) as image_input_panel:
                with gr.Tabs():
                    with gr.TabItem(label='Upscale or Variation') as uov_tab:
                        with gr.Row():
                            with gr.Column():
                                uov_input_image = grh.Image(label='Image', source='upload', type='numpy', show_label=False)
                            with gr.Column():
                                uov_method = gr.Radio(label='Upscale or Variation:', choices=flags.uov_list, value=flags.disabled)
                                gr.HTML('<a href="https://github.com/lllyasviel/Fooocus/discussions/390" target="_blank">\U0001F4D4 Documentation</a>')
                    with gr.TabItem(label='Image Prompt') as ip_tab:
                        with gr.Row():
                            ip_images = []
                            ip_types = []
                            ip_stops = []
                            ip_weights = []
                            ip_ctrls = []
                            ip_ad_cols = []
                            for _ in range(flags.controlnet_image_count):
                                with gr.Column():
                                    ip_image = grh.Image(label='Image', source='upload', type='numpy', show_label=False, height=300)
                                    ip_images.append(ip_image)
                                    ip_ctrls.append(ip_image)
                                    with gr.Column(visible=False) as ad_col:
                                        with gr.Row():
                                            default_end, default_weight = flags.default_parameters[flags.default_ip]

                                            ip_stop = gr.Slider(label='Stop At', minimum=0.0, maximum=1.0, step=0.001, value=default_end)
                                            ip_stops.append(ip_stop)
                                            ip_ctrls.append(ip_stop)

                                            ip_weight = gr.Slider(label='Weight', minimum=0.0, maximum=2.0, step=0.001, value=default_weight)
                                            ip_weights.append(ip_weight)
                                            ip_ctrls.append(ip_weight)

                                        ip_type = gr.Radio(label='Type', choices=flags.ip_list, value=flags.default_ip, container=False)
                                        ip_types.append(ip_type)
                                        ip_ctrls.append(ip_type)

                                        ip_type.change(lambda x: flags.default_parameters[x], inputs=[ip_type], outputs=[ip_stop, ip_weight], queue=False, show_progress=False)
                                    ip_ad_cols.append(ad_col)
                        ip_advanced = gr.Checkbox(label='Advanced', value=False, container=False)
                        gr.HTML('* \"Image Prompt\" is powered by Fooocus Image Mixture Engine (v1.0.1). <a href="https://github.com/lllyasviel/Fooocus/discussions/557" target="_blank">\U0001F4D4 Documentation</a>')

                        def ip_advance_checked(x):
                            return [gr.update(visible=x)] * len(ip_ad_cols) + \
                                [flags.default_ip] * len(ip_types) + \
                                [flags.default_parameters[flags.default_ip][0]] * len(ip_stops) + \
                                [flags.default_parameters[flags.default_ip][1]] * len(ip_weights)

                        ip_advanced.change(ip_advance_checked, inputs=ip_advanced,
                                           outputs=ip_ad_cols + ip_types + ip_stops + ip_weights,
                                           queue=False, show_progress=False)

                    with gr.TabItem(label='Inpaint or Outpaint') as inpaint_tab:
                        with gr.Row():
                            with gr.Column():
                                inpaint_input_image = grh.Image(label='Image', source='upload', type='numpy', tool='sketch', height=500, brush_color="#FFFFFF", elem_id='inpaint_canvas', show_label=False)
                                inpaint_advanced_masking_checkbox = gr.Checkbox(label='Enable Advanced Masking Features', value=False)
                                inpaint_mode = gr.Dropdown(choices=modules.flags.inpaint_options, value=modules.config.default_inpaint_method, label='Method')
                                inpaint_additional_prompt = gr.Textbox(placeholder="Describe what you want to inpaint.", elem_id='inpaint_additional_prompt', label='Inpaint Additional Prompt', visible=False)
                                outpaint_selections = gr.CheckboxGroup(choices=['Left', 'Right', 'Top', 'Bottom'], value=[], label='Outpaint Direction')
                                example_inpaint_prompts = gr.Dataset(samples=modules.config.example_inpaint_prompts,
                                                                     label='Additional Prompt Quick List',
                                                                     components=[inpaint_additional_prompt],
                                                                     visible=False)
<<<<<<< HEAD
                                gr.HTML('* Powered by Fooocus Inpaint Engine <a href="https://github.com/lllyasviel/Fooocus/discussions/414" target="_blank">\U0001F4D4 Document</a>')
=======
                                gr.HTML('* Powered by Fooocus Inpaint Engine <a href="https://github.com/lllyasviel/Fooocus/discussions/414" target="_blank">\U0001F4D4 Documentation</a>')
>>>>>>> 3a86fa2f
                                example_inpaint_prompts.click(lambda x: x[0], inputs=example_inpaint_prompts, outputs=inpaint_additional_prompt, show_progress=False, queue=False)

                            with gr.Column(visible=False) as inpaint_mask_generation_col:
                                inpaint_mask_image = grh.Image(label='Mask Upload', source='upload', type='numpy', tool='sketch', height=500, brush_color="#FFFFFF", mask_opacity=1, elem_id='inpaint_mask_canvas')
                                invert_mask_checkbox = gr.Checkbox(label='Invert Mask When Generating', value=False)
                                inpaint_mask_model = gr.Dropdown(label='Mask generation model',
                                                                 choices=flags.inpaint_mask_models,
                                                                 value=modules.config.default_inpaint_mask_model)
                                inpaint_mask_cloth_category = gr.Dropdown(label='Cloth category',
                                                             choices=flags.inpaint_mask_cloth_category,
                                                             value=modules.config.default_inpaint_mask_cloth_category,
                                                             visible=False)
                                inpaint_mask_dino_prompt_text = gr.Textbox(label='Detection prompt', value='', visible=False, info='Use singular whenever possible', placeholder='Describe what you want to detect.')
                                example_inpaint_mask_dino_prompt_text = gr.Dataset(
                                    samples=modules.config.example_enhance_detection_prompts,
                                    label='Detection Prompt Quick List',
                                    components=[inpaint_mask_dino_prompt_text],
                                    visible=modules.config.default_inpaint_mask_model == 'sam')
                                example_inpaint_mask_dino_prompt_text.click(lambda x: x[0],
                                                                            inputs=example_inpaint_mask_dino_prompt_text,
                                                                            outputs=inpaint_mask_dino_prompt_text,
                                                                            show_progress=False, queue=False)

                                with gr.Accordion("Advanced options", visible=False, open=False) as inpaint_mask_advanced_options:
                                    inpaint_mask_sam_model = gr.Dropdown(label='SAM model', choices=flags.inpaint_mask_sam_model, value=modules.config.default_inpaint_mask_sam_model)
                                    inpaint_mask_box_threshold = gr.Slider(label="Box Threshold", minimum=0.0, maximum=1.0, value=0.3, step=0.05)
                                    inpaint_mask_text_threshold = gr.Slider(label="Text Threshold", minimum=0.0, maximum=1.0, value=0.25, step=0.05)
                                    inpaint_mask_sam_max_detections = gr.Slider(label="Maximum number of detections", info="Set to 0 to detect all", minimum=0, maximum=10, value=modules.config.default_sam_max_detections, step=1, interactive=True)
                                generate_mask_button = gr.Button(value='Generate mask from image')

                                def generate_mask(image, mask_model, cloth_category, dino_prompt_text, sam_model, box_threshold, text_threshold, sam_max_detections, dino_erode_or_dilate, dino_debug):
                                    from extras.inpaint_mask import generate_mask_from_image

                                    extras = {}
                                    sam_options = None
                                    if mask_model == 'u2net_cloth_seg':
                                        extras['cloth_category'] = cloth_category
                                    elif mask_model == 'sam':
                                        sam_options = SAMOptions(
                                            dino_prompt=dino_prompt_text,
                                            dino_box_threshold=box_threshold,
                                            dino_text_threshold=text_threshold,
                                            dino_erode_or_dilate=dino_erode_or_dilate,
                                            dino_debug=dino_debug,
                                            max_detections=sam_max_detections,
                                            model_type=sam_model
                                        )

                                    mask, _, _, _ = generate_mask_from_image(image, mask_model, extras, sam_options)

                                    return mask


                                inpaint_mask_model.change(lambda x: [gr.update(visible=x == 'u2net_cloth_seg')] +
                                                                    [gr.update(visible=x == 'sam')] * 2 +
                                                                    [gr.Dataset.update(visible=x == 'sam',
                                                                                       samples=modules.config.example_enhance_detection_prompts)],
                                                          inputs=inpaint_mask_model,
                                                          outputs=[inpaint_mask_cloth_category,
                                                                   inpaint_mask_dino_prompt_text,
                                                                   inpaint_mask_advanced_options,
                                                                   example_inpaint_mask_dino_prompt_text],
                                                          queue=False, show_progress=False)

                    with gr.TabItem(label='Describe') as desc_tab:
                        with gr.Row():
                            with gr.Column():
                                desc_input_image = grh.Image(label='Image', source='upload', type='numpy', show_label=False)
                            with gr.Column():
                                desc_method = gr.Radio(
                                    label='Content Type',
                                    choices=[flags.desc_type_photo, flags.desc_type_anime],
                                    value=flags.desc_type_photo)
                                desc_btn = gr.Button(value='Describe this Image into Prompt')
                                desc_image_size = gr.Textbox(label='Image Size and Recommended Size', elem_id='desc_image_size', visible=False)
                                gr.HTML('<a href="https://github.com/lllyasviel/Fooocus/discussions/1363" target="_blank">\U0001F4D4 Documentation</a>')

                                def trigger_show_image_properties(image):
                                    value = modules.util.get_image_size_info(image, modules.flags.sdxl_aspect_ratios)
                                    return gr.update(value=value, visible=True)

                                desc_input_image.upload(trigger_show_image_properties, inputs=desc_input_image,
                                                        outputs=desc_image_size, show_progress=False, queue=False)

                    with gr.TabItem(label='Enhance') as enhance_tab:
                        with gr.Row():
                            with gr.Column():
                                enhance_input_image = grh.Image(label='Use with Enhance, skips image generation', source='upload', type='numpy')
<<<<<<< HEAD
                                gr.HTML('<a href="https://github.com/mashb1t/Fooocus/discussions/42" target="_blank">\U0001F4D4 Document</a>')
=======
                                gr.HTML('<a href="https://github.com/lllyasviel/Fooocus/discussions/3281" target="_blank">\U0001F4D4 Documentation</a>')
>>>>>>> 3a86fa2f

                    with gr.TabItem(label='Metadata') as metadata_tab:
                        with gr.Column():
                            metadata_input_image = grh.Image(label='For images created by Fooocus', source='upload', type='filepath')
                            metadata_json = gr.JSON(label='Metadata')
                            metadata_import_button = gr.Button(value='Apply Metadata')

                        def trigger_metadata_preview(filepath):
                            parameters, metadata_scheme = modules.meta_parser.read_info_from_image(filepath)

                            results = {}
                            if parameters is not None:
                                results['parameters'] = parameters

                            if isinstance(metadata_scheme, flags.MetadataScheme):
                                results['metadata_scheme'] = metadata_scheme.value

                            return results

                        metadata_input_image.upload(trigger_metadata_preview, inputs=metadata_input_image,
                                                    outputs=metadata_json, queue=False, show_progress=True)

            with gr.Row(visible=modules.config.default_enhance_checkbox) as enhance_input_panel:
                with gr.Tabs():
                    with gr.TabItem(label='Upscale or Variation'):
                        with gr.Row():
                            with gr.Column():
                                enhance_uov_method = gr.Radio(label='Upscale or Variation:', choices=flags.uov_list,
                                                              value=modules.config.default_enhance_uov_method)
                                enhance_uov_processing_order = gr.Radio(label='Order of Processing',
                                                                        info='Use before to enhance small details and after to enhance large areas.',
                                                                        choices=flags.enhancement_uov_processing_order,
                                                                        value=modules.config.default_enhance_uov_processing_order)
                                enhance_uov_prompt_type = gr.Radio(label='Prompt',
                                                                   info='Choose which prompt to use for Upscale or Variation.',
                                                                   choices=flags.enhancement_uov_prompt_types,
                                                                   value=modules.config.default_enhance_uov_prompt_type,
                                                                   visible=modules.config.default_enhance_uov_processing_order == flags.enhancement_uov_after)

                                enhance_uov_processing_order.change(lambda x: gr.update(visible=x == flags.enhancement_uov_after),
                                                                    inputs=enhance_uov_processing_order,
                                                                    outputs=enhance_uov_prompt_type,
                                                                    queue=False, show_progress=False)
<<<<<<< HEAD
                                gr.HTML('<a href="https://github.com/mashb1t/Fooocus/discussions/42" target="_blank">\U0001F4D4 Document</a>')
=======
                                gr.HTML('<a href="https://github.com/lllyasviel/Fooocus/discussions/3281" target="_blank">\U0001F4D4 Documentation</a>')
>>>>>>> 3a86fa2f
                    enhance_ctrls = []
                    enhance_inpaint_mode_ctrls = []
                    enhance_inpaint_engine_ctrls = []
                    enhance_inpaint_update_ctrls = []
                    for index in range(modules.config.default_enhance_tabs):
                        with gr.TabItem(label=f'#{index + 1}') as enhance_tab_item:
                            enhance_enabled = gr.Checkbox(label='Enable', value=False, elem_classes='min_check',
                                                          container=False)

                            enhance_mask_dino_prompt_text = gr.Textbox(label='Detection prompt',
                                                                       info='Use singular whenever possible',
                                                                       placeholder='Describe what you want to detect.',
                                                                       interactive=True,
                                                                       visible=modules.config.default_enhance_inpaint_mask_model == 'sam')
                            example_enhance_mask_dino_prompt_text = gr.Dataset(
                                samples=modules.config.example_enhance_detection_prompts,
                                label='Detection Prompt Quick List',
                                components=[enhance_mask_dino_prompt_text],
                                visible=modules.config.default_enhance_inpaint_mask_model == 'sam')
                            example_enhance_mask_dino_prompt_text.click(lambda x: x[0],
                                                                        inputs=example_enhance_mask_dino_prompt_text,
                                                                        outputs=enhance_mask_dino_prompt_text,
                                                                        show_progress=False, queue=False)

                            enhance_prompt = gr.Textbox(label="Enhancement positive prompt",
                                                        placeholder="Uses original prompt instead if empty.",
                                                        elem_id='enhance_prompt')
                            enhance_negative_prompt = gr.Textbox(label="Enhancement negative prompt",
                                                                 placeholder="Uses original negative prompt instead if empty.",
                                                                 elem_id='enhance_negative_prompt')

                            with gr.Accordion("Detection", open=False):
                                enhance_mask_model = gr.Dropdown(label='Mask generation model',
                                                                 choices=flags.inpaint_mask_models,
                                                                 value=modules.config.default_enhance_inpaint_mask_model)
                                enhance_mask_cloth_category = gr.Dropdown(label='Cloth category',
                                                                          choices=flags.inpaint_mask_cloth_category,
                                                                          value=modules.config.default_inpaint_mask_cloth_category,
                                                                          visible=modules.config.default_enhance_inpaint_mask_model == 'u2net_cloth_seg',
                                                                          interactive=True)

                                with gr.Accordion("SAM Options",
                                                  visible=modules.config.default_enhance_inpaint_mask_model == 'sam',
                                                  open=False) as sam_options:
                                    enhance_mask_sam_model = gr.Dropdown(label='SAM model',
                                                                         choices=flags.inpaint_mask_sam_model,
                                                                         value=modules.config.default_inpaint_mask_sam_model,
                                                                         interactive=True)
                                    enhance_mask_box_threshold = gr.Slider(label="Box Threshold", minimum=0.0,
                                                                           maximum=1.0, value=0.3, step=0.05,
                                                                           interactive=True)
                                    enhance_mask_text_threshold = gr.Slider(label="Text Threshold", minimum=0.0,
                                                                            maximum=1.0, value=0.25, step=0.05,
                                                                            interactive=True)
                                    enhance_mask_sam_max_detections = gr.Slider(label="Maximum number of detections",
                                                                                info="Set to 0 to detect all",
                                                                                minimum=0, maximum=10,
                                                                                value=modules.config.default_sam_max_detections,
                                                                                step=1, interactive=True)

                            with gr.Accordion("Inpaint", visible=True, open=False):
                                enhance_inpaint_mode = gr.Dropdown(choices=modules.flags.inpaint_options,
                                                                   value=modules.config.default_inpaint_method,
                                                                   label='Method', interactive=True)
                                enhance_inpaint_disable_initial_latent = gr.Checkbox(
                                    label='Disable initial latent in inpaint', value=False)
                                enhance_inpaint_engine = gr.Dropdown(label='Inpaint Engine',
                                                                     value=modules.config.default_inpaint_engine_version,
                                                                     choices=flags.inpaint_engine_versions,
                                                                     info='Version of Fooocus inpaint model. If set, use performance Quality or Speed (no performance LoRAs) for best results.')
                                enhance_inpaint_strength = gr.Slider(label='Inpaint Denoising Strength',
                                                                     minimum=0.0, maximum=1.0, step=0.001,
                                                                     value=1.0,
                                                                     info='Same as the denoising strength in A1111 inpaint. '
                                                                          'Only used in inpaint, not used in outpaint. '
                                                                          '(Outpaint always use 1.0)')
                                enhance_inpaint_respective_field = gr.Slider(label='Inpaint Respective Field',
                                                                             minimum=0.0, maximum=1.0, step=0.001,
                                                                             value=0.618,
                                                                             info='The area to inpaint. '
                                                                                  'Value 0 is same as "Only Masked" in A1111. '
                                                                                  'Value 1 is same as "Whole Image" in A1111. '
                                                                                  'Only used in inpaint, not used in outpaint. '
                                                                                  '(Outpaint always use 1.0)')
                                enhance_inpaint_erode_or_dilate = gr.Slider(label='Mask Erode or Dilate',
                                                                            minimum=-64, maximum=64, step=1, value=0,
                                                                            info='Positive value will make white area in the mask larger, '
                                                                                 'negative value will make white area smaller. '
                                                                                 '(default is 0, always processed before any mask invert)')
                                enhance_mask_invert = gr.Checkbox(label='Invert Mask', value=False)

<<<<<<< HEAD
                            gr.HTML('<a href="https://github.com/mashb1t/Fooocus/discussions/42" target="_blank">\U0001F4D4 Document</a>')
=======
                            gr.HTML('<a href="https://github.com/lllyasviel/Fooocus/discussions/3281" target="_blank">\U0001F4D4 Documentation</a>')
>>>>>>> 3a86fa2f

                        enhance_ctrls += [
                            enhance_enabled,
                            enhance_mask_dino_prompt_text,
                            enhance_prompt,
                            enhance_negative_prompt,
                            enhance_mask_model,
                            enhance_mask_cloth_category,
                            enhance_mask_sam_model,
                            enhance_mask_text_threshold,
                            enhance_mask_box_threshold,
                            enhance_mask_sam_max_detections,
                            enhance_inpaint_disable_initial_latent,
                            enhance_inpaint_engine,
                            enhance_inpaint_strength,
                            enhance_inpaint_respective_field,
                            enhance_inpaint_erode_or_dilate,
                            enhance_mask_invert
                        ]

                        enhance_inpaint_mode_ctrls += [enhance_inpaint_mode]
                        enhance_inpaint_engine_ctrls += [enhance_inpaint_engine]

                        enhance_inpaint_update_ctrls += [[
                            enhance_inpaint_mode, enhance_inpaint_disable_initial_latent, enhance_inpaint_engine,
                            enhance_inpaint_strength, enhance_inpaint_respective_field
                        ]]

                        enhance_inpaint_mode.change(inpaint_mode_change, inputs=[enhance_inpaint_mode, inpaint_engine_state], outputs=[
                            inpaint_additional_prompt, outpaint_selections, example_inpaint_prompts,
                            enhance_inpaint_disable_initial_latent, enhance_inpaint_engine,
                            enhance_inpaint_strength, enhance_inpaint_respective_field
                        ], show_progress=False, queue=False)

                        enhance_mask_model.change(
                            lambda x: [gr.update(visible=x == 'u2net_cloth_seg')] +
                                      [gr.update(visible=x == 'sam')] * 2 +
                                      [gr.Dataset.update(visible=x == 'sam',
                                                         samples=modules.config.example_enhance_detection_prompts)],
                            inputs=enhance_mask_model,
                            outputs=[enhance_mask_cloth_category, enhance_mask_dino_prompt_text, sam_options,
                                     example_enhance_mask_dino_prompt_text],
                            queue=False, show_progress=False)

            switch_js = "(x) => {if(x){viewer_to_bottom(100);viewer_to_bottom(500);}else{viewer_to_top();} return x;}"
            down_js = "() => {viewer_to_bottom();}"

            input_image_checkbox.change(lambda x: gr.update(visible=x), inputs=input_image_checkbox,
                                        outputs=image_input_panel, queue=False, show_progress=False, _js=switch_js)
            ip_advanced.change(lambda: None, queue=False, show_progress=False, _js=down_js)

            current_tab = gr.Textbox(value='uov', visible=False)
            uov_tab.select(lambda: 'uov', outputs=current_tab, queue=False, _js=down_js, show_progress=False)
            inpaint_tab.select(lambda: 'inpaint', outputs=current_tab, queue=False, _js=down_js, show_progress=False)
            ip_tab.select(lambda: 'ip', outputs=current_tab, queue=False, _js=down_js, show_progress=False)
            desc_tab.select(lambda: 'desc', outputs=current_tab, queue=False, _js=down_js, show_progress=False)
            enhance_tab.select(lambda: 'enhance', outputs=current_tab, queue=False, _js=down_js, show_progress=False)
            metadata_tab.select(lambda: 'metadata', outputs=current_tab, queue=False, _js=down_js, show_progress=False)
            enhance_checkbox.change(lambda x: gr.update(visible=x), inputs=enhance_checkbox,
                                        outputs=enhance_input_panel, queue=False, show_progress=False, _js=switch_js)

        with gr.Column(scale=1, visible=modules.config.default_advanced_checkbox) as advanced_column:
            with gr.Tab(label='Settings'):
                if not args_manager.args.disable_preset_selection:
                    preset_selection = gr.Dropdown(label='Preset',
                                                   choices=modules.config.available_presets,
                                                   value=args_manager.args.preset if args_manager.args.preset else "initial",
                                                   interactive=True)

                performance_selection = gr.Radio(label='Performance',
<<<<<<< HEAD
                                                 info='* = restricted feature set, intermediate results disabled',
                                                 choices=modules.flags.performance_selections,
                                                 value=modules.config.default_performance,
                                                 elem_classes='performance_selections')
=======
                                                 choices=flags.Performance.values(),
                                                 value=modules.config.default_performance,
                                                 elem_classes=['performance_selection'])
>>>>>>> 3a86fa2f

                with gr.Accordion(label='Aspect Ratios', open=False, elem_id='aspect_ratios_accordion') as aspect_ratios_accordion:
                    aspect_ratios_selection = gr.Radio(label='Aspect Ratios', show_label=False,
                                                       choices=modules.config.available_aspect_ratios_labels,
                                                       value=modules.config.default_aspect_ratio,
                                                       info='width × height',
                                                       elem_classes='aspect_ratios')

                    aspect_ratios_selection.change(lambda x: None, inputs=aspect_ratios_selection, queue=False, show_progress=False, _js='(x)=>{refresh_aspect_ratios_label(x);}')
                    shared.gradio_root.load(lambda x: None, inputs=aspect_ratios_selection, queue=False, show_progress=False, _js='(x)=>{refresh_aspect_ratios_label(x);}')

                image_number = gr.Slider(label='Image Number', minimum=1, maximum=modules.config.default_max_image_number, step=1, value=modules.config.default_image_number)

                output_format = gr.Radio(label='Output Format',
                                         choices=flags.OutputFormat.list(),
                                         value=modules.config.default_output_format)

                negative_prompt = gr.Textbox(label='Negative Prompt', show_label=True, placeholder="Type prompt here.",
                                             info='Describing what you do not want to see.', lines=2,
                                             elem_id='negative_prompt',
                                             value=modules.config.default_prompt_negative)
                translate_prompts = gr.Checkbox(label='Translate Prompts',
                                                          info='Uses the internet to translate prompts to English.',
                                                          value=False)
                seed_random = gr.Checkbox(label='Random', value=True)
                image_seed = gr.Textbox(label='Seed', value=0, max_lines=1, visible=False) # workaround for https://github.com/gradio-app/gradio/issues/5354

                def random_checked(r):
                    return gr.update(visible=not r)

                def refresh_seed(r, seed_string):
                    if r:
                        return random.randint(constants.MIN_SEED, constants.MAX_SEED)
                    else:
                        try:
                            seed_value = int(seed_string)
                            if constants.MIN_SEED <= seed_value <= constants.MAX_SEED:
                                return seed_value
                        except ValueError:
                            pass
                        return random.randint(constants.MIN_SEED, constants.MAX_SEED)

                seed_random.change(random_checked, inputs=[seed_random], outputs=[image_seed],
                                   queue=False, show_progress=False)

                def update_history_link():
                    if args_manager.args.disable_image_log:
                        return gr.update(value='')

                    return gr.update(value=f'<a href="file={get_current_html_path(output_format)}" target="_blank">\U0001F4DA History Log</a>')

                history_link = gr.HTML()
                shared.gradio_root.load(update_history_link, outputs=history_link, queue=False, show_progress=False)

            with gr.Tab(label='Styles', elem_classes=['style_selections_tab']):
                style_sorter.try_load_sorted_styles(
                    style_names=legal_style_names,
                    default_selected=modules.config.default_styles)

                style_search_bar = gr.Textbox(show_label=False, container=False,
                                              placeholder="\U0001F50E Type here to search styles ...",
                                              value="",
                                              label='Search Styles')
                style_selections = gr.CheckboxGroup(show_label=False, container=False,
                                                    choices=copy.deepcopy(style_sorter.all_styles),
                                                    value=copy.deepcopy(modules.config.default_styles),
                                                    label='Selected Styles',
                                                    elem_classes=['style_selections'])
                gradio_receiver_style_selections = gr.Textbox(elem_id='gradio_receiver_style_selections', visible=False)

                shared.gradio_root.load(lambda: gr.update(choices=copy.deepcopy(style_sorter.all_styles)),
                                        outputs=style_selections)

                style_search_bar.change(style_sorter.search_styles,
                                        inputs=[style_selections, style_search_bar],
                                        outputs=style_selections,
                                        queue=False,
                                        show_progress=False).then(
                    lambda: None, _js='()=>{refresh_style_localization();}')

                gradio_receiver_style_selections.input(style_sorter.sort_styles,
                                                       inputs=style_selections,
                                                       outputs=style_selections,
                                                       queue=False,
                                                       show_progress=False).then(
                    lambda: None, _js='()=>{refresh_style_localization();}')

            with gr.Tab(label='Models'):
                with gr.Group():
                    with gr.Row():
                        base_model = gr.Dropdown(label='Base Model (SDXL only)', choices=modules.config.model_filenames, value=modules.config.default_base_model_name, show_label=True)
                        refiner_model = gr.Dropdown(label='Refiner (SDXL or SD 1.5)', choices=['None'] + modules.config.model_filenames, value=modules.config.default_refiner_model_name, show_label=True)

                    refiner_switch = gr.Slider(label='Refiner Switch At', minimum=0.1, maximum=1.0, step=0.0001,
                                               info='Use 0.4 for SD1.5 realistic models; '
                                                    'or 0.667 for SD1.5 anime models; '
                                                    'or 0.8 for XL-refiners; '
                                                    'or any value for switching two SDXL models.',
                                               value=modules.config.default_refiner_switch,
                                               visible=modules.config.default_refiner_model_name != 'None')

                    refiner_model.change(lambda x: gr.update(visible=x != 'None'),
                                         inputs=refiner_model, outputs=refiner_switch, show_progress=False, queue=False)

                with gr.Group():
                    lora_ctrls = []

                    for i, (enabled, filename, weight) in enumerate(modules.config.default_loras):
                        with gr.Row():
                            lora_enabled = gr.Checkbox(label='Enable', value=enabled,
                                                       elem_classes=['lora_enable', 'min_check'], scale=1)
                            lora_model = gr.Dropdown(label=f'LoRA {i + 1}',
                                                     choices=['None'] + modules.config.lora_filenames, value=filename,
                                                     elem_classes='lora_model', scale=5)
                            lora_weight = gr.Slider(label='Weight', minimum=modules.config.default_loras_min_weight,
                                                    maximum=modules.config.default_loras_max_weight, step=0.01, value=weight,
                                                    elem_classes='lora_weight', scale=5)
                            lora_ctrls += [lora_enabled, lora_model, lora_weight]

                with gr.Row():
                    refresh_files = gr.Button(label='Refresh', value='\U0001f504 Refresh All Files', variant='secondary', elem_classes='refresh_button')
            with gr.Tab(label='Advanced'):
                guidance_scale = gr.Slider(label='Guidance Scale', minimum=1.0, maximum=30.0, step=0.01,
                                           value=modules.config.default_cfg_scale,
                                           info='Higher value means style is cleaner, vivider, and more artistic.')
                sharpness = gr.Slider(label='Image Sharpness', minimum=0.0, maximum=30.0, step=0.001,
                                      value=modules.config.default_sample_sharpness,
                                      info='Higher value means image and texture are sharper.')
                gr.HTML('<a href="https://github.com/lllyasviel/Fooocus/discussions/117" target="_blank">\U0001F4D4 Documentation</a>')
                dev_mode = gr.Checkbox(label='Developer Debug Mode', value=False, container=False)

                with gr.Column(visible=False) as dev_tools:
                    with gr.Tab(label='Debug Tools'):
                        adm_scaler_positive = gr.Slider(label='Positive ADM Guidance Scaler', minimum=0.1, maximum=3.0,
                                                        step=0.001, value=1.5, info='The scaler multiplied to positive ADM (use 1.0 to disable). ')
                        adm_scaler_negative = gr.Slider(label='Negative ADM Guidance Scaler', minimum=0.1, maximum=3.0,
                                                        step=0.001, value=0.8, info='The scaler multiplied to negative ADM (use 1.0 to disable). ')
                        adm_scaler_end = gr.Slider(label='ADM Guidance End At Step', minimum=0.0, maximum=1.0,
                                                   step=0.001, value=0.3,
                                                   info='When to end the guidance from positive/negative ADM. ')

                        refiner_swap_method = gr.Dropdown(label='Refiner swap method', value=flags.refiner_swap_method,
                                                          choices=['joint', 'separate', 'vae'])

                        adaptive_cfg = gr.Slider(label='CFG Mimicking from TSNR', minimum=1.0, maximum=30.0, step=0.01,
                                                 value=modules.config.default_cfg_tsnr,
                                                 info='Enabling Fooocus\'s implementation of CFG mimicking for TSNR '
                                                      '(effective when real CFG > mimicked CFG).')
                        clip_skip = gr.Slider(label='CLIP Skip', minimum=1, maximum=flags.clip_skip_max, step=1,
                                                 value=modules.config.default_clip_skip,
                                                 info='Bypass CLIP layers to avoid overfitting (use 1 to not skip any layers, 2 is recommended).')
                        sampler_name = gr.Dropdown(label='Sampler', choices=flags.sampler_list,
                                                   value=modules.config.default_sampler)
                        scheduler_name = gr.Dropdown(label='Scheduler', choices=flags.scheduler_list,
                                                     value=modules.config.default_scheduler)
                        vae_name = gr.Dropdown(label='VAE', choices=[modules.flags.default_vae] + modules.config.vae_filenames,
                                                     value=modules.config.default_vae, show_label=True)

                        generate_image_grid = gr.Checkbox(label='Generate Image Grid for Each Batch',
                                                          info='(Experimental) This may cause performance problems on some computers and certain internet conditions.',
                                                          value=False)

                        overwrite_step = gr.Slider(label='Forced Overwrite of Sampling Step',
                                                   minimum=-1, maximum=200, step=1,
                                                   value=modules.config.default_overwrite_step,
                                                   info='Set as -1 to disable. For developer debugging.')
                        overwrite_switch = gr.Slider(label='Forced Overwrite of Refiner Switch Step',
                                                     minimum=-1, maximum=200, step=1,
                                                     value=modules.config.default_overwrite_switch,
                                                     info='Set as -1 to disable. For developer debugging.')
                        overwrite_width = gr.Slider(label='Forced Overwrite of Generating Width',
                                                    minimum=-1, maximum=2048, step=1, value=-1,
                                                    info='Set as -1 to disable. For developer debugging. '
                                                         'Results will be worse for non-standard numbers that SDXL is not trained on.')
                        overwrite_height = gr.Slider(label='Forced Overwrite of Generating Height',
                                                     minimum=-1, maximum=2048, step=1, value=-1,
                                                     info='Set as -1 to disable. For developer debugging. '
                                                          'Results will be worse for non-standard numbers that SDXL is not trained on.')
                        overwrite_vary_strength = gr.Slider(label='Forced Overwrite of Denoising Strength of "Vary"',
                                                            minimum=-1, maximum=1.0, step=0.001, value=-1,
                                                            info='Set as negative number to disable. For developer debugging.')
                        overwrite_upscale_strength = gr.Slider(label='Forced Overwrite of Denoising Strength of "Upscale"',
                                                               minimum=-1, maximum=1.0, step=0.001,
                                                               value=modules.config.default_overwrite_upscale,
                                                               info='Set as negative number to disable. For developer debugging.')

                        disable_preview = gr.Checkbox(label='Disable Preview', value=modules.config.default_black_out_nsfw,
                                                      interactive=not modules.config.default_black_out_nsfw,
                                                      info='Disable preview during generation.')
                        disable_intermediate_results = gr.Checkbox(label='Disable Intermediate Results',
                                                      value=flags.Performance.has_restricted_features(modules.config.default_performance),
                                                      info='Disable intermediate results during generation, only show final gallery.')

                        disable_seed_increment = gr.Checkbox(label='Disable seed increment',
                                                             info='Disable automatic seed increment when image number is > 1.',
                                                             value=False)
                        read_wildcards_in_order = gr.Checkbox(label="Read wildcards in order", value=False)

                        black_out_nsfw = gr.Checkbox(label='Black Out NSFW', value=modules.config.default_black_out_nsfw,
                                                     interactive=not modules.config.default_black_out_nsfw,
                                                     info='Use black image if NSFW is detected.')

                        black_out_nsfw.change(lambda x: gr.update(value=x, interactive=not x),
                                              inputs=black_out_nsfw, outputs=disable_preview, queue=False,
                                              show_progress=False)

                        if not args_manager.args.disable_metadata:
                            save_metadata_to_images = gr.Checkbox(label='Save Metadata to Images', value=modules.config.default_save_metadata_to_images,
                                                                  info='Adds parameters to generated images allowing manual regeneration.')
                            metadata_scheme = gr.Radio(label='Metadata Scheme', choices=flags.metadata_scheme, value=modules.config.default_metadata_scheme,
                                                       info='Image Prompt parameters are not included. Use png and a1111 for compatibility with Civitai.',
                                                       visible=modules.config.default_save_metadata_to_images)

                            save_metadata_to_images.change(lambda x: gr.update(visible=x), inputs=[save_metadata_to_images], outputs=[metadata_scheme],
                                                           queue=False, show_progress=False)

                    with gr.Tab(label='Control'):
                        debugging_cn_preprocessor = gr.Checkbox(label='Debug Preprocessors', value=False,
                                                                info='See the results from preprocessors.')
                        skipping_cn_preprocessor = gr.Checkbox(label='Skip Preprocessors', value=False,
                                                               info='Do not preprocess images. (Inputs are already canny/depth/cropped-face/etc.)')

                        mixing_image_prompt_and_vary_upscale = gr.Checkbox(label='Mixing Image Prompt and Vary/Upscale',
                                                                           value=False)
                        mixing_image_prompt_and_inpaint = gr.Checkbox(label='Mixing Image Prompt and Inpaint',
                                                                      value=False)

                        controlnet_softness = gr.Slider(label='Softness of ControlNet', minimum=0.0, maximum=1.0,
                                                        step=0.001, value=0.25,
                                                        info='Similar to the Control Mode in A1111 (use 0.0 to disable). ')

                        with gr.Tab(label='Canny'):
                            canny_low_threshold = gr.Slider(label='Canny Low Threshold', minimum=1, maximum=255,
                                                            step=1, value=64)
                            canny_high_threshold = gr.Slider(label='Canny High Threshold', minimum=1, maximum=255,
                                                             step=1, value=128)

                    with gr.Tab(label='Inpaint'):
                        debugging_inpaint_preprocessor = gr.Checkbox(label='Debug Inpaint Preprocessing', value=False)
                        debugging_enhance_masks_checkbox = gr.Checkbox(label='Debug Enhance Masks', value=False,
                                                                       info='Show enhance masks in preview and final results')
                        debugging_dino = gr.Checkbox(label='Debug GroundingDINO', value=False,
                                                     info='Use GroundingDINO boxes instead of more detailed SAM masks')
                        inpaint_disable_initial_latent = gr.Checkbox(label='Disable initial latent in inpaint', value=False)
                        inpaint_engine = gr.Dropdown(label='Inpaint Engine',
                                                     value=modules.config.default_inpaint_engine_version,
                                                     choices=flags.inpaint_engine_versions,
                                                     info='Version of Fooocus inpaint model. If set, use performance Quality or Speed (no performance LoRAs) for best results.')
                        inpaint_strength = gr.Slider(label='Inpaint Denoising Strength',
                                                     minimum=0.0, maximum=1.0, step=0.001, value=1.0,
                                                     info='Same as the denoising strength in A1111 inpaint. '
                                                          'Only used in inpaint, not used in outpaint. '
                                                          '(Outpaint always use 1.0)')
                        inpaint_respective_field = gr.Slider(label='Inpaint Respective Field',
                                                             minimum=0.0, maximum=1.0, step=0.001, value=0.618,
                                                             info='The area to inpaint. '
                                                                  'Value 0 is same as "Only Masked" in A1111. '
                                                                  'Value 1 is same as "Whole Image" in A1111. '
                                                                  'Only used in inpaint, not used in outpaint. '
                                                                  '(Outpaint always use 1.0)')
                        inpaint_erode_or_dilate = gr.Slider(label='Mask Erode or Dilate',
                                                            minimum=-64, maximum=64, step=1, value=0,
                                                            info='Positive value will make white area in the mask larger, '
                                                                 'negative value will make white area smaller. '
                                                                 '(default is 0, always processed before any mask invert)')
                        dino_erode_or_dilate = gr.Slider(label='GroundingDINO Box Erode or Dilate',
                                                         minimum=-64, maximum=64, step=1, value=0,
                                                         info='Positive value will make white area in the mask larger, '
                                                              'negative value will make white area smaller. '
                                                              '(default is 0, processed before SAM)')

                        inpaint_mask_color = gr.ColorPicker(label='Inpaint brush color', value='#FFFFFF', elem_id='inpaint_brush_color')

                        inpaint_ctrls = [debugging_inpaint_preprocessor, inpaint_disable_initial_latent, inpaint_engine,
                                         inpaint_strength, inpaint_respective_field,
                                         inpaint_advanced_masking_checkbox, invert_mask_checkbox, inpaint_erode_or_dilate]

                        inpaint_advanced_masking_checkbox.change(lambda x: [gr.update(visible=x)] * 2,
                                                                 inputs=inpaint_advanced_masking_checkbox,
                                                                 outputs=[inpaint_mask_image, inpaint_mask_generation_col],
                                                                 queue=False, show_progress=False)

                        inpaint_mask_color.change(lambda x: gr.update(brush_color=x), inputs=inpaint_mask_color,
                                                  outputs=inpaint_input_image,
                                                  queue=False, show_progress=False)

                    with gr.Tab(label='FreeU'):
                        freeu_enabled = gr.Checkbox(label='Enabled', value=False)
                        freeu_b1 = gr.Slider(label='B1', minimum=0, maximum=2, step=0.01, value=1.01)
                        freeu_b2 = gr.Slider(label='B2', minimum=0, maximum=2, step=0.01, value=1.02)
                        freeu_s1 = gr.Slider(label='S1', minimum=0, maximum=4, step=0.01, value=0.99)
                        freeu_s2 = gr.Slider(label='S2', minimum=0, maximum=4, step=0.01, value=0.95)
                        freeu_ctrls = [freeu_enabled, freeu_b1, freeu_b2, freeu_s1, freeu_s2]

                def dev_mode_checked(r):
                    return gr.update(visible=r)

                dev_mode.change(dev_mode_checked, inputs=[dev_mode], outputs=[dev_tools],
                                queue=False, show_progress=False)

                def refresh_files_clicked():
                    modules.config.update_files()
                    results = [gr.update(choices=modules.config.model_filenames)]
                    results += [gr.update(choices=['None'] + modules.config.model_filenames)]
                    results += [gr.update(choices=[flags.default_vae] + modules.config.vae_filenames)]
                    if not args_manager.args.disable_preset_selection:
                        results += [gr.update(choices=modules.config.available_presets)]
                    for i in range(modules.config.default_max_lora_number):
                        results += [gr.update(interactive=True),
                                    gr.update(choices=['None'] + modules.config.lora_filenames), gr.update()]
                    return results

                refresh_files_output = [base_model, refiner_model, vae_name]
                if not args_manager.args.disable_preset_selection:
                    refresh_files_output += [preset_selection]
                refresh_files.click(refresh_files_clicked, [], refresh_files_output + lora_ctrls,
                                    queue=False, show_progress=False)

            with gr.Tab(label='Audio'):
                play_notification = gr.Checkbox(label='Play notification after rendering', value=False)
                notification_file = 'notification.mp3'
                if os.path.exists(notification_file):
                    notification = gr.State(value=notification_file)
                    notification_input = gr.Audio(label='Notification', interactive=True, elem_id='audio_notification', visible=False, show_edit_button=False)

                    def play_notification_checked(r, notification):
                        return gr.update(visible=r, value=notification if r else None)

                    def notification_input_changed(notification_input, notification):
                        if notification_input:
                            notification = notification_input
                        return notification

                    play_notification.change(fn=play_notification_checked, inputs=[play_notification, notification], outputs=[notification_input], queue=False)
                    notification_input.change(fn=notification_input_changed, inputs=[notification_input, notification], outputs=[notification], queue=False)

        state_is_generating = gr.State(False)

        load_data_outputs = [advanced_checkbox, image_number, prompt, negative_prompt, style_selections,
                             performance_selection, overwrite_step, overwrite_switch, aspect_ratios_selection,
                             overwrite_width, overwrite_height, guidance_scale, sharpness, adm_scaler_positive,
                             adm_scaler_negative, adm_scaler_end, refiner_swap_method, adaptive_cfg, clip_skip,
                             base_model, refiner_model, refiner_switch, sampler_name, scheduler_name, vae_name,
                             seed_random, image_seed, inpaint_engine, inpaint_engine_state,
                             inpaint_mode] + enhance_inpaint_mode_ctrls + [generate_button,
                             load_parameter_button] + freeu_ctrls + lora_ctrls

        if not args_manager.args.disable_preset_selection:
            def preset_selection_change(preset, is_generating, inpaint_mode):
                preset_content = modules.config.try_get_preset_content(preset) if preset != 'initial' else {}
                preset_prepared = modules.meta_parser.parse_meta_from_preset(preset_content)

                default_model = preset_prepared.get('base_model')
                previous_default_models = preset_prepared.get('previous_default_models', [])
                checkpoint_downloads = preset_prepared.get('checkpoint_downloads', {})
                embeddings_downloads = preset_prepared.get('embeddings_downloads', {})
                lora_downloads = preset_prepared.get('lora_downloads', {})
                vae_downloads = preset_prepared.get('vae_downloads', {})

                preset_prepared['base_model'], preset_prepared['checkpoint_downloads'] = launch.download_models(
                    default_model, previous_default_models, checkpoint_downloads, embeddings_downloads, lora_downloads,
                    vae_downloads)

                if 'prompt' in preset_prepared and preset_prepared.get('prompt') == '':
                    del preset_prepared['prompt']

                return modules.meta_parser.load_parameter_button_click(json.dumps(preset_prepared), is_generating, inpaint_mode)


            def inpaint_engine_state_change(inpaint_engine_version, *args):
                if inpaint_engine_version == 'empty':
                    inpaint_engine_version = modules.config.default_inpaint_engine_version

                result = []
                for inpaint_mode in args:
                    if inpaint_mode != modules.flags.inpaint_option_detail:
                        result.append(gr.update(value=inpaint_engine_version))
                    else:
                        result.append(gr.update())

                return result

            preset_selection.change(preset_selection_change, inputs=[preset_selection, state_is_generating, inpaint_mode], outputs=load_data_outputs, queue=False, show_progress=True) \
                .then(fn=style_sorter.sort_styles, inputs=style_selections, outputs=style_selections, queue=False, show_progress=False) \
                .then(lambda: None, _js='()=>{refresh_style_localization();}') \
                .then(inpaint_engine_state_change, inputs=[inpaint_engine_state] + enhance_inpaint_mode_ctrls, outputs=enhance_inpaint_engine_ctrls, queue=False, show_progress=False)

        performance_selection.change(lambda x: [gr.update(interactive=not flags.Performance.has_restricted_features(x))] * 11 +
                                               [gr.update(visible=not flags.Performance.has_restricted_features(x))] * 1 +
                                               [gr.update(value=flags.Performance.has_restricted_features(x))] * 1,
                                     inputs=performance_selection,
                                     outputs=[
                                         guidance_scale, sharpness, adm_scaler_end, adm_scaler_positive,
                                         adm_scaler_negative, refiner_switch, refiner_model, sampler_name,
                                         scheduler_name, adaptive_cfg, refiner_swap_method, negative_prompt, disable_intermediate_results
                                     ], queue=False, show_progress=False)

        output_format.input(lambda x: gr.update(output_format=x), inputs=output_format)

        advanced_checkbox.change(lambda x: gr.update(visible=x), advanced_checkbox, advanced_column,
                                 queue=False, show_progress=False) \
            .then(fn=lambda: None, _js='refresh_grid_delayed', queue=False, show_progress=False)

        inpaint_mode.change(inpaint_mode_change, inputs=[inpaint_mode, inpaint_engine_state], outputs=[
            inpaint_additional_prompt, outpaint_selections, example_inpaint_prompts,
            inpaint_disable_initial_latent, inpaint_engine,
            inpaint_strength, inpaint_respective_field
        ], show_progress=False, queue=False)

        # load configured default_inpaint_method
        default_inpaint_ctrls = [inpaint_mode, inpaint_disable_initial_latent, inpaint_engine, inpaint_strength, inpaint_respective_field]
        for mode, disable_initial_latent, engine, strength, respective_field in [default_inpaint_ctrls] + enhance_inpaint_update_ctrls:
            shared.gradio_root.load(inpaint_mode_change, inputs=[mode, inpaint_engine_state], outputs=[
                inpaint_additional_prompt, outpaint_selections, example_inpaint_prompts, disable_initial_latent,
                engine, strength, respective_field
            ], show_progress=False, queue=False)

        generate_mask_button.click(fn=generate_mask,
                                   inputs=[inpaint_input_image, inpaint_mask_model, inpaint_mask_cloth_category,
                                           inpaint_mask_dino_prompt_text, inpaint_mask_sam_model,
                                           inpaint_mask_box_threshold, inpaint_mask_text_threshold,
                                           inpaint_mask_sam_max_detections, dino_erode_or_dilate, debugging_dino],
                                   outputs=inpaint_mask_image, show_progress=True, queue=True)

        ctrls = [currentTask, generate_image_grid]
        ctrls += [
            prompt, negative_prompt, translate_prompts, style_selections,
            performance_selection, aspect_ratios_selection, image_number, output_format, image_seed,
            read_wildcards_in_order, sharpness, guidance_scale
        ]

        ctrls += [base_model, refiner_model, refiner_switch] + lora_ctrls
        ctrls += [input_image_checkbox, current_tab]
        ctrls += [uov_method, uov_input_image]
        ctrls += [outpaint_selections, inpaint_input_image, inpaint_additional_prompt, inpaint_mask_image]
        ctrls += [disable_preview, disable_intermediate_results, disable_seed_increment, black_out_nsfw]
        ctrls += [adm_scaler_positive, adm_scaler_negative, adm_scaler_end, adaptive_cfg, clip_skip]
        ctrls += [sampler_name, scheduler_name, vae_name]
        ctrls += [overwrite_step, overwrite_switch, overwrite_width, overwrite_height, overwrite_vary_strength]
        ctrls += [overwrite_upscale_strength, mixing_image_prompt_and_vary_upscale, mixing_image_prompt_and_inpaint]
        ctrls += [debugging_cn_preprocessor, skipping_cn_preprocessor, canny_low_threshold, canny_high_threshold]
        ctrls += [refiner_swap_method, controlnet_softness]
        ctrls += freeu_ctrls
        ctrls += inpaint_ctrls

        if not args_manager.args.disable_metadata:
            ctrls += [save_metadata_to_images, metadata_scheme]

        ctrls += ip_ctrls
        ctrls += [debugging_dino, dino_erode_or_dilate, debugging_enhance_masks_checkbox,
                  enhance_input_image, enhance_checkbox, enhance_uov_method, enhance_uov_processing_order,
                  enhance_uov_prompt_type]
        ctrls += enhance_ctrls

        def parse_meta(raw_prompt_txt, is_generating):
            loaded_json = None
            if is_json(raw_prompt_txt):
                loaded_json = json.loads(raw_prompt_txt)

            if loaded_json is None:
                if is_generating:
                    return gr.update(), gr.update(), gr.update()
                else:
                    return gr.update(), gr.update(visible=True), gr.update(visible=False)

            return json.dumps(loaded_json), gr.update(visible=False), gr.update(visible=True)

        prompt.input(parse_meta, inputs=[prompt, state_is_generating], outputs=[prompt, generate_button, load_parameter_button], queue=False, show_progress=False)

        load_parameter_button.click(modules.meta_parser.load_parameter_button_click, inputs=[prompt, state_is_generating, inpaint_mode], outputs=load_data_outputs, queue=False, show_progress=False)

        def trigger_metadata_import(filepath, state_is_generating):
            parameters, metadata_scheme = modules.meta_parser.read_info_from_image(filepath)
            if parameters is None:
                print('Could not find metadata in the image!')
                parsed_parameters = {}
            else:
                metadata_parser = modules.meta_parser.get_metadata_parser(metadata_scheme)
                parsed_parameters = metadata_parser.to_json(parameters)

            return modules.meta_parser.load_parameter_button_click(parsed_parameters, state_is_generating, inpaint_mode)

        metadata_import_button.click(trigger_metadata_import, inputs=[metadata_input_image, state_is_generating], outputs=load_data_outputs, queue=False, show_progress=True) \
            .then(style_sorter.sort_styles, inputs=style_selections, outputs=style_selections, queue=False, show_progress=False)

        generate_button.click(lambda: (gr.update(visible=True, interactive=True), gr.update(visible=True, interactive=True), gr.update(visible=False, interactive=False), [], True),
                              outputs=[stop_button, skip_button, generate_button, gallery, state_is_generating]) \
            .then(fn=refresh_seed, inputs=[seed_random, image_seed], outputs=image_seed) \
            .then(fn=get_task, inputs=ctrls, outputs=currentTask) \
            .then(fn=generate_clicked, inputs=currentTask, outputs=[progress_html, progress_window, progress_gallery, gallery]) \
            .then(lambda: (gr.update(visible=True, interactive=True), gr.update(visible=False, interactive=False), gr.update(visible=False, interactive=False), False),
                  outputs=[generate_button, stop_button, skip_button, state_is_generating]) \
            .then(fn=update_history_link, outputs=history_link) \
            .then(fn=lambda: None, _js='playNotification').then(fn=lambda: None, _js='refresh_grid_delayed')

        reset_button.click(lambda: [worker.AsyncTask(args=[]), False, gr.update(visible=True, interactive=True)] +
                                   [gr.update(visible=False)] * 6 +
                                   [gr.update(visible=True, value=[])],
                           outputs=[currentTask, state_is_generating, generate_button,
                                    reset_button, stop_button, skip_button,
                                    progress_html, progress_window, progress_gallery, gallery],
                           queue=False)

        def trigger_describe(mode, img):
            if mode == flags.desc_type_photo:
                from extras.interrogate import default_interrogator as default_interrogator_photo
                return default_interrogator_photo(img), ["Fooocus V2", "Fooocus Enhance", "Fooocus Sharp"]
            if mode == flags.desc_type_anime:
                from extras.wd14tagger import default_interrogator as default_interrogator_anime
                return default_interrogator_anime(img), ["Fooocus V2", "Fooocus Masterpiece"]
            return mode, ["Fooocus V2"]

        desc_btn.click(trigger_describe, inputs=[desc_method, desc_input_image],
                       outputs=[prompt, style_selections], show_progress=True, queue=True)

        if args_manager.args.enable_auto_describe_image:
            def trigger_auto_describe(mode, img, prompt):
                # keep prompt if not empty
                if prompt == '':
                    return trigger_describe(mode, img)
                return gr.update(), gr.update()

            uov_input_image.upload(trigger_auto_describe, inputs=[desc_method, uov_input_image, prompt],
                                   outputs=[prompt, style_selections], show_progress=True, queue=True)

            enhance_input_image.upload(lambda: gr.update(value=True), outputs=enhance_checkbox, queue=False, show_progress=False) \
                .then(trigger_auto_describe, inputs=[desc_method, enhance_input_image, prompt], outputs=[prompt, style_selections], show_progress=True, queue=True)

def dump_default_english_config():
    from modules.localization import dump_english_config
    dump_english_config(grh.all_components)


# dump_default_english_config()

shared.gradio_root.launch(
    inbrowser=args_manager.args.in_browser,
    server_name=args_manager.args.listen,
    server_port=args_manager.args.port,
    share=args_manager.args.share,
    auth=check_auth if (args_manager.args.share or args_manager.args.listen) and auth_enabled else None,
    allowed_paths=[modules.config.path_outputs],
    blocked_paths=[constants.AUTH_FILENAME]
)<|MERGE_RESOLUTION|>--- conflicted
+++ resolved
@@ -246,11 +246,7 @@
                                                                      label='Additional Prompt Quick List',
                                                                      components=[inpaint_additional_prompt],
                                                                      visible=False)
-<<<<<<< HEAD
-                                gr.HTML('* Powered by Fooocus Inpaint Engine <a href="https://github.com/lllyasviel/Fooocus/discussions/414" target="_blank">\U0001F4D4 Document</a>')
-=======
                                 gr.HTML('* Powered by Fooocus Inpaint Engine <a href="https://github.com/lllyasviel/Fooocus/discussions/414" target="_blank">\U0001F4D4 Documentation</a>')
->>>>>>> 3a86fa2f
                                 example_inpaint_prompts.click(lambda x: x[0], inputs=example_inpaint_prompts, outputs=inpaint_additional_prompt, show_progress=False, queue=False)
 
                             with gr.Column(visible=False) as inpaint_mask_generation_col:
@@ -339,11 +335,7 @@
                         with gr.Row():
                             with gr.Column():
                                 enhance_input_image = grh.Image(label='Use with Enhance, skips image generation', source='upload', type='numpy')
-<<<<<<< HEAD
-                                gr.HTML('<a href="https://github.com/mashb1t/Fooocus/discussions/42" target="_blank">\U0001F4D4 Document</a>')
-=======
                                 gr.HTML('<a href="https://github.com/lllyasviel/Fooocus/discussions/3281" target="_blank">\U0001F4D4 Documentation</a>')
->>>>>>> 3a86fa2f
 
                     with gr.TabItem(label='Metadata') as metadata_tab:
                         with gr.Column():
@@ -387,11 +379,8 @@
                                                                     inputs=enhance_uov_processing_order,
                                                                     outputs=enhance_uov_prompt_type,
                                                                     queue=False, show_progress=False)
-<<<<<<< HEAD
-                                gr.HTML('<a href="https://github.com/mashb1t/Fooocus/discussions/42" target="_blank">\U0001F4D4 Document</a>')
-=======
                                 gr.HTML('<a href="https://github.com/lllyasviel/Fooocus/discussions/3281" target="_blank">\U0001F4D4 Documentation</a>')
->>>>>>> 3a86fa2f
+
                     enhance_ctrls = []
                     enhance_inpaint_mode_ctrls = []
                     enhance_inpaint_engine_ctrls = []
@@ -483,11 +472,7 @@
                                                                                  '(default is 0, always processed before any mask invert)')
                                 enhance_mask_invert = gr.Checkbox(label='Invert Mask', value=False)
 
-<<<<<<< HEAD
-                            gr.HTML('<a href="https://github.com/mashb1t/Fooocus/discussions/42" target="_blank">\U0001F4D4 Document</a>')
-=======
                             gr.HTML('<a href="https://github.com/lllyasviel/Fooocus/discussions/3281" target="_blank">\U0001F4D4 Documentation</a>')
->>>>>>> 3a86fa2f
 
                         enhance_ctrls += [
                             enhance_enabled,
@@ -558,16 +543,10 @@
                                                    interactive=True)
 
                 performance_selection = gr.Radio(label='Performance',
-<<<<<<< HEAD
                                                  info='* = restricted feature set, intermediate results disabled',
                                                  choices=modules.flags.performance_selections,
                                                  value=modules.config.default_performance,
                                                  elem_classes='performance_selections')
-=======
-                                                 choices=flags.Performance.values(),
-                                                 value=modules.config.default_performance,
-                                                 elem_classes=['performance_selection'])
->>>>>>> 3a86fa2f
 
                 with gr.Accordion(label='Aspect Ratios', open=False, elem_id='aspect_ratios_accordion') as aspect_ratios_accordion:
                     aspect_ratios_selection = gr.Radio(label='Aspect Ratios', show_label=False,
