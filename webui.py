import gradio as gr
import random
import os
import json
import time
import shared
import modules.config
import fooocus_version
import modules.html
import modules.async_worker as worker
import modules.constants as constants
import modules.flags as flags
import modules.gradio_hijack as grh
import modules.style_sorter as style_sorter
import modules.meta_parser
import args_manager
import copy
import launch
from extras.inpaint_mask import SAMOptions

from modules.sdxl_styles import legal_style_names
from modules.private_logger import get_current_html_path
from modules.ui_gradio_extensions import reload_javascript
from modules.auth import auth_enabled, check_auth
from modules.util import is_json

def get_task(*args):
    args = list(args)
    args.pop(0)

    return worker.AsyncTask(args=args)

def generate_clicked(task: worker.AsyncTask):
    import ldm_patched.modules.model_management as model_management

    with model_management.interrupt_processing_mutex:
        model_management.interrupt_processing = False
    # outputs=[progress_html, progress_window, progress_gallery, gallery]

    if len(task.args) == 0:
        return

    execution_start_time = time.perf_counter()
    finished = False

    yield gr.update(visible=True, value=modules.html.make_progress_html(1, 'Waiting for task to start ...')), \
        gr.update(visible=True, value=None), \
        gr.update(visible=False, value=None), \
        gr.update(visible=False)

    worker.async_tasks.append(task)

    while not finished:
        time.sleep(0.01)
        if len(task.yields) > 0:
            flag, product = task.yields.pop(0)
            if flag == 'preview':

                # help bad internet connection by skipping duplicated preview
                if len(task.yields) > 0:  # if we have the next item
                    if task.yields[0][0] == 'preview':   # if the next item is also a preview
                        # print('Skipped one preview for better internet connection.')
                        continue

                percentage, title, image = product
                yield gr.update(visible=True, value=modules.html.make_progress_html(percentage, title)), \
                    gr.update(visible=True, value=image) if image is not None else gr.update(), \
                    gr.update(), \
                    gr.update(visible=False)
            if flag == 'results':
                yield gr.update(visible=True), \
                    gr.update(visible=True), \
                    gr.update(visible=True, value=product), \
                    gr.update(visible=False)
            if flag == 'finish':
                yield gr.update(visible=False), \
                    gr.update(visible=False), \
                    gr.update(visible=False), \
                    gr.update(visible=True, value=product)
                finished = True

                # delete Fooocus temp images, only keep gradio temp images
                if args_manager.args.disable_image_log:
                    for filepath in product:
                        if isinstance(filepath, str) and os.path.exists(filepath):
                            os.remove(filepath)

    execution_time = time.perf_counter() - execution_start_time
    print(f'Total time: {execution_time:.2f} seconds')
    return


def inpaint_mode_change(mode, inpaint_engine_version):
    assert mode in modules.flags.inpaint_options

    # inpaint_additional_prompt, outpaint_selections, example_inpaint_prompts,
    # inpaint_disable_initial_latent, inpaint_engine,
    # inpaint_strength, inpaint_respective_field

    if mode == modules.flags.inpaint_option_detail:
        return [
            gr.update(visible=True), gr.update(visible=False, value=[]),
            gr.Dataset.update(visible=True, samples=modules.config.example_inpaint_prompts),
            False, 'None', 0.5, 0.0
        ]

    if inpaint_engine_version == 'empty':
        inpaint_engine_version = modules.config.default_inpaint_engine_version

    if mode == modules.flags.inpaint_option_modify:
        return [
            gr.update(visible=True), gr.update(visible=False, value=[]),
            gr.Dataset.update(visible=False, samples=modules.config.example_inpaint_prompts),
            True, inpaint_engine_version, 1.0, 0.0
        ]

    return [
        gr.update(visible=False, value=''), gr.update(visible=True),
        gr.Dataset.update(visible=False, samples=modules.config.example_inpaint_prompts),
        False, inpaint_engine_version, 1.0, 0.618
    ]


reload_javascript()

title = f'Fooocus {fooocus_version.version}'

if isinstance(args_manager.args.preset, str):
    title += ' ' + args_manager.args.preset

shared.gradio_root = gr.Blocks(title=title).queue()

with shared.gradio_root:
    currentTask = gr.State(worker.AsyncTask(args=[]))
    inpaint_engine_state = gr.State('empty')
    with gr.Row():
        with gr.Column(scale=2):
            with gr.Row():
                progress_window = grh.Image(label='Preview', show_label=True, visible=False, height=768,
                                            elem_classes=['main_view'])
                progress_gallery = gr.Gallery(label='Finished Images', show_label=True, object_fit='contain',
                                              height=768, visible=False, elem_classes=['main_view', 'image_gallery'])
            progress_html = gr.HTML(value=modules.html.make_progress_html(32, 'Progress 32%'), visible=False,
                                    elem_id='progress-bar', elem_classes='progress-bar')
            gallery = gr.Gallery(label='Gallery', show_label=False, object_fit='contain', visible=True, height=768,
                                 elem_classes=['resizable_area', 'main_view', 'final_gallery', 'image_gallery'],
                                 elem_id='final_gallery')
            with gr.Row():
                with gr.Column(scale=17):
                    prompt = gr.Textbox(show_label=False, placeholder="Type prompt here or paste parameters.", elem_id='positive_prompt',
                                        autofocus=True, lines=3)

                    default_prompt = modules.config.default_prompt
                    if isinstance(default_prompt, str) and default_prompt != '':
                        shared.gradio_root.load(lambda: default_prompt, outputs=prompt)

                with gr.Column(scale=3, min_width=0):
                    generate_button = gr.Button(label="Generate", value="Generate", elem_classes='type_row', elem_id='generate_button', visible=True)
                    reset_button = gr.Button(label="Reconnect", value="Reconnect", elem_classes='type_row', elem_id='reset_button', visible=False)
                    load_parameter_button = gr.Button(label="Load Parameters", value="Load Parameters", elem_classes='type_row', elem_id='load_parameter_button', visible=False)
                    skip_button = gr.Button(label="Skip", value="Skip", elem_classes='type_row_half', elem_id='skip_button', visible=False)
                    stop_button = gr.Button(label="Stop", value="Stop", elem_classes='type_row_half', elem_id='stop_button', visible=False)

                    def stop_clicked(currentTask):
                        import ldm_patched.modules.model_management as model_management
                        currentTask.last_stop = 'stop'
                        if (currentTask.processing):
                            model_management.interrupt_current_processing()
                        return currentTask

                    def skip_clicked(currentTask):
                        import ldm_patched.modules.model_management as model_management
                        currentTask.last_stop = 'skip'
                        if (currentTask.processing):
                            model_management.interrupt_current_processing()
                        return currentTask

                    stop_button.click(stop_clicked, inputs=currentTask, outputs=currentTask, queue=False, show_progress=False, _js='cancelGenerateForever')
                    skip_button.click(skip_clicked, inputs=currentTask, outputs=currentTask, queue=False, show_progress=False)
            with gr.Row(elem_classes='advanced_check_row'):
                input_image_checkbox = gr.Checkbox(label='Input Image', value=False, container=False, elem_classes='min_check')
                enhance_checkbox = gr.Checkbox(label='Enhance', value=modules.config.default_enhance_checkbox, container=False, elem_classes='min_check')
                advanced_checkbox = gr.Checkbox(label='Advanced', value=modules.config.default_advanced_checkbox, container=False, elem_classes='min_check')
            with gr.Row(visible=False) as image_input_panel:
                with gr.Tabs():
                    with gr.TabItem(label='Upscale or Variation') as uov_tab:
                        with gr.Row():
                            with gr.Column():
                                uov_input_image = grh.Image(label='Image', source='upload', type='numpy', show_label=False)
                            with gr.Column():
                                uov_method = gr.Radio(label='Upscale or Variation:', choices=flags.uov_list, value=flags.disabled)
                                gr.HTML('<a href="https://github.com/lllyasviel/Fooocus/discussions/390" target="_blank">\U0001F4D4 Document</a>')
                    with gr.TabItem(label='Image Prompt') as ip_tab:
                        with gr.Row():
                            ip_images = []
                            ip_types = []
                            ip_stops = []
                            ip_weights = []
                            ip_ctrls = []
                            ip_ad_cols = []
                            for _ in range(flags.controlnet_image_count):
                                with gr.Column():
                                    ip_image = grh.Image(label='Image', source='upload', type='numpy', show_label=False, height=300)
                                    ip_images.append(ip_image)
                                    ip_ctrls.append(ip_image)
                                    with gr.Column(visible=False) as ad_col:
                                        with gr.Row():
                                            default_end, default_weight = flags.default_parameters[flags.default_ip]

                                            ip_stop = gr.Slider(label='Stop At', minimum=0.0, maximum=1.0, step=0.001, value=default_end)
                                            ip_stops.append(ip_stop)
                                            ip_ctrls.append(ip_stop)

                                            ip_weight = gr.Slider(label='Weight', minimum=0.0, maximum=2.0, step=0.001, value=default_weight)
                                            ip_weights.append(ip_weight)
                                            ip_ctrls.append(ip_weight)

                                        ip_type = gr.Radio(label='Type', choices=flags.ip_list, value=flags.default_ip, container=False)
                                        ip_types.append(ip_type)
                                        ip_ctrls.append(ip_type)

                                        ip_type.change(lambda x: flags.default_parameters[x], inputs=[ip_type], outputs=[ip_stop, ip_weight], queue=False, show_progress=False)
                                    ip_ad_cols.append(ad_col)
                        ip_advanced = gr.Checkbox(label='Advanced', value=False, container=False)
                        gr.HTML('* \"Image Prompt\" is powered by Fooocus Image Mixture Engine (v1.0.1). <a href="https://github.com/lllyasviel/Fooocus/discussions/557" target="_blank">\U0001F4D4 Document</a>')

                        def ip_advance_checked(x):
                            return [gr.update(visible=x)] * len(ip_ad_cols) + \
                                [flags.default_ip] * len(ip_types) + \
                                [flags.default_parameters[flags.default_ip][0]] * len(ip_stops) + \
                                [flags.default_parameters[flags.default_ip][1]] * len(ip_weights)

                        ip_advanced.change(ip_advance_checked, inputs=ip_advanced,
                                           outputs=ip_ad_cols + ip_types + ip_stops + ip_weights,
                                           queue=False, show_progress=False)

                    with gr.TabItem(label='Inpaint or Outpaint') as inpaint_tab:
                        with gr.Row():
                            with gr.Column():
                                inpaint_input_image = grh.Image(label='Image', source='upload', type='numpy', tool='sketch', height=500, brush_color="#FFFFFF", elem_id='inpaint_canvas', show_label=False)
                                inpaint_advanced_masking_checkbox = gr.Checkbox(label='Enable Advanced Masking Features', value=False)
                                inpaint_mode = gr.Dropdown(choices=modules.flags.inpaint_options, value=modules.config.default_inpaint_method, label='Method')
                                inpaint_additional_prompt = gr.Textbox(placeholder="Describe what you want to inpaint.", elem_id='inpaint_additional_prompt', label='Inpaint Additional Prompt', visible=False)
                                outpaint_selections = gr.CheckboxGroup(choices=['Left', 'Right', 'Top', 'Bottom'], value=[], label='Outpaint Direction')
                                example_inpaint_prompts = gr.Dataset(samples=modules.config.example_inpaint_prompts,
                                                                     label='Additional Prompt Quick List',
                                                                     components=[inpaint_additional_prompt],
                                                                     visible=False)
                                gr.HTML('* Powered by Fooocus Inpaint Engine <a href="https://github.com/lllyasviel/Fooocus/discussions/414" target="_blank">\U0001F4D4 Document</a>')
                                example_inpaint_prompts.click(lambda x: x[0], inputs=example_inpaint_prompts, outputs=inpaint_additional_prompt, show_progress=False, queue=False)

                            with gr.Column(visible=False) as inpaint_mask_generation_col:
                                inpaint_mask_image = grh.Image(label='Mask Upload', source='upload', type='numpy', tool='sketch', height=500, brush_color="#FFFFFF", mask_opacity=1, elem_id='inpaint_mask_canvas')
                                invert_mask_checkbox = gr.Checkbox(label='Invert Mask When Generating', value=False)
                                inpaint_mask_model = gr.Dropdown(label='Mask generation model',
                                                                 choices=flags.inpaint_mask_models,
                                                                 value=modules.config.default_inpaint_mask_model)
                                inpaint_mask_cloth_category = gr.Dropdown(label='Cloth category',
                                                             choices=flags.inpaint_mask_cloth_category,
                                                             value=modules.config.default_inpaint_mask_cloth_category,
                                                             visible=False)
                                inpaint_mask_dino_prompt_text = gr.Textbox(label='Detection prompt', value='', visible=False, info='Use singular whenever possible', placeholder='Describe what you want to detect.')
                                example_inpaint_mask_dino_prompt_text = gr.Dataset(
                                    samples=modules.config.example_enhance_detection_prompts,
                                    label='Detection Prompt Quick List',
                                    components=[inpaint_mask_dino_prompt_text],
                                    visible=modules.config.default_inpaint_mask_model == 'sam')
                                example_inpaint_mask_dino_prompt_text.click(lambda x: x[0],
                                                                            inputs=example_inpaint_mask_dino_prompt_text,
                                                                            outputs=inpaint_mask_dino_prompt_text,
                                                                            show_progress=False, queue=False)

                                with gr.Accordion("Advanced options", visible=False, open=False) as inpaint_mask_advanced_options:
                                    inpaint_mask_sam_model = gr.Dropdown(label='SAM model', choices=flags.inpaint_mask_sam_model, value=modules.config.default_inpaint_mask_sam_model)
                                    inpaint_mask_box_threshold = gr.Slider(label="Box Threshold", minimum=0.0, maximum=1.0, value=0.3, step=0.05)
                                    inpaint_mask_text_threshold = gr.Slider(label="Text Threshold", minimum=0.0, maximum=1.0, value=0.25, step=0.05)
                                    inpaint_mask_sam_max_detections = gr.Slider(label="Maximum number of detections", info="Set to 0 to detect all", minimum=0, maximum=10, value=modules.config.default_sam_max_detections, step=1, interactive=True)
                                generate_mask_button = gr.Button(value='Generate mask from image')

                                def generate_mask(image, mask_model, cloth_category, dino_prompt_text, sam_model, box_threshold, text_threshold, sam_max_detections, dino_erode_or_dilate, dino_debug):
                                    from extras.inpaint_mask import generate_mask_from_image

                                    extras = {}
                                    sam_options = None
                                    if mask_model == 'u2net_cloth_seg':
                                        extras['cloth_category'] = cloth_category
                                    elif mask_model == 'sam':
                                        sam_options = SAMOptions(
                                            dino_prompt=dino_prompt_text,
                                            dino_box_threshold=box_threshold,
                                            dino_text_threshold=text_threshold,
                                            dino_erode_or_dilate=dino_erode_or_dilate,
                                            dino_debug=dino_debug,
                                            max_detections=sam_max_detections,
                                            model_type=sam_model
                                        )

                                    mask, _, _, _ = generate_mask_from_image(image, mask_model, extras, sam_options)

                                    return mask


                                inpaint_mask_model.change(lambda x: [gr.update(visible=x == 'u2net_cloth_seg')] +
                                                                    [gr.update(visible=x == 'sam')] * 2 +
                                                                    [gr.Dataset.update(visible=x == 'sam',
                                                                                       samples=modules.config.example_enhance_detection_prompts)],
                                                          inputs=inpaint_mask_model,
                                                          outputs=[inpaint_mask_cloth_category,
                                                                   inpaint_mask_dino_prompt_text,
                                                                   inpaint_mask_advanced_options,
                                                                   example_inpaint_mask_dino_prompt_text],
                                                          queue=False, show_progress=False)

                    with gr.TabItem(label='Describe') as desc_tab:
                        with gr.Row():
                            with gr.Column():
                                desc_input_image = grh.Image(label='Image', source='upload', type='numpy', show_label=False)
                            with gr.Column():
                                desc_method = gr.Radio(
                                    label='Content Type',
                                    choices=[flags.desc_type_photo, flags.desc_type_anime],
                                    value=flags.desc_type_photo)
                                desc_btn = gr.Button(value='Describe this Image into Prompt')
                                desc_image_size = gr.Textbox(label='Image Size and Recommended Size', elem_id='desc_image_size', visible=False)
                                gr.HTML('<a href="https://github.com/lllyasviel/Fooocus/discussions/1363" target="_blank">\U0001F4D4 Document</a>')

                                def trigger_show_image_properties(image):
                                    value = modules.util.get_image_size_info(image, modules.flags.sdxl_aspect_ratios)
                                    return gr.update(value=value, visible=True)

                                desc_input_image.upload(trigger_show_image_properties, inputs=desc_input_image,
                                                        outputs=desc_image_size, show_progress=False, queue=False)

                    with gr.TabItem(label='Enhance') as enhance_tab:
                        with gr.Row():
                            with gr.Column():
                                enhance_input_image = grh.Image(label='Use with Enhance, skips image generation', source='upload', type='numpy')
                                gr.HTML('<a href="https://github.com/mashb1t/Fooocus/discussions/42" target="_blank">\U0001F4D4 Document</a>')

                    with gr.TabItem(label='Metadata') as metadata_tab:
                        with gr.Column():
                            metadata_input_image = grh.Image(label='For images created by Fooocus', source='upload', type='filepath')
                            metadata_json = gr.JSON(label='Metadata')
                            metadata_import_button = gr.Button(value='Apply Metadata')

                        def trigger_metadata_preview(filepath):
                            parameters, metadata_scheme = modules.meta_parser.read_info_from_image(filepath)

                            results = {}
                            if parameters is not None:
                                results['parameters'] = parameters

                            if isinstance(metadata_scheme, flags.MetadataScheme):
                                results['metadata_scheme'] = metadata_scheme.value

                            return results

                        metadata_input_image.upload(trigger_metadata_preview, inputs=metadata_input_image,
                                                    outputs=metadata_json, queue=False, show_progress=True)

            with gr.Row(visible=modules.config.default_enhance_checkbox) as enhance_input_panel:
                with gr.Tabs():
                    with gr.TabItem(label='Upscale or Variation'):
                        with gr.Row():
                            with gr.Column():
                                enhance_uov_method = gr.Radio(label='Upscale or Variation:', choices=flags.uov_list,
                                                              value=modules.config.default_enhance_uov_method)
                                enhance_uov_processing_order = gr.Radio(label='Order of Processing',
                                                                        info='Use before to enhance small details and after to enhance large areas.',
                                                                        choices=flags.enhancement_uov_processing_order,
                                                                        value=modules.config.default_enhance_uov_processing_order)
                                enhance_uov_prompt_type = gr.Radio(label='Prompt',
                                                                   info='Choose which prompt to use for Upscale or Variation.',
                                                                   choices=flags.enhancement_uov_prompt_types,
                                                                   value=modules.config.default_enhance_uov_prompt_type,
                                                                   visible=modules.config.default_enhance_uov_processing_order == flags.enhancement_uov_after)

                                enhance_uov_processing_order.change(lambda x: gr.update(visible=x == flags.enhancement_uov_after),
                                                                    inputs=enhance_uov_processing_order,
                                                                    outputs=enhance_uov_prompt_type,
                                                                    queue=False, show_progress=False)
                                gr.HTML('<a href="https://github.com/mashb1t/Fooocus/discussions/42" target="_blank">\U0001F4D4 Document</a>')
                    enhance_ctrls = []
                    enhance_inpaint_mode_ctrls = []
                    enhance_inpaint_engine_ctrls = []
                    enhance_inpaint_update_ctrls = []
                    for index in range(modules.config.default_enhance_tabs):
                        with gr.TabItem(label=f'#{index + 1}') as enhance_tab_item:
                            enhance_enabled = gr.Checkbox(label='Enable', value=False, elem_classes='min_check',
                                                          container=False)

                            enhance_mask_dino_prompt_text = gr.Textbox(label='Detection prompt',
                                                                       info='Use singular whenever possible',
                                                                       placeholder='Describe what you want to detect.',
                                                                       interactive=True,
                                                                       visible=modules.config.default_enhance_inpaint_mask_model == 'sam')
                            example_enhance_mask_dino_prompt_text = gr.Dataset(
                                samples=modules.config.example_enhance_detection_prompts,
                                label='Detection Prompt Quick List',
                                components=[enhance_mask_dino_prompt_text],
                                visible=modules.config.default_enhance_inpaint_mask_model == 'sam')
                            example_enhance_mask_dino_prompt_text.click(lambda x: x[0],
                                                                        inputs=example_enhance_mask_dino_prompt_text,
                                                                        outputs=enhance_mask_dino_prompt_text,
                                                                        show_progress=False, queue=False)

                            enhance_prompt = gr.Textbox(label="Enhancement positive prompt",
                                                        placeholder="Uses original prompt instead if empty.",
                                                        elem_id='enhance_prompt')
                            enhance_negative_prompt = gr.Textbox(label="Enhancement negative prompt",
                                                                 placeholder="Uses original negative prompt instead if empty.",
                                                                 elem_id='enhance_negative_prompt')

                            with gr.Accordion("Detection", open=False):
                                enhance_mask_model = gr.Dropdown(label='Mask generation model',
                                                                 choices=flags.inpaint_mask_models,
                                                                 value=modules.config.default_enhance_inpaint_mask_model)
                                enhance_mask_cloth_category = gr.Dropdown(label='Cloth category',
                                                                          choices=flags.inpaint_mask_cloth_category,
                                                                          value=modules.config.default_inpaint_mask_cloth_category,
                                                                          visible=modules.config.default_enhance_inpaint_mask_model == 'u2net_cloth_seg',
                                                                          interactive=True)

                                with gr.Accordion("SAM Options",
                                                  visible=modules.config.default_enhance_inpaint_mask_model == 'sam',
                                                  open=False) as sam_options:
                                    enhance_mask_sam_model = gr.Dropdown(label='SAM model',
                                                                         choices=flags.inpaint_mask_sam_model,
                                                                         value=modules.config.default_inpaint_mask_sam_model,
                                                                         interactive=True)
                                    enhance_mask_box_threshold = gr.Slider(label="Box Threshold", minimum=0.0,
                                                                           maximum=1.0, value=0.3, step=0.05,
                                                                           interactive=True)
                                    enhance_mask_text_threshold = gr.Slider(label="Text Threshold", minimum=0.0,
                                                                            maximum=1.0, value=0.25, step=0.05,
                                                                            interactive=True)
                                    enhance_mask_sam_max_detections = gr.Slider(label="Maximum number of detections",
                                                                                info="Set to 0 to detect all",
                                                                                minimum=0, maximum=10,
                                                                                value=modules.config.default_sam_max_detections,
                                                                                step=1, interactive=True)

                            with gr.Accordion("Inpaint", visible=True, open=False):
                                enhance_inpaint_mode = gr.Dropdown(choices=modules.flags.inpaint_options,
                                                                   value=modules.config.default_inpaint_method,
                                                                   label='Method', interactive=True)
                                enhance_inpaint_disable_initial_latent = gr.Checkbox(
                                    label='Disable initial latent in inpaint', value=False)
                                enhance_inpaint_engine = gr.Dropdown(label='Inpaint Engine',
                                                                     value=modules.config.default_inpaint_engine_version,
                                                                     choices=flags.inpaint_engine_versions,
                                                                     info='Version of Fooocus inpaint model. If set, use performance Quality or Speed (no performance LoRAs) for best results.')
                                enhance_inpaint_strength = gr.Slider(label='Inpaint Denoising Strength',
                                                                     minimum=0.0, maximum=1.0, step=0.001,
                                                                     value=1.0,
                                                                     info='Same as the denoising strength in A1111 inpaint. '
                                                                          'Only used in inpaint, not used in outpaint. '
                                                                          '(Outpaint always use 1.0)')
                                enhance_inpaint_respective_field = gr.Slider(label='Inpaint Respective Field',
                                                                             minimum=0.0, maximum=1.0, step=0.001,
                                                                             value=0.618,
                                                                             info='The area to inpaint. '
                                                                                  'Value 0 is same as "Only Masked" in A1111. '
                                                                                  'Value 1 is same as "Whole Image" in A1111. '
                                                                                  'Only used in inpaint, not used in outpaint. '
                                                                                  '(Outpaint always use 1.0)')
                                enhance_inpaint_erode_or_dilate = gr.Slider(label='Mask Erode or Dilate',
                                                                            minimum=-64, maximum=64, step=1, value=0,
                                                                            info='Positive value will make white area in the mask larger, '
                                                                                 'negative value will make white area smaller. '
                                                                                 '(default is 0, always processed before any mask invert)')
                                enhance_mask_invert = gr.Checkbox(label='Invert Mask', value=False)

                            gr.HTML('<a href="https://github.com/mashb1t/Fooocus/discussions/42" target="_blank">\U0001F4D4 Document</a>')

                        enhance_ctrls += [
                            enhance_enabled,
                            enhance_mask_dino_prompt_text,
                            enhance_prompt,
                            enhance_negative_prompt,
                            enhance_mask_model,
                            enhance_mask_cloth_category,
                            enhance_mask_sam_model,
                            enhance_mask_text_threshold,
                            enhance_mask_box_threshold,
                            enhance_mask_sam_max_detections,
                            enhance_inpaint_disable_initial_latent,
                            enhance_inpaint_engine,
                            enhance_inpaint_strength,
                            enhance_inpaint_respective_field,
                            enhance_inpaint_erode_or_dilate,
                            enhance_mask_invert
                        ]

                        enhance_inpaint_mode_ctrls += [enhance_inpaint_mode]
                        enhance_inpaint_engine_ctrls += [enhance_inpaint_engine]

                        enhance_inpaint_update_ctrls += [[
                            enhance_inpaint_mode, enhance_inpaint_disable_initial_latent, enhance_inpaint_engine,
                            enhance_inpaint_strength, enhance_inpaint_respective_field
                        ]]

                        enhance_inpaint_mode.change(inpaint_mode_change, inputs=[enhance_inpaint_mode, inpaint_engine_state], outputs=[
                            inpaint_additional_prompt, outpaint_selections, example_inpaint_prompts,
                            enhance_inpaint_disable_initial_latent, enhance_inpaint_engine,
                            enhance_inpaint_strength, enhance_inpaint_respective_field
                        ], show_progress=False, queue=False)

                        enhance_mask_model.change(
                            lambda x: [gr.update(visible=x == 'u2net_cloth_seg')] +
                                      [gr.update(visible=x == 'sam')] * 2 +
                                      [gr.Dataset.update(visible=x == 'sam',
                                                         samples=modules.config.example_enhance_detection_prompts)],
                            inputs=enhance_mask_model,
                            outputs=[enhance_mask_cloth_category, enhance_mask_dino_prompt_text, sam_options,
                                     example_enhance_mask_dino_prompt_text],
                            queue=False, show_progress=False)

            switch_js = "(x) => {if(x){viewer_to_bottom(100);viewer_to_bottom(500);}else{viewer_to_top();} return x;}"
            down_js = "() => {viewer_to_bottom();}"

            input_image_checkbox.change(lambda x: gr.update(visible=x), inputs=input_image_checkbox,
                                        outputs=image_input_panel, queue=False, show_progress=False, _js=switch_js)
            ip_advanced.change(lambda: None, queue=False, show_progress=False, _js=down_js)

            current_tab = gr.Textbox(value='uov', visible=False)
            uov_tab.select(lambda: 'uov', outputs=current_tab, queue=False, _js=down_js, show_progress=False)
            inpaint_tab.select(lambda: 'inpaint', outputs=current_tab, queue=False, _js=down_js, show_progress=False)
            ip_tab.select(lambda: 'ip', outputs=current_tab, queue=False, _js=down_js, show_progress=False)
            desc_tab.select(lambda: 'desc', outputs=current_tab, queue=False, _js=down_js, show_progress=False)
            enhance_tab.select(lambda: 'enhance', outputs=current_tab, queue=False, _js=down_js, show_progress=False)
            metadata_tab.select(lambda: 'metadata', outputs=current_tab, queue=False, _js=down_js, show_progress=False)
            enhance_checkbox.change(lambda x: gr.update(visible=x), inputs=enhance_checkbox,
                                        outputs=enhance_input_panel, queue=False, show_progress=False, _js=switch_js)

        with gr.Column(scale=1, visible=modules.config.default_advanced_checkbox) as advanced_column:
            with gr.Tab(label='Settings'):
                if not args_manager.args.disable_preset_selection:
                    preset_selection = gr.Dropdown(label='Preset',
                                                   choices=modules.config.available_presets,
                                                   value=args_manager.args.preset if args_manager.args.preset else "initial",
                                                   interactive=True)

                performance_selection = gr.Radio(label='Performance',
                                                 info='* = restricted feature set, intermediate results disabled',
                                                 choices=modules.flags.performance_selections,
                                                 value=modules.config.default_performance,
                                                 elem_classes='performance_selections')

                with gr.Accordion(label='Aspect Ratios', open=False, elem_id='aspect_ratios_accordion') as aspect_ratios_accordion:
                    aspect_ratios_selection = gr.Radio(label='Aspect Ratios', show_label=False,
                                                       choices=modules.config.available_aspect_ratios_labels,
                                                       value=modules.config.default_aspect_ratio,
                                                       info='width × height',
                                                       elem_classes='aspect_ratios')

                    aspect_ratios_selection.change(lambda x: None, inputs=aspect_ratios_selection, queue=False, show_progress=False, _js='(x)=>{refresh_aspect_ratios_label(x);}')
                    shared.gradio_root.load(lambda x: None, inputs=aspect_ratios_selection, queue=False, show_progress=False, _js='(x)=>{refresh_aspect_ratios_label(x);}')

                image_number = gr.Slider(label='Image Number', minimum=1, maximum=modules.config.default_max_image_number, step=1, value=modules.config.default_image_number)

                output_format = gr.Radio(label='Output Format',
                                         choices=flags.OutputFormat.list(),
                                         value=modules.config.default_output_format)

                negative_prompt = gr.Textbox(label='Negative Prompt', show_label=True, placeholder="Type prompt here.",
                                             info='Describing what you do not want to see.', lines=2,
                                             elem_id='negative_prompt',
                                             value=modules.config.default_prompt_negative)
                translate_prompts = gr.Checkbox(label='Translate Prompts',
                                                          info='Uses the internet to translate prompts to English.',
                                                          value=False)
                seed_random = gr.Checkbox(label='Random', value=True)
                image_seed = gr.Textbox(label='Seed', value=0, max_lines=1, visible=False) # workaround for https://github.com/gradio-app/gradio/issues/5354

                def random_checked(r):
                    return gr.update(visible=not r)

                def refresh_seed(r, seed_string):
                    if r:
                        return random.randint(constants.MIN_SEED, constants.MAX_SEED)
                    else:
                        try:
                            seed_value = int(seed_string)
                            if constants.MIN_SEED <= seed_value <= constants.MAX_SEED:
                                return seed_value
                        except ValueError:
                            pass
                        return random.randint(constants.MIN_SEED, constants.MAX_SEED)

                seed_random.change(random_checked, inputs=[seed_random], outputs=[image_seed],
                                   queue=False, show_progress=False)

                def update_history_link():
                    if args_manager.args.disable_image_log:
                        return gr.update(value='')

                    return gr.update(value=f'<a href="file={get_current_html_path(output_format)}" target="_blank">\U0001F4DA History Log</a>')

                history_link = gr.HTML()
                shared.gradio_root.load(update_history_link, outputs=history_link, queue=False, show_progress=False)

            with gr.Tab(label='Styles', elem_classes=['style_selections_tab']):
                style_sorter.try_load_sorted_styles(
                    style_names=legal_style_names,
                    default_selected=modules.config.default_styles)

                style_search_bar = gr.Textbox(show_label=False, container=False,
                                              placeholder="\U0001F50E Type here to search styles ...",
                                              value="",
                                              label='Search Styles')
                style_selections = gr.CheckboxGroup(show_label=False, container=False,
                                                    choices=copy.deepcopy(style_sorter.all_styles),
                                                    value=copy.deepcopy(modules.config.default_styles),
                                                    label='Selected Styles',
                                                    elem_classes=['style_selections'])
                gradio_receiver_style_selections = gr.Textbox(elem_id='gradio_receiver_style_selections', visible=False)

                shared.gradio_root.load(lambda: gr.update(choices=copy.deepcopy(style_sorter.all_styles)),
                                        outputs=style_selections)

                style_search_bar.change(style_sorter.search_styles,
                                        inputs=[style_selections, style_search_bar],
                                        outputs=style_selections,
                                        queue=False,
                                        show_progress=False).then(
                    lambda: None, _js='()=>{refresh_style_localization();}')

                gradio_receiver_style_selections.input(style_sorter.sort_styles,
                                                       inputs=style_selections,
                                                       outputs=style_selections,
                                                       queue=False,
                                                       show_progress=False).then(
                    lambda: None, _js='()=>{refresh_style_localization();}')

            with gr.Tab(label='Models'):
                with gr.Group():
                    with gr.Row():
                        base_model = gr.Dropdown(label='Base Model (SDXL only)', choices=modules.config.model_filenames, value=modules.config.default_base_model_name, show_label=True)
                        refiner_model = gr.Dropdown(label='Refiner (SDXL or SD 1.5)', choices=['None'] + modules.config.model_filenames, value=modules.config.default_refiner_model_name, show_label=True)

                    refiner_switch = gr.Slider(label='Refiner Switch At', minimum=0.1, maximum=1.0, step=0.0001,
                                               info='Use 0.4 for SD1.5 realistic models; '
                                                    'or 0.667 for SD1.5 anime models; '
                                                    'or 0.8 for XL-refiners; '
                                                    'or any value for switching two SDXL models.',
                                               value=modules.config.default_refiner_switch,
                                               visible=modules.config.default_refiner_model_name != 'None')

                    refiner_model.change(lambda x: gr.update(visible=x != 'None'),
                                         inputs=refiner_model, outputs=refiner_switch, show_progress=False, queue=False)

                with gr.Group():
                    lora_ctrls = []

                    for i, (enabled, filename, weight) in enumerate(modules.config.default_loras):
                        with gr.Row():
                            lora_enabled = gr.Checkbox(label='Enable', value=enabled,
                                                       elem_classes=['lora_enable', 'min_check'], scale=1)
                            lora_model = gr.Dropdown(label=f'LoRA {i + 1}',
                                                     choices=['None'] + modules.config.lora_filenames, value=filename,
                                                     elem_classes='lora_model', scale=5)
                            lora_weight = gr.Slider(label='Weight', minimum=modules.config.default_loras_min_weight,
                                                    maximum=modules.config.default_loras_max_weight, step=0.01, value=weight,
                                                    elem_classes='lora_weight', scale=5)
                            lora_ctrls += [lora_enabled, lora_model, lora_weight]

                with gr.Row():
                    refresh_files = gr.Button(label='Refresh', value='\U0001f504 Refresh All Files', variant='secondary', elem_classes='refresh_button')
            with gr.Tab(label='Advanced'):
                guidance_scale = gr.Slider(label='Guidance Scale', minimum=1.0, maximum=30.0, step=0.01,
                                           value=modules.config.default_cfg_scale,
                                           info='Higher value means style is cleaner, vivider, and more artistic.')
                sharpness = gr.Slider(label='Image Sharpness', minimum=0.0, maximum=30.0, step=0.001,
                                      value=modules.config.default_sample_sharpness,
                                      info='Higher value means image and texture are sharper.')
                gr.HTML('<a href="https://github.com/lllyasviel/Fooocus/discussions/117" target="_blank">\U0001F4D4 Document</a>')
                dev_mode = gr.Checkbox(label='Developer Debug Mode', value=False, container=False)

                with gr.Column(visible=False) as dev_tools:
                    with gr.Tab(label='Debug Tools'):
                        adm_scaler_positive = gr.Slider(label='Positive ADM Guidance Scaler', minimum=0.1, maximum=3.0,
                                                        step=0.001, value=1.5, info='The scaler multiplied to positive ADM (use 1.0 to disable). ')
                        adm_scaler_negative = gr.Slider(label='Negative ADM Guidance Scaler', minimum=0.1, maximum=3.0,
                                                        step=0.001, value=0.8, info='The scaler multiplied to negative ADM (use 1.0 to disable). ')
                        adm_scaler_end = gr.Slider(label='ADM Guidance End At Step', minimum=0.0, maximum=1.0,
                                                   step=0.001, value=0.3,
                                                   info='When to end the guidance from positive/negative ADM. ')

                        refiner_swap_method = gr.Dropdown(label='Refiner swap method', value=flags.refiner_swap_method,
                                                          choices=['joint', 'separate', 'vae'])

                        adaptive_cfg = gr.Slider(label='CFG Mimicking from TSNR', minimum=1.0, maximum=30.0, step=0.01,
                                                 value=modules.config.default_cfg_tsnr,
                                                 info='Enabling Fooocus\'s implementation of CFG mimicking for TSNR '
                                                      '(effective when real CFG > mimicked CFG).')
                        clip_skip = gr.Slider(label='CLIP Skip', minimum=1, maximum=flags.clip_skip_max, step=1,
                                                 value=modules.config.default_clip_skip,
                                                 info='Bypass CLIP layers to avoid overfitting (use 1 to not skip any layers, 2 is recommended).')
                        sampler_name = gr.Dropdown(label='Sampler', choices=flags.sampler_list,
                                                   value=modules.config.default_sampler)
                        scheduler_name = gr.Dropdown(label='Scheduler', choices=flags.scheduler_list,
                                                     value=modules.config.default_scheduler)
                        vae_name = gr.Dropdown(label='VAE', choices=[modules.flags.default_vae] + modules.config.vae_filenames,
                                                     value=modules.config.default_vae, show_label=True)

                        generate_image_grid = gr.Checkbox(label='Generate Image Grid for Each Batch',
                                                          info='(Experimental) This may cause performance problems on some computers and certain internet conditions.',
                                                          value=False)

                        overwrite_step = gr.Slider(label='Forced Overwrite of Sampling Step',
                                                   minimum=-1, maximum=200, step=1,
                                                   value=modules.config.default_overwrite_step,
                                                   info='Set as -1 to disable. For developer debugging.')
                        overwrite_switch = gr.Slider(label='Forced Overwrite of Refiner Switch Step',
                                                     minimum=-1, maximum=200, step=1,
                                                     value=modules.config.default_overwrite_switch,
                                                     info='Set as -1 to disable. For developer debugging.')
                        overwrite_width = gr.Slider(label='Forced Overwrite of Generating Width',
                                                    minimum=-1, maximum=2048, step=1, value=-1,
                                                    info='Set as -1 to disable. For developer debugging. '
                                                         'Results will be worse for non-standard numbers that SDXL is not trained on.')
                        overwrite_height = gr.Slider(label='Forced Overwrite of Generating Height',
                                                     minimum=-1, maximum=2048, step=1, value=-1,
                                                     info='Set as -1 to disable. For developer debugging. '
                                                          'Results will be worse for non-standard numbers that SDXL is not trained on.')
                        overwrite_vary_strength = gr.Slider(label='Forced Overwrite of Denoising Strength of "Vary"',
                                                            minimum=-1, maximum=1.0, step=0.001, value=-1,
                                                            info='Set as negative number to disable. For developer debugging.')
                        overwrite_upscale_strength = gr.Slider(label='Forced Overwrite of Denoising Strength of "Upscale"',
                                                               minimum=-1, maximum=1.0, step=0.001,
                                                               value=modules.config.default_overwrite_upscale,
                                                               info='Set as negative number to disable. For developer debugging.')

                        disable_preview = gr.Checkbox(label='Disable Preview', value=modules.config.default_black_out_nsfw,
                                                      interactive=not modules.config.default_black_out_nsfw,
                                                      info='Disable preview during generation.')
                        disable_intermediate_results = gr.Checkbox(label='Disable Intermediate Results',
                                                      value=flags.Performance.has_restricted_features(modules.config.default_performance),
                                                      info='Disable intermediate results during generation, only show final gallery.')

                        disable_seed_increment = gr.Checkbox(label='Disable seed increment',
                                                             info='Disable automatic seed increment when image number is > 1.',
                                                             value=False)
                        read_wildcards_in_order = gr.Checkbox(label="Read wildcards in order", value=False)

                        black_out_nsfw = gr.Checkbox(label='Black Out NSFW', value=modules.config.default_black_out_nsfw,
                                                     interactive=not modules.config.default_black_out_nsfw,
                                                     info='Use black image if NSFW is detected.')

                        black_out_nsfw.change(lambda x: gr.update(value=x, interactive=not x),
                                              inputs=black_out_nsfw, outputs=disable_preview, queue=False,
                                              show_progress=False)

                        if not args_manager.args.disable_metadata:
                            save_metadata_to_images = gr.Checkbox(label='Save Metadata to Images', value=modules.config.default_save_metadata_to_images,
                                                                  info='Adds parameters to generated images allowing manual regeneration.')
                            metadata_scheme = gr.Radio(label='Metadata Scheme', choices=flags.metadata_scheme, value=modules.config.default_metadata_scheme,
                                                       info='Image Prompt parameters are not included. Use png and a1111 for compatibility with Civitai.',
                                                       visible=modules.config.default_save_metadata_to_images)

                            save_metadata_to_images.change(lambda x: gr.update(visible=x), inputs=[save_metadata_to_images], outputs=[metadata_scheme],
                                                           queue=False, show_progress=False)

                    with gr.Tab(label='Control'):
                        debugging_cn_preprocessor = gr.Checkbox(label='Debug Preprocessors', value=False,
                                                                info='See the results from preprocessors.')
                        skipping_cn_preprocessor = gr.Checkbox(label='Skip Preprocessors', value=False,
                                                               info='Do not preprocess images. (Inputs are already canny/depth/cropped-face/etc.)')

                        mixing_image_prompt_and_vary_upscale = gr.Checkbox(label='Mixing Image Prompt and Vary/Upscale',
                                                                           value=False)
                        mixing_image_prompt_and_inpaint = gr.Checkbox(label='Mixing Image Prompt and Inpaint',
                                                                      value=False)

                        controlnet_softness = gr.Slider(label='Softness of ControlNet', minimum=0.0, maximum=1.0,
                                                        step=0.001, value=0.25,
                                                        info='Similar to the Control Mode in A1111 (use 0.0 to disable). ')

                        with gr.Tab(label='Canny'):
                            canny_low_threshold = gr.Slider(label='Canny Low Threshold', minimum=1, maximum=255,
                                                            step=1, value=64)
                            canny_high_threshold = gr.Slider(label='Canny High Threshold', minimum=1, maximum=255,
                                                             step=1, value=128)

                    with gr.Tab(label='Inpaint'):
                        debugging_inpaint_preprocessor = gr.Checkbox(label='Debug Inpaint Preprocessing', value=False)
                        debugging_enhance_masks_checkbox = gr.Checkbox(label='Debug Enhance Masks', value=False,
                                                                       info='Show enhance masks in preview and final results')
                        debugging_dino = gr.Checkbox(label='Debug GroundingDINO', value=False,
                                                     info='Use GroundingDINO boxes instead of more detailed SAM masks')
                        inpaint_disable_initial_latent = gr.Checkbox(label='Disable initial latent in inpaint', value=False)
                        inpaint_engine = gr.Dropdown(label='Inpaint Engine',
                                                     value=modules.config.default_inpaint_engine_version,
                                                     choices=flags.inpaint_engine_versions,
                                                     info='Version of Fooocus inpaint model. If set, use performance Quality or Speed (no performance LoRAs) for best results.')
                        inpaint_strength = gr.Slider(label='Inpaint Denoising Strength',
                                                     minimum=0.0, maximum=1.0, step=0.001, value=1.0,
                                                     info='Same as the denoising strength in A1111 inpaint. '
                                                          'Only used in inpaint, not used in outpaint. '
                                                          '(Outpaint always use 1.0)')
                        inpaint_respective_field = gr.Slider(label='Inpaint Respective Field',
                                                             minimum=0.0, maximum=1.0, step=0.001, value=0.618,
                                                             info='The area to inpaint. '
                                                                  'Value 0 is same as "Only Masked" in A1111. '
                                                                  'Value 1 is same as "Whole Image" in A1111. '
                                                                  'Only used in inpaint, not used in outpaint. '
                                                                  '(Outpaint always use 1.0)')
                        inpaint_erode_or_dilate = gr.Slider(label='Mask Erode or Dilate',
                                                            minimum=-64, maximum=64, step=1, value=0,
                                                            info='Positive value will make white area in the mask larger, '
                                                                 'negative value will make white area smaller. '
                                                                 '(default is 0, always processed before any mask invert)')
                        dino_erode_or_dilate = gr.Slider(label='GroundingDINO Box Erode or Dilate',
                                                         minimum=-64, maximum=64, step=1, value=0,
                                                         info='Positive value will make white area in the mask larger, '
                                                              'negative value will make white area smaller. '
                                                              '(default is 0, processed before SAM)')

                        inpaint_mask_color = gr.ColorPicker(label='Inpaint brush color', value='#FFFFFF', elem_id='inpaint_brush_color')

                        inpaint_ctrls = [debugging_inpaint_preprocessor, inpaint_disable_initial_latent, inpaint_engine,
                                         inpaint_strength, inpaint_respective_field,
                                         inpaint_advanced_masking_checkbox, invert_mask_checkbox, inpaint_erode_or_dilate]

                        inpaint_advanced_masking_checkbox.change(lambda x: [gr.update(visible=x)] * 2,
                                                                 inputs=inpaint_advanced_masking_checkbox,
                                                                 outputs=[inpaint_mask_image, inpaint_mask_generation_col],
                                                                 queue=False, show_progress=False)

                        inpaint_mask_color.change(lambda x: gr.update(brush_color=x), inputs=inpaint_mask_color,
                                                  outputs=inpaint_input_image,
                                                  queue=False, show_progress=False)

                    with gr.Tab(label='FreeU'):
                        freeu_enabled = gr.Checkbox(label='Enabled', value=False)
                        freeu_b1 = gr.Slider(label='B1', minimum=0, maximum=2, step=0.01, value=1.01)
                        freeu_b2 = gr.Slider(label='B2', minimum=0, maximum=2, step=0.01, value=1.02)
                        freeu_s1 = gr.Slider(label='S1', minimum=0, maximum=4, step=0.01, value=0.99)
                        freeu_s2 = gr.Slider(label='S2', minimum=0, maximum=4, step=0.01, value=0.95)
                        freeu_ctrls = [freeu_enabled, freeu_b1, freeu_b2, freeu_s1, freeu_s2]

                def dev_mode_checked(r):
                    return gr.update(visible=r)

                dev_mode.change(dev_mode_checked, inputs=[dev_mode], outputs=[dev_tools],
                                queue=False, show_progress=False)

                def refresh_files_clicked():
                    modules.config.update_files()
                    results = [gr.update(choices=modules.config.model_filenames)]
                    results += [gr.update(choices=['None'] + modules.config.model_filenames)]
                    results += [gr.update(choices=[flags.default_vae] + modules.config.vae_filenames)]
                    if not args_manager.args.disable_preset_selection:
                        results += [gr.update(choices=modules.config.available_presets)]
                    for i in range(modules.config.default_max_lora_number):
                        results += [gr.update(interactive=True),
                                    gr.update(choices=['None'] + modules.config.lora_filenames), gr.update()]
                    return results

                refresh_files_output = [base_model, refiner_model, vae_name]
                if not args_manager.args.disable_preset_selection:
                    refresh_files_output += [preset_selection]
                refresh_files.click(refresh_files_clicked, [], refresh_files_output + lora_ctrls,
                                    queue=False, show_progress=False)

            with gr.Tab(label='Audio'):
                play_notification = gr.Checkbox(label='Play notification after rendering', value=False)
                notification_file = 'notification.mp3'
                if os.path.exists(notification_file):
                    notification = gr.State(value=notification_file)
                    notification_input = gr.Audio(label='Notification', interactive=True, elem_id='audio_notification', visible=False, show_edit_button=False)

                    def play_notification_checked(r, notification):
                        return gr.update(visible=r, value=notification if r else None)

                    def notification_input_changed(notification_input, notification):
                        if notification_input:
                            notification = notification_input
                        return notification

                    play_notification.change(fn=play_notification_checked, inputs=[play_notification, notification], outputs=[notification_input], queue=False)
                    notification_input.change(fn=notification_input_changed, inputs=[notification_input, notification], outputs=[notification], queue=False)

        state_is_generating = gr.State(False)

        load_data_outputs = [advanced_checkbox, image_number, prompt, negative_prompt, style_selections,
                             performance_selection, overwrite_step, overwrite_switch, aspect_ratios_selection,
                             overwrite_width, overwrite_height, guidance_scale, sharpness, adm_scaler_positive,
                             adm_scaler_negative, adm_scaler_end, refiner_swap_method, adaptive_cfg, clip_skip,
                             base_model, refiner_model, refiner_switch, sampler_name, scheduler_name, vae_name,
                             seed_random, image_seed, inpaint_engine, inpaint_engine_state,
                             inpaint_mode] + enhance_inpaint_mode_ctrls + [generate_button,
                             load_parameter_button] + freeu_ctrls + lora_ctrls

        if not args_manager.args.disable_preset_selection:
            def preset_selection_change(preset, is_generating, inpaint_mode):
                preset_content = modules.config.try_get_preset_content(preset) if preset != 'initial' else {}
                preset_prepared = modules.meta_parser.parse_meta_from_preset(preset_content)

                default_model = preset_prepared.get('base_model')
                previous_default_models = preset_prepared.get('previous_default_models', [])
                checkpoint_downloads = preset_prepared.get('checkpoint_downloads', {})
                embeddings_downloads = preset_prepared.get('embeddings_downloads', {})
                lora_downloads = preset_prepared.get('lora_downloads', {})
                vae_downloads = preset_prepared.get('vae_downloads', {})

                preset_prepared['base_model'], preset_prepared['checkpoint_downloads'] = launch.download_models(
                    default_model, previous_default_models, checkpoint_downloads, embeddings_downloads, lora_downloads,
                    vae_downloads)

                if 'prompt' in preset_prepared and preset_prepared.get('prompt') == '':
                    del preset_prepared['prompt']

                return modules.meta_parser.load_parameter_button_click(json.dumps(preset_prepared), is_generating, inpaint_mode)

<<<<<<< HEAD

            def inpaint_engine_state_change(inpaint_engine_version, *args):
                if inpaint_engine_version == 'empty':
                    inpaint_engine_version = modules.config.default_inpaint_engine_version

                result = []
                for inpaint_mode in args:
                    if inpaint_mode != modules.flags.inpaint_option_detail:
                        result.append(gr.update(value=inpaint_engine_version))
                    else:
                        result.append(gr.update())

                return result

            preset_selection.change(preset_selection_change, inputs=[preset_selection, state_is_generating], outputs=load_data_outputs, queue=False, show_progress=True) \
                .then(fn=style_sorter.sort_styles, inputs=style_selections, outputs=style_selections, queue=False, show_progress=False) \
                .then(lambda: None, _js='()=>{refresh_style_localization();}') \
                .then(inpaint_engine_state_change, inputs=[inpaint_engine_state] + enhance_inpaint_mode_ctrls, outputs=enhance_inpaint_engine_ctrls, queue=False, show_progress=False)
=======
            preset_selection.change(preset_selection_change, inputs=[preset_selection, state_is_generating, inpaint_mode], outputs=load_data_outputs, queue=False, show_progress=True) \
                .then(fn=style_sorter.sort_styles, inputs=style_selections, outputs=style_selections, queue=False, show_progress=False)
>>>>>>> 0c2d66e2

        performance_selection.change(lambda x: [gr.update(interactive=not flags.Performance.has_restricted_features(x))] * 11 +
                                               [gr.update(visible=not flags.Performance.has_restricted_features(x))] * 1 +
                                               [gr.update(value=flags.Performance.has_restricted_features(x))] * 1,
                                     inputs=performance_selection,
                                     outputs=[
                                         guidance_scale, sharpness, adm_scaler_end, adm_scaler_positive,
                                         adm_scaler_negative, refiner_switch, refiner_model, sampler_name,
                                         scheduler_name, adaptive_cfg, refiner_swap_method, negative_prompt, disable_intermediate_results
                                     ], queue=False, show_progress=False)

        output_format.input(lambda x: gr.update(output_format=x), inputs=output_format)

        advanced_checkbox.change(lambda x: gr.update(visible=x), advanced_checkbox, advanced_column,
                                 queue=False, show_progress=False) \
            .then(fn=lambda: None, _js='refresh_grid_delayed', queue=False, show_progress=False)

        inpaint_mode.change(inpaint_mode_change, inputs=[inpaint_mode, inpaint_engine_state], outputs=[
            inpaint_additional_prompt, outpaint_selections, example_inpaint_prompts,
            inpaint_disable_initial_latent, inpaint_engine,
            inpaint_strength, inpaint_respective_field
        ], show_progress=False, queue=False)

        # load configured default_inpaint_method
        default_inpaint_ctrls = [inpaint_mode, inpaint_disable_initial_latent, inpaint_engine, inpaint_strength, inpaint_respective_field]
        for mode, disable_initial_latent, engine, strength, respective_field in [default_inpaint_ctrls] + enhance_inpaint_update_ctrls:
            shared.gradio_root.load(inpaint_mode_change, inputs=[mode, inpaint_engine_state], outputs=[
                inpaint_additional_prompt, outpaint_selections, example_inpaint_prompts, disable_initial_latent,
                engine, strength, respective_field
            ], show_progress=False, queue=False)

        generate_mask_button.click(fn=generate_mask,
                                   inputs=[inpaint_input_image, inpaint_mask_model, inpaint_mask_cloth_category,
                                           inpaint_mask_dino_prompt_text, inpaint_mask_sam_model,
                                           inpaint_mask_box_threshold, inpaint_mask_text_threshold,
                                           inpaint_mask_sam_max_detections, dino_erode_or_dilate, debugging_dino],
                                   outputs=inpaint_mask_image, show_progress=True, queue=True)

        ctrls = [currentTask, generate_image_grid]
        ctrls += [
            prompt, negative_prompt, translate_prompts, style_selections,
            performance_selection, aspect_ratios_selection, image_number, output_format, image_seed,
            read_wildcards_in_order, sharpness, guidance_scale
        ]

        ctrls += [base_model, refiner_model, refiner_switch] + lora_ctrls
        ctrls += [input_image_checkbox, current_tab]
        ctrls += [uov_method, uov_input_image]
        ctrls += [outpaint_selections, inpaint_input_image, inpaint_additional_prompt, inpaint_mask_image]
        ctrls += [disable_preview, disable_intermediate_results, disable_seed_increment, black_out_nsfw]
        ctrls += [adm_scaler_positive, adm_scaler_negative, adm_scaler_end, adaptive_cfg, clip_skip]
        ctrls += [sampler_name, scheduler_name, vae_name]
        ctrls += [overwrite_step, overwrite_switch, overwrite_width, overwrite_height, overwrite_vary_strength]
        ctrls += [overwrite_upscale_strength, mixing_image_prompt_and_vary_upscale, mixing_image_prompt_and_inpaint]
        ctrls += [debugging_cn_preprocessor, skipping_cn_preprocessor, canny_low_threshold, canny_high_threshold]
        ctrls += [refiner_swap_method, controlnet_softness]
        ctrls += freeu_ctrls
        ctrls += inpaint_ctrls

        if not args_manager.args.disable_metadata:
            ctrls += [save_metadata_to_images, metadata_scheme]

        ctrls += ip_ctrls
        ctrls += [debugging_dino, dino_erode_or_dilate, debugging_enhance_masks_checkbox,
                  enhance_input_image, enhance_checkbox, enhance_uov_method, enhance_uov_processing_order,
                  enhance_uov_prompt_type]
        ctrls += enhance_ctrls

        def parse_meta(raw_prompt_txt, is_generating):
            loaded_json = None
            if is_json(raw_prompt_txt):
                loaded_json = json.loads(raw_prompt_txt)

            if loaded_json is None:
                if is_generating:
                    return gr.update(), gr.update(), gr.update()
                else:
                    return gr.update(), gr.update(visible=True), gr.update(visible=False)

            return json.dumps(loaded_json), gr.update(visible=False), gr.update(visible=True)

        prompt.input(parse_meta, inputs=[prompt, state_is_generating], outputs=[prompt, generate_button, load_parameter_button], queue=False, show_progress=False)

        load_parameter_button.click(modules.meta_parser.load_parameter_button_click, inputs=[prompt, state_is_generating, inpaint_mode], outputs=load_data_outputs, queue=False, show_progress=False)

        def trigger_metadata_import(filepath, state_is_generating):
            parameters, metadata_scheme = modules.meta_parser.read_info_from_image(filepath)
            if parameters is None:
                print('Could not find metadata in the image!')
                parsed_parameters = {}
            else:
                metadata_parser = modules.meta_parser.get_metadata_parser(metadata_scheme)
                parsed_parameters = metadata_parser.to_json(parameters)

            return modules.meta_parser.load_parameter_button_click(parsed_parameters, state_is_generating, inpaint_mode)

        metadata_import_button.click(trigger_metadata_import, inputs=[metadata_input_image, state_is_generating], outputs=load_data_outputs, queue=False, show_progress=True) \
            .then(style_sorter.sort_styles, inputs=style_selections, outputs=style_selections, queue=False, show_progress=False)

        generate_button.click(lambda: (gr.update(visible=True, interactive=True), gr.update(visible=True, interactive=True), gr.update(visible=False, interactive=False), [], True),
                              outputs=[stop_button, skip_button, generate_button, gallery, state_is_generating]) \
            .then(fn=refresh_seed, inputs=[seed_random, image_seed], outputs=image_seed) \
            .then(fn=get_task, inputs=ctrls, outputs=currentTask) \
            .then(fn=generate_clicked, inputs=currentTask, outputs=[progress_html, progress_window, progress_gallery, gallery]) \
            .then(lambda: (gr.update(visible=True, interactive=True), gr.update(visible=False, interactive=False), gr.update(visible=False, interactive=False), False),
                  outputs=[generate_button, stop_button, skip_button, state_is_generating]) \
            .then(fn=update_history_link, outputs=history_link) \
            .then(fn=lambda: None, _js='playNotification').then(fn=lambda: None, _js='refresh_grid_delayed')

        reset_button.click(lambda: [worker.AsyncTask(args=[]), False, gr.update(visible=True, interactive=True)] +
                                   [gr.update(visible=False)] * 6 +
                                   [gr.update(visible=True, value=[])],
                           outputs=[currentTask, state_is_generating, generate_button,
                                    reset_button, stop_button, skip_button,
                                    progress_html, progress_window, progress_gallery, gallery],
                           queue=False)

        def trigger_describe(mode, img):
            if mode == flags.desc_type_photo:
                from extras.interrogate import default_interrogator as default_interrogator_photo
                return default_interrogator_photo(img), ["Fooocus V2", "Fooocus Enhance", "Fooocus Sharp"]
            if mode == flags.desc_type_anime:
                from extras.wd14tagger import default_interrogator as default_interrogator_anime
                return default_interrogator_anime(img), ["Fooocus V2", "Fooocus Masterpiece"]
            return mode, ["Fooocus V2"]

        desc_btn.click(trigger_describe, inputs=[desc_method, desc_input_image],
                       outputs=[prompt, style_selections], show_progress=True, queue=True)

        if args_manager.args.enable_auto_describe_image:
            def trigger_auto_describe(mode, img, prompt):
                # keep prompt if not empty
                if prompt == '':
                    return trigger_describe(mode, img)
                return gr.update(), gr.update()

            uov_input_image.upload(trigger_auto_describe, inputs=[desc_method, uov_input_image, prompt],
                                   outputs=[prompt, style_selections], show_progress=True, queue=True)

            enhance_input_image.upload(lambda: gr.update(value=True), outputs=enhance_checkbox, queue=False, show_progress=False) \
                .then(trigger_auto_describe, inputs=[desc_method, enhance_input_image, prompt], outputs=[prompt, style_selections], show_progress=True, queue=True)

def dump_default_english_config():
    from modules.localization import dump_english_config
    dump_english_config(grh.all_components)


# dump_default_english_config()

shared.gradio_root.launch(
    inbrowser=args_manager.args.in_browser,
    server_name=args_manager.args.listen,
    server_port=args_manager.args.port,
    share=args_manager.args.share,
    auth=check_auth if (args_manager.args.share or args_manager.args.listen) and auth_enabled else None,
    allowed_paths=[modules.config.path_outputs],
    blocked_paths=[constants.AUTH_FILENAME]
)<|MERGE_RESOLUTION|>--- conflicted
+++ resolved
@@ -914,7 +914,6 @@
 
                 return modules.meta_parser.load_parameter_button_click(json.dumps(preset_prepared), is_generating, inpaint_mode)
 
-<<<<<<< HEAD
 
             def inpaint_engine_state_change(inpaint_engine_version, *args):
                 if inpaint_engine_version == 'empty':
@@ -929,14 +928,10 @@
 
                 return result
 
-            preset_selection.change(preset_selection_change, inputs=[preset_selection, state_is_generating], outputs=load_data_outputs, queue=False, show_progress=True) \
+            preset_selection.change(preset_selection_change, inputs=[preset_selection, state_is_generating, inpaint_mode], outputs=load_data_outputs, queue=False, show_progress=True) \
                 .then(fn=style_sorter.sort_styles, inputs=style_selections, outputs=style_selections, queue=False, show_progress=False) \
                 .then(lambda: None, _js='()=>{refresh_style_localization();}') \
                 .then(inpaint_engine_state_change, inputs=[inpaint_engine_state] + enhance_inpaint_mode_ctrls, outputs=enhance_inpaint_engine_ctrls, queue=False, show_progress=False)
-=======
-            preset_selection.change(preset_selection_change, inputs=[preset_selection, state_is_generating, inpaint_mode], outputs=load_data_outputs, queue=False, show_progress=True) \
-                .then(fn=style_sorter.sort_styles, inputs=style_selections, outputs=style_selections, queue=False, show_progress=False)
->>>>>>> 0c2d66e2
 
         performance_selection.change(lambda x: [gr.update(interactive=not flags.Performance.has_restricted_features(x))] * 11 +
                                                [gr.update(visible=not flags.Performance.has_restricted_features(x))] * 1 +
