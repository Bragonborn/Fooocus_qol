import gradio as gr
import random
import os
import json
import time
import shared
import modules.config
import fooocus_version
import modules.html
import modules.async_worker as worker
import modules.constants as constants
import modules.flags as flags
import modules.gradio_hijack as grh
import modules.style_sorter as style_sorter
import modules.meta_parser
import args_manager
import copy
import launch

from modules.sdxl_styles import legal_style_names
from modules.private_logger import get_current_html_path
from modules.ui_gradio_extensions import reload_javascript
from modules.auth import auth_enabled, check_auth
from modules.util import is_json

def get_task(*args):
    args = list(args)
    args.pop(0)

    return worker.AsyncTask(args=args)

def generate_clicked(task: worker.AsyncTask):
    import ldm_patched.modules.model_management as model_management

    with model_management.interrupt_processing_mutex:
        model_management.interrupt_processing = False
    # outputs=[progress_html, progress_window, progress_gallery, gallery]

    if len(task.args) == 0:
        return

    execution_start_time = time.perf_counter()
    finished = False

    yield gr.update(visible=True, value=modules.html.make_progress_html(1, 'Waiting for task to start ...')), \
        gr.update(visible=True, value=None), \
        gr.update(visible=False, value=None), \
        gr.update(visible=False)

    worker.async_tasks.append(task)

    while not finished:
        time.sleep(0.01)
        if len(task.yields) > 0:
            flag, product = task.yields.pop(0)
            if flag == 'preview':

                # help bad internet connection by skipping duplicated preview
                if len(task.yields) > 0:  # if we have the next item
                    if task.yields[0][0] == 'preview':   # if the next item is also a preview
                        # print('Skipped one preview for better internet connection.')
                        continue

                percentage, title, image = product
                yield gr.update(visible=True, value=modules.html.make_progress_html(percentage, title)), \
                    gr.update(visible=True, value=image) if image is not None else gr.update(), \
                    gr.update(), \
                    gr.update(visible=False)
            if flag == 'results':
                yield gr.update(visible=True), \
                    gr.update(visible=True), \
                    gr.update(visible=True, value=product), \
                    gr.update(visible=False)
            if flag == 'finish':
                yield gr.update(visible=False), \
                    gr.update(visible=False), \
                    gr.update(visible=False), \
                    gr.update(visible=True, value=product)
                finished = True

                # delete Fooocus temp images, only keep gradio temp images
                if args_manager.args.disable_image_log:
                    for filepath in product:
                        if isinstance(filepath, str) and os.path.exists(filepath):
                            os.remove(filepath)

    execution_time = time.perf_counter() - execution_start_time
    print(f'Total time: {execution_time:.2f} seconds')
    return


reload_javascript()

title = f'Fooocus {fooocus_version.version}'

if isinstance(args_manager.args.preset, str):
    title += ' ' + args_manager.args.preset

shared.gradio_root = gr.Blocks(title=title).queue()

with shared.gradio_root:
    currentTask = gr.State(worker.AsyncTask(args=[]))
    with gr.Row():
        with gr.Column(scale=2):
            with gr.Row():
                progress_window = grh.Image(label='Preview', show_label=True, visible=False, height=768,
                                            elem_classes=['main_view'])
                progress_gallery = gr.Gallery(label='Finished Images', show_label=True, object_fit='contain',
                                              height=768, visible=False, elem_classes=['main_view', 'image_gallery'])
            progress_html = gr.HTML(value=modules.html.make_progress_html(32, 'Progress 32%'), visible=False,
                                    elem_id='progress-bar', elem_classes='progress-bar')
            gallery = gr.Gallery(label='Gallery', show_label=False, object_fit='contain', visible=True, height=768,
                                 elem_classes=['resizable_area', 'main_view', 'final_gallery', 'image_gallery'],
                                 elem_id='final_gallery')
            with gr.Row(elem_classes='type_row'):
                with gr.Column(scale=17):
                    prompt = gr.Textbox(show_label=False, placeholder="Type prompt here or paste parameters.", elem_id='positive_prompt',
                                        container=False, autofocus=True, elem_classes='type_row', lines=1024)

                    default_prompt = modules.config.default_prompt
                    if isinstance(default_prompt, str) and default_prompt != '':
                        shared.gradio_root.load(lambda: default_prompt, outputs=prompt)

                with gr.Column(scale=3, min_width=0):
                    generate_button = gr.Button(label="Generate", value="Generate", elem_classes='type_row', elem_id='generate_button', visible=True)
                    reset_button = gr.Button(label="Reconnect", value="Reconnect", elem_classes='type_row', elem_id='reset_button', visible=False)
                    load_parameter_button = gr.Button(label="Load Parameters", value="Load Parameters", elem_classes='type_row', elem_id='load_parameter_button', visible=False)
                    skip_button = gr.Button(label="Skip", value="Skip", elem_classes='type_row_half', elem_id='skip_button', visible=False)
                    stop_button = gr.Button(label="Stop", value="Stop", elem_classes='type_row_half', elem_id='stop_button', visible=False)

                    def stop_clicked(currentTask):
                        import ldm_patched.modules.model_management as model_management
                        currentTask.last_stop = 'stop'
                        if (currentTask.processing):
                            model_management.interrupt_current_processing()
                        return currentTask

                    def skip_clicked(currentTask):
                        import ldm_patched.modules.model_management as model_management
                        currentTask.last_stop = 'skip'
                        if (currentTask.processing):
                            model_management.interrupt_current_processing()
                        return currentTask

                    stop_button.click(stop_clicked, inputs=currentTask, outputs=currentTask, queue=False, show_progress=False, _js='cancelGenerateForever')
                    skip_button.click(skip_clicked, inputs=currentTask, outputs=currentTask, queue=False, show_progress=False)
            with gr.Row(elem_classes='advanced_check_row'):
                input_image_checkbox = gr.Checkbox(label='Input Image', value=False, container=False, elem_classes='min_check')
                advanced_checkbox = gr.Checkbox(label='Advanced', value=modules.config.default_advanced_checkbox, container=False, elem_classes='min_check')
            with gr.Row(visible=False) as image_input_panel:
                with gr.Tabs():
                    with gr.TabItem(label='Upscale or Variation') as uov_tab:
                        with gr.Row():
                            with gr.Column():
                                uov_input_image = grh.Image(label='Drag above image to here', source='upload', type='numpy')
                            with gr.Column():
                                uov_method = gr.Radio(label='Upscale or Variation:', choices=flags.uov_list, value=flags.disabled)
                                gr.HTML('<a href="https://github.com/lllyasviel/Fooocus/discussions/390" target="_blank">\U0001F4D4 Document</a>')
                    with gr.TabItem(label='Image Prompt') as ip_tab:
                        with gr.Row():
                            ip_images = []
                            ip_types = []
                            ip_stops = []
                            ip_weights = []
                            ip_ctrls = []
                            ip_ad_cols = []
                            for _ in range(flags.controlnet_image_count):
                                with gr.Column():
                                    ip_image = grh.Image(label='Image', source='upload', type='numpy', show_label=False, height=300)
                                    ip_images.append(ip_image)
                                    ip_ctrls.append(ip_image)
                                    with gr.Column(visible=False) as ad_col:
                                        with gr.Row():
                                            default_end, default_weight = flags.default_parameters[flags.default_ip]

                                            ip_stop = gr.Slider(label='Stop At', minimum=0.0, maximum=1.0, step=0.001, value=default_end)
                                            ip_stops.append(ip_stop)
                                            ip_ctrls.append(ip_stop)

                                            ip_weight = gr.Slider(label='Weight', minimum=0.0, maximum=2.0, step=0.001, value=default_weight)
                                            ip_weights.append(ip_weight)
                                            ip_ctrls.append(ip_weight)

                                        ip_type = gr.Radio(label='Type', choices=flags.ip_list, value=flags.default_ip, container=False)
                                        ip_types.append(ip_type)
                                        ip_ctrls.append(ip_type)

                                        ip_type.change(lambda x: flags.default_parameters[x], inputs=[ip_type], outputs=[ip_stop, ip_weight], queue=False, show_progress=False)
                                    ip_ad_cols.append(ad_col)
                        ip_advanced = gr.Checkbox(label='Advanced', value=False, container=False)
                        gr.HTML('* \"Image Prompt\" is powered by Fooocus Image Mixture Engine (v1.0.1). <a href="https://github.com/lllyasviel/Fooocus/discussions/557" target="_blank">\U0001F4D4 Document</a>')

                        def ip_advance_checked(x):
                            return [gr.update(visible=x)] * len(ip_ad_cols) + \
                                [flags.default_ip] * len(ip_types) + \
                                [flags.default_parameters[flags.default_ip][0]] * len(ip_stops) + \
                                [flags.default_parameters[flags.default_ip][1]] * len(ip_weights)

                        ip_advanced.change(ip_advance_checked, inputs=ip_advanced,
                                           outputs=ip_ad_cols + ip_types + ip_stops + ip_weights,
                                           queue=False, show_progress=False)

                    with gr.TabItem(label='Inpaint or Outpaint') as inpaint_tab:
                        with gr.Row():
                            with gr.Column():
                                inpaint_input_image = grh.Image(label='Drag inpaint or outpaint image to here', source='upload', type='numpy', tool='sketch', height=500, brush_color="#FFFFFF", elem_id='inpaint_canvas')
                                inpaint_mode = gr.Dropdown(choices=modules.flags.inpaint_options, value=modules.flags.inpaint_option_default, label='Method')
                                inpaint_additional_prompt = gr.Textbox(placeholder="Describe what you want to inpaint.", elem_id='inpaint_additional_prompt', label='Inpaint Additional Prompt', visible=False)
                                outpaint_selections = gr.CheckboxGroup(choices=['Left', 'Right', 'Top', 'Bottom'], value=[], label='Outpaint Direction')
                                example_inpaint_prompts = gr.Dataset(samples=modules.config.example_inpaint_prompts,
                                                                     label='Additional Prompt Quick List',
                                                                     components=[inpaint_additional_prompt],
                                                                     visible=False)
                                gr.HTML('* Powered by Fooocus Inpaint Engine <a href="https://github.com/lllyasviel/Fooocus/discussions/414" target="_blank">\U0001F4D4 Document</a>')
                                example_inpaint_prompts.click(lambda x: x[0], inputs=example_inpaint_prompts, outputs=inpaint_additional_prompt, show_progress=False, queue=False)

                            with gr.Column(visible=False) as inpaint_mask_generation_col:
                                inpaint_mask_image = grh.Image(label='Mask Upload', source='upload', type='numpy', tool='sketch', height=500, brush_color="#FFFFFF", mask_opacity=1)
                                inpaint_mask_model = gr.Dropdown(label='Mask generation model',
                                                                 choices=flags.inpaint_mask_models,
                                                                 value=modules.config.default_inpaint_mask_model)
                                inpaint_mask_cloth_category = gr.Dropdown(label='Cloth category',
                                                             choices=flags.inpaint_mask_cloth_category,
                                                             value=modules.config.default_inpaint_mask_cloth_category,
                                                             visible=False)
                                inpaint_mask_sam_prompt_text = gr.Textbox(label='Segmentation prompt', value='', visible=False)
                                with gr.Accordion("Advanced options", visible=False, open=False) as inpaint_mask_advanced_options:
                                    inpaint_mask_sam_model = gr.Dropdown(label='SAM model', choices=flags.inpaint_mask_sam_model, value=modules.config.default_inpaint_mask_sam_model)
                                    inpaint_mask_sam_quant = gr.Checkbox(label='Quantization', value=False)
                                    inpaint_mask_box_threshold = gr.Slider(label="Box Threshold", minimum=0.0, maximum=1.0, value=0.3, step=0.05)
                                    inpaint_mask_text_threshold = gr.Slider(label="Text Threshold", minimum=0.0, maximum=1.0, value=0.25, step=0.05)
                                generate_mask_button = gr.Button(value='Generate mask from image')

                                def generate_mask(image, mask_model, cloth_category, sam_prompt_text, sam_model, sam_quant, box_threshold, text_threshold):
                                    from extras.inpaint_mask import generate_mask_from_image

                                    extras = {}
                                    if mask_model == 'u2net_cloth_seg':
                                        extras['cloth_category'] = cloth_category
                                    elif mask_model == 'sam':
                                        extras['sam_prompt_text'] = sam_prompt_text
                                        extras['sam_model'] = sam_model
                                        extras['sam_quant'] = sam_quant
                                        extras['box_threshold'] = box_threshold
                                        extras['text_threshold'] = text_threshold

                                    return generate_mask_from_image(image, mask_model, extras)

                                generate_mask_button.click(fn=generate_mask,
                                                           inputs=[
                                                               inpaint_input_image, inpaint_mask_model,
                                                               inpaint_mask_cloth_category,
                                                               inpaint_mask_sam_prompt_text,
                                                               inpaint_mask_sam_model,
                                                               inpaint_mask_sam_quant,
                                                               inpaint_mask_box_threshold,
                                                               inpaint_mask_text_threshold
                                                           ],
                                                           outputs=inpaint_mask_image, show_progress=True, queue=True)

                                inpaint_mask_model.change(lambda x: [gr.update(visible=x == 'u2net_cloth_seg'), gr.update(visible=x == 'sam'), gr.update(visible=x == 'sam')],
                                                          inputs=inpaint_mask_model,
                                                          outputs=[inpaint_mask_cloth_category, inpaint_mask_sam_prompt_text, inpaint_mask_advanced_options],
                                                          queue=False, show_progress=False)

                    with gr.TabItem(label='Describe') as desc_tab:
                        with gr.Row():
                            with gr.Column():
                                desc_input_image = grh.Image(label='Drag any image to here', source='upload', type='numpy')
                            with gr.Column():
                                desc_method = gr.Radio(
                                    label='Content Type',
                                    choices=[flags.desc_type_photo, flags.desc_type_anime],
                                    value=flags.desc_type_photo)
                                desc_btn = gr.Button(value='Describe this Image into Prompt')
                                desc_image_size = gr.Markdown(label='Image Size', elem_id='desc_image_size', visible=False)
                                gr.HTML('<a href="https://github.com/lllyasviel/Fooocus/discussions/1363" target="_blank">\U0001F4D4 Document</a>')

                                def trigger_show_image_properties(image):
                                    value = modules.util.get_image_size_info(image, modules.flags.sdxl_aspect_ratios)
                                    return gr.update(value=value, visible=True)

                                desc_input_image.upload(trigger_show_image_properties, inputs=desc_input_image,
                                                        outputs=desc_image_size, show_progress=False, queue=False)

                    with gr.TabItem(label='Metadata') as load_tab:
                        with gr.Column():
                            metadata_input_image = grh.Image(label='Drag any image generated by Fooocus here', source='upload', type='filepath')
                            metadata_json = gr.JSON(label='Metadata')
                            metadata_import_button = gr.Button(value='Apply Metadata')

                        def trigger_metadata_preview(filepath):
                            parameters, metadata_scheme = modules.meta_parser.read_info_from_image(filepath)

                            results = {}
                            if parameters is not None:
                                results['parameters'] = parameters

                            if isinstance(metadata_scheme, flags.MetadataScheme):
                                results['metadata_scheme'] = metadata_scheme.value

                            return results

                        metadata_input_image.upload(trigger_metadata_preview, inputs=metadata_input_image,
                                                    outputs=metadata_json, queue=False, show_progress=True)

            switch_js = "(x) => {if(x){viewer_to_bottom(100);viewer_to_bottom(500);}else{viewer_to_top();} return x;}"
            down_js = "() => {viewer_to_bottom();}"

            input_image_checkbox.change(lambda x: gr.update(visible=x), inputs=input_image_checkbox,
                                        outputs=image_input_panel, queue=False, show_progress=False, _js=switch_js)
            ip_advanced.change(lambda: None, queue=False, show_progress=False, _js=down_js)

            current_tab = gr.Textbox(value='uov', visible=False)
            uov_tab.select(lambda: 'uov', outputs=current_tab, queue=False, _js=down_js, show_progress=False)
            inpaint_tab.select(lambda: 'inpaint', outputs=current_tab, queue=False, _js=down_js, show_progress=False)
            ip_tab.select(lambda: 'ip', outputs=current_tab, queue=False, _js=down_js, show_progress=False)
            desc_tab.select(lambda: 'desc', outputs=current_tab, queue=False, _js=down_js, show_progress=False)

        with gr.Column(scale=1, visible=modules.config.default_advanced_checkbox) as advanced_column:
            with gr.Tab(label='Settings'):
                if not args_manager.args.disable_preset_selection:
                    preset_selection = gr.Radio(label='Preset',
                                                choices=modules.config.available_presets,
                                                value=args_manager.args.preset if args_manager.args.preset else "initial",
                                                interactive=True)
                performance_selection = gr.Radio(label='Performance',
<<<<<<< HEAD
                                                 choices=modules.flags.performance_selections,
                                                 value=modules.config.default_performance,
                                                 elem_classes='performance_selections')
                aspect_ratios_selection = gr.Radio(label='Aspect Ratios', choices=modules.config.available_aspect_ratios,
=======
                                                 choices=flags.Performance.list(),
                                                 value=modules.config.default_performance)
                aspect_ratios_selection = gr.Radio(label='Aspect Ratios', choices=modules.config.available_aspect_ratios_labels,
>>>>>>> 751e867b
                                                   value=modules.config.default_aspect_ratio, info='width × height',
                                                   elem_classes='aspect_ratios')
                image_number = gr.Slider(label='Image Number', minimum=1, maximum=modules.config.default_max_image_number, step=1, value=modules.config.default_image_number)

                output_format = gr.Radio(label='Output Format',
                                            choices=flags.OutputFormat.list(),
                                            value=modules.config.default_output_format)

                negative_prompt = gr.Textbox(label='Negative Prompt', show_label=True, placeholder="Type prompt here.",
                                             info='Describing what you do not want to see.', lines=2,
                                             elem_id='negative_prompt',
                                             value=modules.config.default_prompt_negative)
                translate_prompts = gr.Checkbox(label='Translate Prompts',
                                                          info='Uses the internet to translate prompts to English.',
                                                          value=False)
                seed_random = gr.Checkbox(label='Random', value=True)
                image_seed = gr.Textbox(label='Seed', value=0, max_lines=1, visible=False) # workaround for https://github.com/gradio-app/gradio/issues/5354

                def random_checked(r):
                    return gr.update(visible=not r)

                def refresh_seed(r, seed_string):
                    if r:
                        return random.randint(constants.MIN_SEED, constants.MAX_SEED)
                    else:
                        try:
                            seed_value = int(seed_string)
                            if constants.MIN_SEED <= seed_value <= constants.MAX_SEED:
                                return seed_value
                        except ValueError:
                            pass
                        return random.randint(constants.MIN_SEED, constants.MAX_SEED)

                seed_random.change(random_checked, inputs=[seed_random], outputs=[image_seed],
                                   queue=False, show_progress=False)

                def update_history_link():
                    if args_manager.args.disable_image_log:
                        return gr.update(value='')
                    
                    return gr.update(value=f'<a href="file={get_current_html_path(output_format)}" target="_blank">\U0001F4DA History Log</a>')

                history_link = gr.HTML()
                shared.gradio_root.load(update_history_link, outputs=history_link, queue=False, show_progress=False)

            with gr.Tab(label='Styles', elem_classes=['style_selections_tab']):
                style_sorter.try_load_sorted_styles(
                    style_names=legal_style_names,
                    default_selected=modules.config.default_styles)

                style_search_bar = gr.Textbox(show_label=False, container=False,
                                              placeholder="\U0001F50E Type here to search styles ...",
                                              value="",
                                              label='Search Styles')
                style_selections = gr.CheckboxGroup(show_label=False, container=False,
                                                    choices=copy.deepcopy(style_sorter.all_styles),
                                                    value=copy.deepcopy(modules.config.default_styles),
                                                    label='Selected Styles',
                                                    elem_classes=['style_selections'])
                gradio_receiver_style_selections = gr.Textbox(elem_id='gradio_receiver_style_selections', visible=False)

                shared.gradio_root.load(lambda: gr.update(choices=copy.deepcopy(style_sorter.all_styles)),
                                        outputs=style_selections)

                style_search_bar.change(style_sorter.search_styles,
                                        inputs=[style_selections, style_search_bar],
                                        outputs=style_selections,
                                        queue=False,
                                        show_progress=False).then(
                    lambda: None, _js='()=>{refresh_style_localization();}')

                gradio_receiver_style_selections.input(style_sorter.sort_styles,
                                                       inputs=style_selections,
                                                       outputs=style_selections,
                                                       queue=False,
                                                       show_progress=False).then(
                    lambda: None, _js='()=>{refresh_style_localization();}')

            with gr.Tab(label='Models'):
                with gr.Group():
                    with gr.Row():
                        base_model = gr.Dropdown(label='Base Model (SDXL only)', choices=modules.config.model_filenames, value=modules.config.default_base_model_name, show_label=True)
                        refiner_model = gr.Dropdown(label='Refiner (SDXL or SD 1.5)', choices=['None'] + modules.config.model_filenames, value=modules.config.default_refiner_model_name, show_label=True)

                    refiner_switch = gr.Slider(label='Refiner Switch At', minimum=0.1, maximum=1.0, step=0.0001,
                                               info='Use 0.4 for SD1.5 realistic models; '
                                                    'or 0.667 for SD1.5 anime models; '
                                                    'or 0.8 for XL-refiners; '
                                                    'or any value for switching two SDXL models.',
                                               value=modules.config.default_refiner_switch,
                                               visible=modules.config.default_refiner_model_name != 'None')

                    refiner_model.change(lambda x: gr.update(visible=x != 'None'),
                                         inputs=refiner_model, outputs=refiner_switch, show_progress=False, queue=False)

                with gr.Group():
                    lora_ctrls = []

                    for i, (enabled, filename, weight) in enumerate(modules.config.default_loras):
                        with gr.Row():
                            lora_enabled = gr.Checkbox(label='Enable', value=enabled,
                                                       elem_classes=['lora_enable', 'min_check'], scale=1)
                            lora_model = gr.Dropdown(label=f'LoRA {i + 1}',
                                                     choices=['None'] + modules.config.lora_filenames, value=filename,
                                                     elem_classes='lora_model', scale=5)
                            lora_weight = gr.Slider(label='Weight', minimum=modules.config.default_loras_min_weight,
                                                    maximum=modules.config.default_loras_max_weight, step=0.01, value=weight,
                                                    elem_classes='lora_weight', scale=5)
                            lora_ctrls += [lora_enabled, lora_model, lora_weight]

                with gr.Row():
                    refresh_files = gr.Button(label='Refresh', value='\U0001f504 Refresh All Files', variant='secondary', elem_classes='refresh_button')
            with gr.Tab(label='Advanced'):
                guidance_scale = gr.Slider(label='Guidance Scale', minimum=1.0, maximum=30.0, step=0.01,
                                           value=modules.config.default_cfg_scale,
                                           info='Higher value means style is cleaner, vivider, and more artistic.')
                sharpness = gr.Slider(label='Image Sharpness', minimum=0.0, maximum=30.0, step=0.001,
                                      value=modules.config.default_sample_sharpness,
                                      info='Higher value means image and texture are sharper.')
                gr.HTML('<a href="https://github.com/lllyasviel/Fooocus/discussions/117" target="_blank">\U0001F4D4 Document</a>')
                dev_mode = gr.Checkbox(label='Developer Debug Mode', value=False, container=False)

                with gr.Column(visible=False) as dev_tools:
                    with gr.Tab(label='Debug Tools'):
                        adm_scaler_positive = gr.Slider(label='Positive ADM Guidance Scaler', minimum=0.1, maximum=3.0,
                                                        step=0.001, value=1.5, info='The scaler multiplied to positive ADM (use 1.0 to disable). ')
                        adm_scaler_negative = gr.Slider(label='Negative ADM Guidance Scaler', minimum=0.1, maximum=3.0,
                                                        step=0.001, value=0.8, info='The scaler multiplied to negative ADM (use 1.0 to disable). ')
                        adm_scaler_end = gr.Slider(label='ADM Guidance End At Step', minimum=0.0, maximum=1.0,
                                                   step=0.001, value=0.3,
                                                   info='When to end the guidance from positive/negative ADM. ')

                        refiner_swap_method = gr.Dropdown(label='Refiner swap method', value=flags.refiner_swap_method,
                                                          choices=['joint', 'separate', 'vae'])

                        adaptive_cfg = gr.Slider(label='CFG Mimicking from TSNR', minimum=1.0, maximum=30.0, step=0.01,
                                                 value=modules.config.default_cfg_tsnr,
                                                 info='Enabling Fooocus\'s implementation of CFG mimicking for TSNR '
                                                      '(effective when real CFG > mimicked CFG).')
                        sampler_name = gr.Dropdown(label='Sampler', choices=flags.sampler_list,
                                                   value=modules.config.default_sampler)
                        scheduler_name = gr.Dropdown(label='Scheduler', choices=flags.scheduler_list,
                                                     value=modules.config.default_scheduler)
                        vae_name = gr.Dropdown(label='VAE', choices=[modules.flags.default_vae] + modules.config.vae_filenames,
                                                     value=modules.config.default_vae, show_label=True)

                        generate_image_grid = gr.Checkbox(label='Generate Image Grid for Each Batch',
                                                          info='(Experimental) This may cause performance problems on some computers and certain internet conditions.',
                                                          value=False)

                        overwrite_step = gr.Slider(label='Forced Overwrite of Sampling Step',
                                                   minimum=-1, maximum=200, step=1,
                                                   value=modules.config.default_overwrite_step,
                                                   info='Set as -1 to disable. For developer debugging.')
                        overwrite_switch = gr.Slider(label='Forced Overwrite of Refiner Switch Step',
                                                     minimum=-1, maximum=200, step=1,
                                                     value=modules.config.default_overwrite_switch,
                                                     info='Set as -1 to disable. For developer debugging.')
                        overwrite_width = gr.Slider(label='Forced Overwrite of Generating Width',
                                                    minimum=-1, maximum=2048, step=1, value=-1,
                                                    info='Set as -1 to disable. For developer debugging. '
                                                         'Results will be worse for non-standard numbers that SDXL is not trained on.')
                        overwrite_height = gr.Slider(label='Forced Overwrite of Generating Height',
                                                     minimum=-1, maximum=2048, step=1, value=-1,
                                                     info='Set as -1 to disable. For developer debugging. '
                                                          'Results will be worse for non-standard numbers that SDXL is not trained on.')
                        overwrite_vary_strength = gr.Slider(label='Forced Overwrite of Denoising Strength of "Vary"',
                                                            minimum=-1, maximum=1.0, step=0.001, value=-1,
                                                            info='Set as negative number to disable. For developer debugging.')
                        overwrite_upscale_strength = gr.Slider(label='Forced Overwrite of Denoising Strength of "Upscale"',
                                                               minimum=-1, maximum=1.0, step=0.001,
                                                               value=modules.config.default_overwrite_upscale,
                                                               info='Set as negative number to disable. For developer debugging.')

                        disable_preview = gr.Checkbox(label='Disable Preview', value=modules.config.default_black_out_nsfw,
                                                      interactive=not modules.config.default_black_out_nsfw,
                                                      info='Disable preview during generation.')
                        disable_intermediate_results = gr.Checkbox(label='Disable Intermediate Results', 
                                                      value=modules.config.default_performance == flags.Performance.EXTREME_SPEED.value,
                                                      interactive=modules.config.default_performance != flags.Performance.EXTREME_SPEED.value,
                                                      info='Disable intermediate results during generation, only show final gallery.')

                        disable_seed_increment = gr.Checkbox(label='Disable seed increment',
                                                             info='Disable automatic seed increment when image number is > 1.',
                                                             value=False)
                        read_wildcards_in_order = gr.Checkbox(label="Read wildcards in order", value=False)

                        black_out_nsfw = gr.Checkbox(label='Black Out NSFW', value=modules.config.default_black_out_nsfw,
                                                     interactive=not modules.config.default_black_out_nsfw,
                                                     info='Use black image if NSFW is detected.')

                        black_out_nsfw.change(lambda x: gr.update(value=x, interactive=not x),
                                              inputs=black_out_nsfw, outputs=disable_preview, queue=False,
                                              show_progress=False)

                        if not args_manager.args.disable_metadata:
                            save_metadata_to_images = gr.Checkbox(label='Save Metadata to Images', value=modules.config.default_save_metadata_to_images,
                                                                  info='Adds parameters to generated images allowing manual regeneration.')
                            metadata_scheme = gr.Radio(label='Metadata Scheme', choices=flags.metadata_scheme, value=modules.config.default_metadata_scheme,
                                                       info='Image Prompt parameters are not included. Use png and a1111 for compatibility with Civitai.',
                                                       visible=modules.config.default_save_metadata_to_images)

                            save_metadata_to_images.change(lambda x: gr.update(visible=x), inputs=[save_metadata_to_images], outputs=[metadata_scheme], 
                                                           queue=False, show_progress=False)

                    with gr.Tab(label='Control'):
                        debugging_cn_preprocessor = gr.Checkbox(label='Debug Preprocessors', value=False,
                                                                info='See the results from preprocessors.')
                        skipping_cn_preprocessor = gr.Checkbox(label='Skip Preprocessors', value=False,
                                                               info='Do not preprocess images. (Inputs are already canny/depth/cropped-face/etc.)')

                        mixing_image_prompt_and_vary_upscale = gr.Checkbox(label='Mixing Image Prompt and Vary/Upscale',
                                                                           value=False)
                        mixing_image_prompt_and_inpaint = gr.Checkbox(label='Mixing Image Prompt and Inpaint',
                                                                      value=False)

                        controlnet_softness = gr.Slider(label='Softness of ControlNet', minimum=0.0, maximum=1.0,
                                                        step=0.001, value=0.25,
                                                        info='Similar to the Control Mode in A1111 (use 0.0 to disable). ')

                        with gr.Tab(label='Canny'):
                            canny_low_threshold = gr.Slider(label='Canny Low Threshold', minimum=1, maximum=255,
                                                            step=1, value=64)
                            canny_high_threshold = gr.Slider(label='Canny High Threshold', minimum=1, maximum=255,
                                                             step=1, value=128)

                    with gr.Tab(label='Inpaint'):
                        debugging_inpaint_preprocessor = gr.Checkbox(label='Debug Inpaint Preprocessing', value=False)
                        inpaint_disable_initial_latent = gr.Checkbox(label='Disable initial latent in inpaint', value=False)
                        inpaint_engine = gr.Dropdown(label='Inpaint Engine',
                                                     value=modules.config.default_inpaint_engine_version,
                                                     choices=flags.inpaint_engine_versions,
                                                     info='Version of Fooocus inpaint model')
                        inpaint_strength = gr.Slider(label='Inpaint Denoising Strength',
                                                     minimum=0.0, maximum=1.0, step=0.001, value=1.0,
                                                     info='Same as the denoising strength in A1111 inpaint. '
                                                          'Only used in inpaint, not used in outpaint. '
                                                          '(Outpaint always use 1.0)')
                        inpaint_respective_field = gr.Slider(label='Inpaint Respective Field',
                                                             minimum=0.0, maximum=1.0, step=0.001, value=0.618,
                                                             info='The area to inpaint. '
                                                                  'Value 0 is same as "Only Masked" in A1111. '
                                                                  'Value 1 is same as "Whole Image" in A1111. '
                                                                  'Only used in inpaint, not used in outpaint. '
                                                                  '(Outpaint always use 1.0)')
                        inpaint_erode_or_dilate = gr.Slider(label='Mask Erode or Dilate',
                                                            minimum=-64, maximum=64, step=1, value=0,
                                                            info='Positive value will make white area in the mask larger, '
                                                                 'negative value will make white area smaller.'
                                                                 '(default is 0, always process before any mask invert)')
                        inpaint_mask_upload_checkbox = gr.Checkbox(label='Enable Mask Upload', value=False)
                        invert_mask_checkbox = gr.Checkbox(label='Invert Mask', value=False)

                        inpaint_ctrls = [debugging_inpaint_preprocessor, inpaint_disable_initial_latent, inpaint_engine,
                                         inpaint_strength, inpaint_respective_field,
                                         inpaint_mask_upload_checkbox, invert_mask_checkbox, inpaint_erode_or_dilate]

                        inpaint_mask_upload_checkbox.change(lambda x: [gr.update(visible=x)] * 2,
                                                            inputs=inpaint_mask_upload_checkbox,
                                                            outputs=[inpaint_mask_image, inpaint_mask_generation_col],
                                                            queue=False, show_progress=False)

                    with gr.Tab(label='FreeU'):
                        freeu_enabled = gr.Checkbox(label='Enabled', value=False)
                        freeu_b1 = gr.Slider(label='B1', minimum=0, maximum=2, step=0.01, value=1.01)
                        freeu_b2 = gr.Slider(label='B2', minimum=0, maximum=2, step=0.01, value=1.02)
                        freeu_s1 = gr.Slider(label='S1', minimum=0, maximum=4, step=0.01, value=0.99)
                        freeu_s2 = gr.Slider(label='S2', minimum=0, maximum=4, step=0.01, value=0.95)
                        freeu_ctrls = [freeu_enabled, freeu_b1, freeu_b2, freeu_s1, freeu_s2]

                def dev_mode_checked(r):
                    return gr.update(visible=r)

                dev_mode.change(dev_mode_checked, inputs=[dev_mode], outputs=[dev_tools],
                                queue=False, show_progress=False)

                def refresh_files_clicked():
                    modules.config.update_files()
                    results = [gr.update(choices=modules.config.model_filenames)]
                    results += [gr.update(choices=['None'] + modules.config.model_filenames)]
                    results += [gr.update(choices=['None'] + modules.config.vae_filenames)]
                    if not args_manager.args.disable_preset_selection:
                        results += [gr.update(choices=modules.config.available_presets)]
                    for i in range(modules.config.default_max_lora_number):
                        results += [gr.update(interactive=True),
                                    gr.update(choices=['None'] + modules.config.lora_filenames), gr.update()]
                    return results

                refresh_files_output = [base_model, refiner_model, vae_name]
                if not args_manager.args.disable_preset_selection:
                    refresh_files_output += [preset_selection]
                refresh_files.click(refresh_files_clicked, [], refresh_files_output + lora_ctrls,
                                    queue=False, show_progress=False)

            with gr.Tab(label='Audio'):
                play_notification = gr.Checkbox(label='Play notification after rendering', value=False)
                notification_file = 'notification.mp3'
                if os.path.exists(notification_file):
                    notification = gr.State(value=notification_file)
                    notification_input = gr.Audio(label='Notification', interactive=True, elem_id='audio_notification', visible=False, show_edit_button=False)

                    def play_notification_checked(r, notification):
                        return gr.update(visible=r, value=notification if r else None)

                    def notification_input_changed(notification_input, notification):
                        if notification_input:
                            notification = notification_input
                        return notification

                    play_notification.change(fn=play_notification_checked, inputs=[play_notification, notification], outputs=[notification_input], queue=False)
                    notification_input.change(fn=notification_input_changed, inputs=[notification_input, notification], outputs=[notification], queue=False)

        state_is_generating = gr.State(False)

        load_data_outputs = [advanced_checkbox, image_number, prompt, negative_prompt, style_selections,
                             performance_selection, overwrite_step, overwrite_switch, aspect_ratios_selection,
                             overwrite_width, overwrite_height, guidance_scale, sharpness, adm_scaler_positive,
                             adm_scaler_negative, adm_scaler_end, refiner_swap_method, adaptive_cfg, base_model,
                             refiner_model, refiner_switch, sampler_name, scheduler_name, vae_name, seed_random,
                             image_seed, generate_button, load_parameter_button] + freeu_ctrls + lora_ctrls

        if not args_manager.args.disable_preset_selection:
            def preset_selection_change(preset, is_generating):
                preset_content = modules.config.try_get_preset_content(preset) if preset != 'initial' else {}
                preset_prepared = modules.meta_parser.parse_meta_from_preset(preset_content)

                default_model = preset_prepared.get('base_model')
                previous_default_models = preset_prepared.get('previous_default_models', [])
                checkpoint_downloads = preset_prepared.get('checkpoint_downloads', {})
                embeddings_downloads = preset_prepared.get('embeddings_downloads', {})
                lora_downloads = preset_prepared.get('lora_downloads', {})

                preset_prepared['base_model'], preset_prepared['lora_downloads'] = launch.download_models(
                    default_model, previous_default_models, checkpoint_downloads, embeddings_downloads, lora_downloads)

                if 'prompt' in preset_prepared and preset_prepared.get('prompt') == '':
                    del preset_prepared['prompt']

                return modules.meta_parser.load_parameter_button_click(json.dumps(preset_prepared), is_generating)

            preset_selection.change(preset_selection_change, inputs=[preset_selection, state_is_generating], outputs=load_data_outputs, queue=False, show_progress=True) \
                .then(fn=style_sorter.sort_styles, inputs=style_selections, outputs=style_selections, queue=False, show_progress=False) \
                .then(lambda: None, _js='()=>{refresh_style_localization();}')

        performance_selection.change(lambda x: [gr.update(interactive=not flags.Performance.has_restricted_features(x))] * 11 +
                                               [gr.update(visible=not flags.Performance.has_restricted_features(x))] * 1 +
                                               [gr.update(interactive=not flags.Performance.has_restricted_features(x), value=flags.Performance.has_restricted_features(x))] * 1,
                                     inputs=performance_selection,
                                     outputs=[
                                         guidance_scale, sharpness, adm_scaler_end, adm_scaler_positive,
                                         adm_scaler_negative, refiner_switch, refiner_model, sampler_name,
                                         scheduler_name, adaptive_cfg, refiner_swap_method, negative_prompt, disable_intermediate_results
                                     ], queue=False, show_progress=False)
        
        output_format.input(lambda x: gr.update(output_format=x), inputs=output_format)
        
        advanced_checkbox.change(lambda x: gr.update(visible=x), advanced_checkbox, advanced_column,
                                 queue=False, show_progress=False) \
            .then(fn=lambda: None, _js='refresh_grid_delayed', queue=False, show_progress=False)

        def inpaint_mode_change(mode):
            assert mode in modules.flags.inpaint_options

            # inpaint_additional_prompt, outpaint_selections, example_inpaint_prompts,
            # inpaint_disable_initial_latent, inpaint_engine,
            # inpaint_strength, inpaint_respective_field

            if mode == modules.flags.inpaint_option_detail:
                return [
                    gr.update(visible=True), gr.update(visible=False, value=[]),
                    gr.Dataset.update(visible=True, samples=modules.config.example_inpaint_prompts),
                    False, 'None', 0.5, 0.0
                ]

            if mode == modules.flags.inpaint_option_modify:
                return [
                    gr.update(visible=True), gr.update(visible=False, value=[]),
                    gr.Dataset.update(visible=False, samples=modules.config.example_inpaint_prompts),
                    True, modules.config.default_inpaint_engine_version, 1.0, 0.0
                ]

            return [
                gr.update(visible=False, value=''), gr.update(visible=True),
                gr.Dataset.update(visible=False, samples=modules.config.example_inpaint_prompts),
                False, modules.config.default_inpaint_engine_version, 1.0, 0.618
            ]

        inpaint_mode.input(inpaint_mode_change, inputs=inpaint_mode, outputs=[
            inpaint_additional_prompt, outpaint_selections, example_inpaint_prompts,
            inpaint_disable_initial_latent, inpaint_engine,
            inpaint_strength, inpaint_respective_field
        ], show_progress=False, queue=False)

        ctrls = [currentTask, generate_image_grid]
        ctrls += [
            prompt, negative_prompt, translate_prompts, style_selections,
            performance_selection, aspect_ratios_selection, image_number, output_format, image_seed,
            read_wildcards_in_order, sharpness, guidance_scale
        ]

        ctrls += [base_model, refiner_model, refiner_switch] + lora_ctrls
        ctrls += [input_image_checkbox, current_tab]
        ctrls += [uov_method, uov_input_image]
        ctrls += [outpaint_selections, inpaint_input_image, inpaint_additional_prompt, inpaint_mask_image]
        ctrls += [disable_preview, disable_intermediate_results, disable_seed_increment, black_out_nsfw]
        ctrls += [adm_scaler_positive, adm_scaler_negative, adm_scaler_end, adaptive_cfg]
        ctrls += [sampler_name, scheduler_name, vae_name]
        ctrls += [overwrite_step, overwrite_switch, overwrite_width, overwrite_height, overwrite_vary_strength]
        ctrls += [overwrite_upscale_strength, mixing_image_prompt_and_vary_upscale, mixing_image_prompt_and_inpaint]
        ctrls += [debugging_cn_preprocessor, skipping_cn_preprocessor, canny_low_threshold, canny_high_threshold]
        ctrls += [refiner_swap_method, controlnet_softness]
        ctrls += freeu_ctrls
        ctrls += inpaint_ctrls

        if not args_manager.args.disable_metadata:
            ctrls += [save_metadata_to_images, metadata_scheme]

        ctrls += ip_ctrls

        def parse_meta(raw_prompt_txt, is_generating):
            loaded_json = None
            if is_json(raw_prompt_txt):
                loaded_json = json.loads(raw_prompt_txt)

            if loaded_json is None:
                if is_generating:
                    return gr.update(), gr.update(), gr.update()
                else:
                    return gr.update(), gr.update(visible=True), gr.update(visible=False)

            return json.dumps(loaded_json), gr.update(visible=False), gr.update(visible=True)

        prompt.input(parse_meta, inputs=[prompt, state_is_generating], outputs=[prompt, generate_button, load_parameter_button], queue=False, show_progress=False)

        load_parameter_button.click(modules.meta_parser.load_parameter_button_click, inputs=[prompt, state_is_generating], outputs=load_data_outputs, queue=False, show_progress=False)

        def trigger_metadata_import(filepath, state_is_generating):
            parameters, metadata_scheme = modules.meta_parser.read_info_from_image(filepath)
            if parameters is None:
                print('Could not find metadata in the image!')
                parsed_parameters = {}
            else:
                metadata_parser = modules.meta_parser.get_metadata_parser(metadata_scheme)
                parsed_parameters = metadata_parser.parse_json(parameters)

            return modules.meta_parser.load_parameter_button_click(parsed_parameters, state_is_generating)

        metadata_import_button.click(trigger_metadata_import, inputs=[metadata_input_image, state_is_generating], outputs=load_data_outputs, queue=False, show_progress=True) \
            .then(style_sorter.sort_styles, inputs=style_selections, outputs=style_selections, queue=False, show_progress=False)

        generate_button.click(lambda: (gr.update(visible=True, interactive=True), gr.update(visible=True, interactive=True), gr.update(visible=False, interactive=False), [], True),
                              outputs=[stop_button, skip_button, generate_button, gallery, state_is_generating]) \
            .then(fn=refresh_seed, inputs=[seed_random, image_seed], outputs=image_seed) \
            .then(fn=get_task, inputs=ctrls, outputs=currentTask) \
            .then(fn=generate_clicked, inputs=currentTask, outputs=[progress_html, progress_window, progress_gallery, gallery]) \
            .then(lambda: (gr.update(visible=True, interactive=True), gr.update(visible=False, interactive=False), gr.update(visible=False, interactive=False), False),
                  outputs=[generate_button, stop_button, skip_button, state_is_generating]) \
            .then(fn=update_history_link, outputs=history_link) \
            .then(fn=lambda: None, _js='playNotification').then(fn=lambda: None, _js='refresh_grid_delayed')

        reset_button.click(lambda: [worker.AsyncTask(args=[]), False, gr.update(visible=True, interactive=True)] +
                                   [gr.update(visible=False)] * 6 +
                                   [gr.update(visible=True, value=[])],
                           outputs=[currentTask, state_is_generating, generate_button,
                                    reset_button, stop_button, skip_button,
                                    progress_html, progress_window, progress_gallery, gallery],
                           queue=False)

        def trigger_describe(mode, img):
            if mode == flags.desc_type_photo:
                from extras.interrogate import default_interrogator as default_interrogator_photo
                return default_interrogator_photo(img), ["Fooocus V2", "Fooocus Enhance", "Fooocus Sharp"]
            if mode == flags.desc_type_anime:
                from extras.wd14tagger import default_interrogator as default_interrogator_anime
                return default_interrogator_anime(img), ["Fooocus V2", "Fooocus Masterpiece"]
            return mode, ["Fooocus V2"]

        desc_btn.click(trigger_describe, inputs=[desc_method, desc_input_image],
                       outputs=[prompt, style_selections], show_progress=True, queue=True)

        if args_manager.args.enable_describe_uov_image:
            def trigger_uov_describe(mode, img, prompt):
                # keep prompt if not empty
                if prompt == '':
                    return trigger_describe(mode, img)
                return gr.update(), gr.update()

            uov_input_image.upload(trigger_uov_describe, inputs=[desc_method, uov_input_image, prompt],
                           outputs=[prompt, style_selections], show_progress=True, queue=True)

def dump_default_english_config():
    from modules.localization import dump_english_config
    dump_english_config(grh.all_components)


# dump_default_english_config()

shared.gradio_root.launch(
    inbrowser=args_manager.args.in_browser,
    server_name=args_manager.args.listen,
    server_port=args_manager.args.port,
    share=args_manager.args.share,
    auth=check_auth if (args_manager.args.share or args_manager.args.listen) and auth_enabled else None,
    allowed_paths=[modules.config.path_outputs],
    blocked_paths=[constants.AUTH_FILENAME]
)<|MERGE_RESOLUTION|>--- conflicted
+++ resolved
@@ -325,16 +325,10 @@
                                                 value=args_manager.args.preset if args_manager.args.preset else "initial",
                                                 interactive=True)
                 performance_selection = gr.Radio(label='Performance',
-<<<<<<< HEAD
                                                  choices=modules.flags.performance_selections,
                                                  value=modules.config.default_performance,
                                                  elem_classes='performance_selections')
                 aspect_ratios_selection = gr.Radio(label='Aspect Ratios', choices=modules.config.available_aspect_ratios,
-=======
-                                                 choices=flags.Performance.list(),
-                                                 value=modules.config.default_performance)
-                aspect_ratios_selection = gr.Radio(label='Aspect Ratios', choices=modules.config.available_aspect_ratios_labels,
->>>>>>> 751e867b
                                                    value=modules.config.default_aspect_ratio, info='width × height',
                                                    elem_classes='aspect_ratios')
                 image_number = gr.Slider(label='Image Number', minimum=1, maximum=modules.config.default_max_image_number, step=1, value=modules.config.default_image_number)
