import gradio as gr
import random
import os
import json
import time
import shared
import modules.config
import fooocus_version
import modules.html
import modules.async_worker as worker
import modules.constants as constants
import modules.flags as flags
import modules.gradio_hijack as grh
import modules.advanced_parameters as advanced_parameters
import modules.style_sorter as style_sorter
import modules.meta_parser
import args_manager
import copy

from modules.sdxl_styles import legal_style_names
from modules.private_logger import get_current_html_path
from modules.ui_gradio_extensions import reload_javascript
from modules.auth import auth_enabled, check_auth

def get_task(*args):
    args = list(args)
    currentTask = args.pop(0)
    currentTask = worker.AsyncTask(args=args)
    return currentTask

def generate_clicked(task):
    import ldm_patched.modules.model_management as model_management

    with model_management.interrupt_processing_mutex:
        model_management.interrupt_processing = False
    # outputs=[progress_html, progress_window, progress_gallery, gallery]
    execution_start_time = time.perf_counter()
    finished = False

    yield gr.update(visible=True, value=modules.html.make_progress_html(1, 'Waiting for task to start ...')), \
        gr.update(visible=True, value=None), \
        gr.update(visible=False, value=None), \
        gr.update(visible=False)

    worker.async_tasks.append(task)

    while not finished:
        time.sleep(0.01)
        if len(task.yields) > 0:
            flag, product = task.yields.pop(0)
            if flag == 'preview':

                # help bad internet connection by skipping duplicated preview
                if len(task.yields) > 0:  # if we have the next item
                    if task.yields[0][0] == 'preview':   # if the next item is also a preview
                        # print('Skipped one preview for better internet connection.')
                        continue

                percentage, title, image = product
                yield gr.update(visible=True, value=modules.html.make_progress_html(percentage, title)), \
                    gr.update(visible=True, value=image) if image is not None else gr.update(), \
                    gr.update(), \
                    gr.update(visible=False)
            if flag == 'results':
                yield gr.update(visible=True), \
                    gr.update(visible=True), \
                    gr.update(visible=True, value=product) if not advanced_parameters.disable_intermediate_results and advanced_parameters.sampler_name != 'lcm' else gr.update(), \
                    gr.update(visible=False)
            if flag == 'finish':
                yield gr.update(visible=False), \
                    gr.update(visible=False), \
                    gr.update(visible=False), \
                    gr.update(visible=True, value=product)
                finished = True

    execution_time = time.perf_counter() - execution_start_time
    print(f'Total time: {execution_time:.2f} seconds')
    return


reload_javascript()

title = f'Fooocus {fooocus_version.version}'

if isinstance(args_manager.args.preset, str):
    title += ' ' + args_manager.args.preset

shared.gradio_root = gr.Blocks(
    title=title,
    css=modules.html.css).queue()

with shared.gradio_root:
    currentTask = gr.State(worker.AsyncTask(args=[]))
    with gr.Row():
        with gr.Column(scale=2):
            with gr.Row():
                progress_window = grh.Image(label='Preview', show_label=True, visible=False, height=768,
                                            elem_classes=['main_view'])
                progress_gallery = gr.Gallery(label='Finished Images', show_label=True, object_fit='contain',
                                              height=768, visible=False, elem_classes=['main_view', 'image_gallery'])
            progress_html = gr.HTML(value=modules.html.make_progress_html(32, 'Progress 32%'), visible=False,
                                    elem_id='progress-bar', elem_classes='progress-bar')
            gallery = gr.Gallery(label='Gallery', show_label=False, object_fit='contain', visible=True, height=768,
                                 elem_classes=['resizable_area', 'main_view', 'final_gallery', 'image_gallery'],
                                 elem_id='final_gallery')
            with gr.Row(elem_classes='type_row'):
                with gr.Column(scale=17):
                    prompt = gr.Textbox(show_label=False, placeholder="Type prompt here or paste parameters.", elem_id='positive_prompt',
                                        container=False, autofocus=True, elem_classes='type_row', lines=1024)

                    default_prompt = modules.config.default_prompt
                    if isinstance(default_prompt, str) and default_prompt != '':
                        shared.gradio_root.load(lambda: default_prompt, outputs=prompt)

                with gr.Column(scale=3, min_width=0):
                    generate_button = gr.Button(label="Generate", value="Generate", elem_classes='type_row', elem_id='generate_button', visible=True)
                    load_parameter_button = gr.Button(label="Load Parameters", value="Load Parameters", elem_classes='type_row', elem_id='load_parameter_button', visible=False)
                    skip_button = gr.Button(label="Skip", value="Skip", elem_classes='type_row_half', visible=False)
                    stop_button = gr.Button(label="Stop", value="Stop", elem_classes='type_row_half', elem_id='stop_button', visible=False)

                    def stop_clicked(currentTask):
                        import ldm_patched.modules.model_management as model_management
                        currentTask.last_stop = 'stop'
                        if (currentTask.processing):
                            model_management.interrupt_current_processing()
                        return currentTask

                    def skip_clicked(currentTask):
                        import ldm_patched.modules.model_management as model_management
                        currentTask.last_stop = 'skip'
                        if (currentTask.processing):
                            model_management.interrupt_current_processing()
                        return currentTask

                    stop_button.click(stop_clicked, inputs=currentTask, outputs=currentTask, queue=False, show_progress=False, _js='cancelGenerateForever')
                    skip_button.click(skip_clicked, inputs=currentTask, outputs=currentTask, queue=False, show_progress=False)
            with gr.Row(elem_classes='advanced_check_row'):
                input_image_checkbox = gr.Checkbox(label='Input Image', value=False, container=False, elem_classes='min_check')
                advanced_checkbox = gr.Checkbox(label='Advanced', value=modules.config.default_advanced_checkbox, container=False, elem_classes='min_check')
            with gr.Row(visible=False) as image_input_panel:
                with gr.Tabs():
                    with gr.TabItem(label='Upscale or Variation') as uov_tab:
                        with gr.Row():
                            with gr.Column():
                                uov_input_image = grh.Image(label='Drag above image to here', source='upload', type='numpy')
                            with gr.Column():
                                uov_method = gr.Radio(label='Upscale or Variation:', choices=flags.uov_list, value=flags.disabled)
                                gr.HTML('<a href="https://github.com/lllyasviel/Fooocus/discussions/390" target="_blank">\U0001F4D4 Document</a>')
                    with gr.TabItem(label='Image Prompt') as ip_tab:
                        with gr.Row():
                            ip_images = []
                            ip_types = []
                            ip_stops = []
                            ip_weights = []
                            ip_ctrls = []
                            ip_ad_cols = []
                            for _ in range(4):
                                with gr.Column():
                                    ip_image = grh.Image(label='Image', source='upload', type='numpy', show_label=False, height=300)
                                    ip_images.append(ip_image)
                                    ip_ctrls.append(ip_image)
                                    with gr.Column(visible=False) as ad_col:
                                        with gr.Row():
                                            default_end, default_weight = flags.default_parameters[flags.default_ip]

                                            ip_stop = gr.Slider(label='Stop At', minimum=0.0, maximum=1.0, step=0.001, value=default_end)
                                            ip_stops.append(ip_stop)
                                            ip_ctrls.append(ip_stop)

                                            ip_weight = gr.Slider(label='Weight', minimum=0.0, maximum=2.0, step=0.001, value=default_weight)
                                            ip_weights.append(ip_weight)
                                            ip_ctrls.append(ip_weight)

                                        ip_type = gr.Radio(label='Type', choices=flags.ip_list, value=flags.default_ip, container=False)
                                        ip_types.append(ip_type)
                                        ip_ctrls.append(ip_type)

                                        ip_type.change(lambda x: flags.default_parameters[x], inputs=[ip_type], outputs=[ip_stop, ip_weight], queue=False, show_progress=False)
                                    ip_ad_cols.append(ad_col)
                        ip_advanced = gr.Checkbox(label='Advanced', value=False, container=False)
                        gr.HTML('* \"Image Prompt\" is powered by Fooocus Image Mixture Engine (v1.0.1). <a href="https://github.com/lllyasviel/Fooocus/discussions/557" target="_blank">\U0001F4D4 Document</a>')

                        def ip_advance_checked(x):
                            return [gr.update(visible=x)] * len(ip_ad_cols) + \
                                [flags.default_ip] * len(ip_types) + \
                                [flags.default_parameters[flags.default_ip][0]] * len(ip_stops) + \
                                [flags.default_parameters[flags.default_ip][1]] * len(ip_weights)

                        ip_advanced.change(ip_advance_checked, inputs=ip_advanced,
                                           outputs=ip_ad_cols + ip_types + ip_stops + ip_weights,
                                           queue=False, show_progress=False)

                    with gr.TabItem(label='Inpaint or Outpaint') as inpaint_tab:
                        inpaint_input_image = grh.Image(label='Drag above image to here', source='upload', type='numpy', tool='sketch', height=500, brush_color="#FFFFFF", elem_id='inpaint_canvas')
                        with gr.Row():
                            inpaint_additional_prompt = gr.Textbox(placeholder="Describe what you want to inpaint.", elem_id='inpaint_additional_prompt', label='Inpaint Additional Prompt', visible=False)
                            outpaint_selections = gr.CheckboxGroup(choices=['Left', 'Right', 'Top', 'Bottom'], value=[], label='Outpaint Direction')
                            inpaint_mode = gr.Dropdown(choices=modules.flags.inpaint_options, value=modules.flags.inpaint_option_default, label='Method')
                        example_inpaint_prompts = gr.Dataset(samples=modules.config.example_inpaint_prompts, label='Additional Prompt Quick List', components=[inpaint_additional_prompt], visible=False)
                        gr.HTML('* Powered by Fooocus Inpaint Engine <a href="https://github.com/lllyasviel/Fooocus/discussions/414" target="_blank">\U0001F4D4 Document</a>')
                        example_inpaint_prompts.click(lambda x: x[0], inputs=example_inpaint_prompts, outputs=inpaint_additional_prompt, show_progress=False, queue=False)

                    with gr.TabItem(label='Describe') as desc_tab:
                        with gr.Row():
                            with gr.Column():
                                desc_input_image = grh.Image(label='Drag any image to here', source='upload', type='numpy')
                            with gr.Column():
                                desc_method = gr.Radio(
                                    label='Content Type',
                                    choices=[flags.desc_type_photo, flags.desc_type_anime],
                                    value=flags.desc_type_photo)
                                desc_btn = gr.Button(value='Describe this Image into Prompt')
                                gr.HTML('<a href="https://github.com/lllyasviel/Fooocus/discussions/1363" target="_blank">\U0001F4D4 Document</a>')
            switch_js = "(x) => {if(x){viewer_to_bottom(100);viewer_to_bottom(500);}else{viewer_to_top();} return x;}"
            down_js = "() => {viewer_to_bottom();}"

            input_image_checkbox.change(lambda x: gr.update(visible=x), inputs=input_image_checkbox,
                                        outputs=image_input_panel, queue=False, show_progress=False, _js=switch_js)
            ip_advanced.change(lambda: None, queue=False, show_progress=False, _js=down_js)

            current_tab = gr.Textbox(value='uov', visible=False)
            uov_tab.select(lambda: 'uov', outputs=current_tab, queue=False, _js=down_js, show_progress=False)
            inpaint_tab.select(lambda: 'inpaint', outputs=current_tab, queue=False, _js=down_js, show_progress=False)
            ip_tab.select(lambda: 'ip', outputs=current_tab, queue=False, _js=down_js, show_progress=False)
            desc_tab.select(lambda: 'desc', outputs=current_tab, queue=False, _js=down_js, show_progress=False)

        with gr.Column(scale=1, visible=modules.config.default_advanced_checkbox) as advanced_column:
            with gr.Tab(label='Setting'):
                preset_selection = gr.Radio(label='Preset',
                                            choices=modules.config.available_presets,
                                            value=args_manager.args.preset if args_manager.args.preset else "initial",
                                            interactive=True)
                performance_selection = gr.Radio(label='Performance',
                                                 choices=modules.flags.performance_selections,
                                                 value=modules.config.default_performance,
                                                 elem_classes='performance_selections')
                aspect_ratios_selection = gr.Radio(label='Aspect Ratios', choices=modules.config.available_aspect_ratios,
                                                   value=modules.config.default_aspect_ratio, info='width × height',
                                                   elem_classes='aspect_ratios')
                image_number = gr.Slider(label='Image Number', minimum=1, maximum=modules.config.default_max_image_number, step=1, value=modules.config.default_image_number)
                negative_prompt = gr.Textbox(label='Negative Prompt', show_label=True, placeholder="Type prompt here.",
                                             info='Describing what you do not want to see.', lines=2,
                                             elem_id='negative_prompt',
                                             value=modules.config.default_prompt_negative)
                translate_prompts = gr.Checkbox(label='Translate Prompts',
                                                          info='Uses the internet to translate prompts to English',
                                                          value=False)
                seed_random = gr.Checkbox(label='Random', value=True)
                image_seed = gr.Textbox(label='Seed', value=0, max_lines=1, visible=False) # workaround for https://github.com/gradio-app/gradio/issues/5354

                def random_checked(r):
                    return gr.update(visible=not r)

                def refresh_seed(r, seed_string):
                    if r:
                        return random.randint(constants.MIN_SEED, constants.MAX_SEED)
                    else:
                        try:
                            seed_value = int(seed_string)
                            if constants.MIN_SEED <= seed_value <= constants.MAX_SEED:
                                return seed_value
                        except ValueError:
                            pass
                        return random.randint(constants.MIN_SEED, constants.MAX_SEED)

                seed_random.change(random_checked, inputs=[seed_random], outputs=[image_seed],
                                   queue=False, show_progress=False)

                if not args_manager.args.disable_image_log:
                    gr.HTML(f'<a href="/file={get_current_html_path()}" target="_blank">\U0001F4DA History Log</a>')

            with gr.Tab(label='Style'):
                style_sorter.try_load_sorted_styles(
                    style_names=legal_style_names,
                    default_selected=modules.config.default_styles)

                style_search_bar = gr.Textbox(show_label=False, container=False,
                                              placeholder="\U0001F50E Type here to search styles ...",
                                              value="",
                                              label='Search Styles')
                style_selections = gr.CheckboxGroup(show_label=False, container=False,
                                                    choices=copy.deepcopy(style_sorter.all_styles),
                                                    value=copy.deepcopy(modules.config.default_styles),
                                                    label='Selected Styles',
                                                    elem_classes=['style_selections'])
                gradio_receiver_style_selections = gr.Textbox(elem_id='gradio_receiver_style_selections', visible=False)

                shared.gradio_root.load(lambda: gr.update(choices=copy.deepcopy(style_sorter.all_styles)),
                                        outputs=style_selections)

                style_search_bar.change(style_sorter.search_styles,
                                        inputs=[style_selections, style_search_bar],
                                        outputs=style_selections,
                                        queue=False,
                                        show_progress=False).then(
                    lambda: None, _js='()=>{refresh_style_localization();}')

                gradio_receiver_style_selections.input(style_sorter.sort_styles,
                                                       inputs=style_selections,
                                                       outputs=style_selections,
                                                       queue=False,
                                                       show_progress=False).then(
                    lambda: None, _js='()=>{refresh_style_localization();}')

            with gr.Tab(label='Model'):
                with gr.Group():
                    with gr.Row():
                        base_model = gr.Dropdown(label='Base Model (SDXL only)', choices=modules.config.model_filenames, value=modules.config.default_base_model_name, show_label=True)
                        refiner_model = gr.Dropdown(label='Refiner (SDXL or SD 1.5)', choices=['None'] + modules.config.model_filenames, value=modules.config.default_refiner_model_name, show_label=True)

                    refiner_switch = gr.Slider(label='Refiner Switch At', minimum=0.1, maximum=1.0, step=0.0001,
                                               info='Use 0.4 for SD1.5 realistic models; '
                                                    'or 0.667 for SD1.5 anime models; '
                                                    'or 0.8 for XL-refiners; '
                                                    'or any value for switching two SDXL models.',
                                               value=modules.config.default_refiner_switch,
                                               visible=modules.config.default_refiner_model_name != 'None')

                    refiner_model.change(lambda x: gr.update(visible=x != 'None'),
                                         inputs=refiner_model, outputs=refiner_switch, show_progress=False, queue=False)

                with gr.Group():
                    lora_ctrls = []

                    for i, (n, v) in enumerate(modules.config.default_loras):
                        with gr.Row():
                            lora_model = gr.Dropdown(label=f'LoRA {i + 1}',
                                                     choices=['None'] + modules.config.lora_filenames, value=n)
                            lora_weight = gr.Slider(label='Weight', minimum=-2, maximum=2, step=0.01, value=v,
                                                    elem_classes='lora_weight')
                            lora_ctrls += [lora_model, lora_weight]

                with gr.Row():
                    model_refresh = gr.Button(label='Refresh', value='\U0001f504 Refresh All Files', variant='secondary', elem_classes='refresh_button')
            with gr.Tab(label='Advanced'):
                guidance_scale = gr.Slider(label='Guidance Scale', minimum=1.0, maximum=30.0, step=0.01,
                                           value=modules.config.default_cfg_scale,
                                           info='Higher value means style is cleaner, vivider, and more artistic.')
                sharpness = gr.Slider(label='Image Sharpness', minimum=0.0, maximum=30.0, step=0.001,
                                      value=modules.config.default_sample_sharpness,
                                      info='Higher value means image and texture are sharper.')
                gr.HTML('<a href="https://github.com/lllyasviel/Fooocus/discussions/117" target="_blank">\U0001F4D4 Document</a>')
                dev_mode = gr.Checkbox(label='Developer Debug Mode', value=False, container=False)

                with gr.Column(visible=False) as dev_tools:
                    with gr.Tab(label='Debug Tools'):
                        adm_scaler_positive = gr.Slider(label='Positive ADM Guidance Scaler', minimum=0.1, maximum=3.0,
                                                        step=0.001, value=1.5, info='The scaler multiplied to positive ADM (use 1.0 to disable). ')
                        adm_scaler_negative = gr.Slider(label='Negative ADM Guidance Scaler', minimum=0.1, maximum=3.0,
                                                        step=0.001, value=0.8, info='The scaler multiplied to negative ADM (use 1.0 to disable). ')
                        adm_scaler_end = gr.Slider(label='ADM Guidance End At Step', minimum=0.0, maximum=1.0,
                                                   step=0.001, value=0.3,
                                                   info='When to end the guidance from positive/negative ADM. ')

                        refiner_swap_method = gr.Dropdown(label='Refiner swap method', value='joint',
                                                          choices=['joint', 'separate', 'vae'])

                        adaptive_cfg = gr.Slider(label='CFG Mimicking from TSNR', minimum=1.0, maximum=30.0, step=0.01,
                                                 value=modules.config.default_cfg_tsnr,
                                                 info='Enabling Fooocus\'s implementation of CFG mimicking for TSNR '
                                                      '(effective when real CFG > mimicked CFG).')
                        sampler_name = gr.Dropdown(label='Sampler', choices=flags.sampler_list,
                                                   value=modules.config.default_sampler)
                        scheduler_name = gr.Dropdown(label='Scheduler', choices=flags.scheduler_list,
                                                     value=modules.config.default_scheduler)

                        generate_image_grid = gr.Checkbox(label='Generate Image Grid for Each Batch',
                                                          info='(Experimental) This may cause performance problems on some computers and certain internet conditions.',
                                                          value=False)

                        overwrite_step = gr.Slider(label='Forced Overwrite of Sampling Step',
                                                   minimum=-1, maximum=200, step=1,
                                                   value=modules.config.default_overwrite_step,
                                                   info='Set as -1 to disable. For developer debugging.')
                        overwrite_switch = gr.Slider(label='Forced Overwrite of Refiner Switch Step',
                                                     minimum=-1, maximum=200, step=1,
                                                     value=modules.config.default_overwrite_switch,
                                                     info='Set as -1 to disable. For developer debugging.')
                        overwrite_width = gr.Slider(label='Forced Overwrite of Generating Width',
                                                    minimum=-1, maximum=2048, step=1, value=-1,
                                                    info='Set as -1 to disable. For developer debugging. '
                                                         'Results will be worse for non-standard numbers that SDXL is not trained on.')
                        overwrite_height = gr.Slider(label='Forced Overwrite of Generating Height',
                                                     minimum=-1, maximum=2048, step=1, value=-1,
                                                     info='Set as -1 to disable. For developer debugging. '
                                                          'Results will be worse for non-standard numbers that SDXL is not trained on.')
                        overwrite_vary_strength = gr.Slider(label='Forced Overwrite of Denoising Strength of "Vary"',
                                                            minimum=-1, maximum=1.0, step=0.001, value=-1,
                                                            info='Set as negative number to disable. For developer debugging.')
                        overwrite_upscale_strength = gr.Slider(label='Forced Overwrite of Denoising Strength of "Upscale"',
                                                               minimum=-1, maximum=1.0, step=0.001, value=-1,
                                                               info='Set as negative number to disable. For developer debugging.')

                        disable_preview = gr.Checkbox(label='Disable Preview', value=modules.config.default_black_out_nsfw,
                                                      interactive=not modules.config.default_black_out_nsfw,
                                                      info='Disable preview during generation.')
                        disable_intermediate_results = gr.Checkbox(label='Disable Intermediate Results', 
                                                      value=modules.config.default_performance == 'Extreme Speed',
                                                      interactive=modules.config.default_performance != 'Extreme Speed',
                                                      info='Disable intermediate results during generation, only show final gallery.')

                        black_out_nsfw = gr.Checkbox(label='Black Out NSFW', value=modules.config.default_black_out_nsfw,
                                                     interactive=not modules.config.default_black_out_nsfw,
                                                     info='Use black image if NSFW is detected.')

                        black_out_nsfw.change(lambda x: gr.update(value=x, interactive=not x),
                                     inputs=black_out_nsfw, outputs=disable_preview, queue=False, show_progress=False)

                    with gr.Tab(label='Control'):
                        debugging_cn_preprocessor = gr.Checkbox(label='Debug Preprocessors', value=False,
                                                                info='See the results from preprocessors.')
                        skipping_cn_preprocessor = gr.Checkbox(label='Skip Preprocessors', value=False,
                                                               info='Do not preprocess images. (Inputs are already canny/depth/cropped-face/etc.)')

                        mixing_image_prompt_and_vary_upscale = gr.Checkbox(label='Mixing Image Prompt and Vary/Upscale',
                                                                           value=False)
                        mixing_image_prompt_and_inpaint = gr.Checkbox(label='Mixing Image Prompt and Inpaint',
                                                                      value=False)

                        controlnet_softness = gr.Slider(label='Softness of ControlNet', minimum=0.0, maximum=1.0,
                                                        step=0.001, value=0.25,
                                                        info='Similar to the Control Mode in A1111 (use 0.0 to disable). ')

                        with gr.Tab(label='Canny'):
                            canny_low_threshold = gr.Slider(label='Canny Low Threshold', minimum=1, maximum=255,
                                                            step=1, value=64)
                            canny_high_threshold = gr.Slider(label='Canny High Threshold', minimum=1, maximum=255,
                                                             step=1, value=128)

                    with gr.Tab(label='Inpaint'):
                        debugging_inpaint_preprocessor = gr.Checkbox(label='Debug Inpaint Preprocessing', value=False)
                        inpaint_disable_initial_latent = gr.Checkbox(label='Disable initial latent in inpaint', value=False)
                        inpaint_engine = gr.Dropdown(label='Inpaint Engine',
                                                     value=modules.config.default_inpaint_engine_version,
                                                     choices=flags.inpaint_engine_versions,
                                                     info='Version of Fooocus inpaint model')
                        inpaint_strength = gr.Slider(label='Inpaint Denoising Strength',
                                                     minimum=0.0, maximum=1.0, step=0.001, value=1.0,
                                                     info='Same as the denoising strength in A1111 inpaint. '
                                                          'Only used in inpaint, not used in outpaint. '
                                                          '(Outpaint always use 1.0)')
                        inpaint_respective_field = gr.Slider(label='Inpaint Respective Field',
                                                             minimum=0.0, maximum=1.0, step=0.001, value=0.618,
                                                             info='The area to inpaint. '
                                                                  'Value 0 is same as "Only Masked" in A1111. '
                                                                  'Value 1 is same as "Whole Image" in A1111. '
                                                                  'Only used in inpaint, not used in outpaint. '
                                                                  '(Outpaint always use 1.0)')
                        inpaint_ctrls = [debugging_inpaint_preprocessor, inpaint_disable_initial_latent, inpaint_engine, inpaint_strength, inpaint_respective_field]

                    with gr.Tab(label='FreeU'):
                        freeu_enabled = gr.Checkbox(label='Enabled', value=False)
                        freeu_b1 = gr.Slider(label='B1', minimum=0, maximum=2, step=0.01, value=1.01)
                        freeu_b2 = gr.Slider(label='B2', minimum=0, maximum=2, step=0.01, value=1.02)
                        freeu_s1 = gr.Slider(label='S1', minimum=0, maximum=4, step=0.01, value=0.99)
                        freeu_s2 = gr.Slider(label='S2', minimum=0, maximum=4, step=0.01, value=0.95)
                        freeu_ctrls = [freeu_enabled, freeu_b1, freeu_b2, freeu_s1, freeu_s2]

                adps = [disable_preview, disable_intermediate_results, black_out_nsfw, adm_scaler_positive, adm_scaler_negative, adm_scaler_end, adaptive_cfg, sampler_name,
                        scheduler_name, generate_image_grid, overwrite_step, overwrite_switch, overwrite_width, overwrite_height,
                        overwrite_vary_strength, overwrite_upscale_strength,
                        mixing_image_prompt_and_vary_upscale, mixing_image_prompt_and_inpaint,
                        debugging_cn_preprocessor, skipping_cn_preprocessor, controlnet_softness,
                        canny_low_threshold, canny_high_threshold, refiner_swap_method]
                adps += freeu_ctrls
                adps += inpaint_ctrls

                def dev_mode_checked(r):
                    return gr.update(visible=r)


                dev_mode.change(dev_mode_checked, inputs=[dev_mode], outputs=[dev_tools],
                                queue=False, show_progress=False)

                def model_refresh_clicked():
                    modules.config.update_all_model_names()
                    modules.config.update_presets()
                    results = []
                    results += [gr.update(choices=modules.config.model_filenames), 
                                gr.update(choices=['None'] + modules.config.model_filenames),
                                gr.update(choices=modules.config.available_presets)]
                    for i in range(5):
                        results += [gr.update(choices=['None'] + modules.config.lora_filenames), gr.update()]
                    return results

                model_refresh.click(model_refresh_clicked, [], [base_model, refiner_model, preset_selection] + lora_ctrls,
                                    queue=False, show_progress=False)

<<<<<<< HEAD
            with gr.Tab(label='Audio'):
                play_notification = gr.Checkbox(label='Play notification after rendering', value=False)
                notification_file = 'notification.mp3'
                if os.path.exists(notification_file):
                    notification = gr.State(value=notification_file)
                    notification_input = gr.Audio(label='Notification', interactive=True, elem_id='audio_notification', visible=False, show_edit_button=False)

                    def play_notification_checked(r, notification):
                        return gr.update(visible=r, value=notification if r else None)

                    def notification_input_changed(notification_input, notification):
                        if notification_input:
                            notification = notification_input
                        return notification

                    play_notification.change(fn=play_notification_checked, inputs=[play_notification, notification], outputs=[notification_input], queue=False)
                    notification_input.change(fn=notification_input_changed, inputs=[notification_input, notification], outputs=[notification], queue=False)
=======
        def preset_selection_change(preset):
            preset_content = modules.config.try_get_preset_content(preset) if preset != 'initial' else {}
            return modules.meta_parser.parse_meta_from_preset(preset_content)

        preset_selection.change(preset_selection_change, inputs=preset_selection, outputs=[
            advanced_checkbox,
            image_number,
            prompt,
            negative_prompt,
            style_selections,
            performance_selection,
            aspect_ratios_selection,
            overwrite_width,
            overwrite_height,
            sharpness,
            guidance_scale,
            adm_scaler_positive,
            adm_scaler_negative,
            adm_scaler_end,
            base_model,
            refiner_model,
            refiner_switch,
            sampler_name,
            scheduler_name,
            seed_random,
            image_seed,
            generate_button,
            load_parameter_button
        ] + lora_ctrls, queue=False, show_progress=False)
>>>>>>> ccfd4f50

        performance_selection.change(lambda x: [gr.update(interactive=x != 'Extreme Speed')] * 11 +
                                               [gr.update(visible=x != 'Extreme Speed')] * 1 +
                                               [gr.update(interactive=x != 'Extreme Speed', value=x == 'Extreme Speed', )] * 1,
                                     inputs=performance_selection,
                                     outputs=[
                                         guidance_scale, sharpness, adm_scaler_end, adm_scaler_positive,
                                         adm_scaler_negative, refiner_switch, refiner_model, sampler_name,
                                         scheduler_name, adaptive_cfg, refiner_swap_method, negative_prompt, disable_intermediate_results
                                     ], queue=False, show_progress=False)

        advanced_checkbox.change(lambda x: gr.update(visible=x), advanced_checkbox, advanced_column,
                                 queue=False, show_progress=False) \
            .then(fn=lambda: None, _js='refresh_grid_delayed', queue=False, show_progress=False)

        def inpaint_mode_change(mode):
            assert mode in modules.flags.inpaint_options

            # inpaint_additional_prompt, outpaint_selections, example_inpaint_prompts,
            # inpaint_disable_initial_latent, inpaint_engine,
            # inpaint_strength, inpaint_respective_field

            if mode == modules.flags.inpaint_option_detail:
                return [
                    gr.update(visible=True), gr.update(visible=False, value=[]),
                    gr.Dataset.update(visible=True, samples=modules.config.example_inpaint_prompts),
                    False, 'None', 0.5, 0.0
                ]

            if mode == modules.flags.inpaint_option_modify:
                return [
                    gr.update(visible=True), gr.update(visible=False, value=[]),
                    gr.Dataset.update(visible=False, samples=modules.config.example_inpaint_prompts),
                    True, modules.config.default_inpaint_engine_version, 1.0, 0.0
                ]

            return [
                gr.update(visible=False, value=''), gr.update(visible=True),
                gr.Dataset.update(visible=False, samples=modules.config.example_inpaint_prompts),
                False, modules.config.default_inpaint_engine_version, 1.0, 0.618
            ]

        inpaint_mode.input(inpaint_mode_change, inputs=inpaint_mode, outputs=[
            inpaint_additional_prompt, outpaint_selections, example_inpaint_prompts,
            inpaint_disable_initial_latent, inpaint_engine,
            inpaint_strength, inpaint_respective_field
        ], show_progress=False, queue=False)

        ctrls = [
            currentTask, prompt, negative_prompt, translate_prompts, style_selections,
            performance_selection, aspect_ratios_selection, image_number, image_seed, sharpness, guidance_scale
        ]

        ctrls += [base_model, refiner_model, refiner_switch] + lora_ctrls
        ctrls += [input_image_checkbox, current_tab]
        ctrls += [uov_method, uov_input_image]
        ctrls += [outpaint_selections, inpaint_input_image, inpaint_additional_prompt]
        ctrls += ip_ctrls

        def parse_meta(raw_prompt_txt):
            loaded_json = None
            try:
                if '{' in raw_prompt_txt:
                    if '}' in raw_prompt_txt:
                        if ':' in raw_prompt_txt:
                            loaded_json = json.loads(raw_prompt_txt)
                            assert isinstance(loaded_json, dict)
            except:
                loaded_json = None

            if loaded_json is None:
                return gr.update(), gr.update(visible=True), gr.update(visible=False)

            return json.dumps(loaded_json), gr.update(visible=False), gr.update(visible=True)

        prompt.input(parse_meta, inputs=prompt, outputs=[prompt, generate_button, load_parameter_button], queue=False, show_progress=False)

        load_parameter_button.click(modules.meta_parser.load_parameter_button_click, inputs=prompt, outputs=[
            advanced_checkbox,
            image_number,
            prompt,
            negative_prompt,
            style_selections,
            performance_selection,
            aspect_ratios_selection,
            overwrite_width,
            overwrite_height,
            sharpness,
            guidance_scale,
            adm_scaler_positive,
            adm_scaler_negative,
            adm_scaler_end,
            base_model,
            refiner_model,
            refiner_switch,
            sampler_name,
            scheduler_name,
            seed_random,
            image_seed,
            generate_button,
            load_parameter_button
        ] + lora_ctrls, queue=False, show_progress=False)

        generate_button.click(lambda: (gr.update(visible=True, interactive=True), gr.update(visible=True, interactive=True), gr.update(visible=False), []), outputs=[stop_button, skip_button, generate_button, gallery]) \
            .then(fn=refresh_seed, inputs=[seed_random, image_seed], outputs=image_seed) \
            .then(advanced_parameters.set_all_advanced_parameters, inputs=adps) \
            .then(fn=get_task, inputs=ctrls, outputs=currentTask) \
            .then(fn=generate_clicked, inputs=currentTask, outputs=[progress_html, progress_window, progress_gallery, gallery]) \
            .then(lambda: (gr.update(visible=True), gr.update(visible=False), gr.update(visible=False)), outputs=[generate_button, stop_button, skip_button]) \
            .then(fn=lambda: None, _js='playNotification').then(fn=lambda: None, _js='refresh_grid_delayed')

        def trigger_describe(mode, img):
            if mode == flags.desc_type_photo:
                from extras.interrogate import default_interrogator as default_interrogator_photo
                return default_interrogator_photo(img), ["Fooocus V2", "Fooocus Enhance", "Fooocus Sharp"]
            if mode == flags.desc_type_anime:
                from extras.wd14tagger import default_interrogator as default_interrogator_anime
                return default_interrogator_anime(img), ["Fooocus V2", "Fooocus Masterpiece"]
            return mode, ["Fooocus V2"]

        desc_btn.click(trigger_describe, inputs=[desc_method, desc_input_image],
                       outputs=[prompt, style_selections], show_progress=True, queue=False)

def dump_default_english_config():
    from modules.localization import dump_english_config
    dump_english_config(grh.all_components)


# dump_default_english_config()

shared.gradio_root.launch(
    inbrowser=args_manager.args.in_browser,
    server_name=args_manager.args.listen,
    server_port=args_manager.args.port,
    share=args_manager.args.share,
    auth=check_auth if args_manager.args.share and auth_enabled else None,
    blocked_paths=[constants.AUTH_FILENAME]
)<|MERGE_RESOLUTION|>--- conflicted
+++ resolved
@@ -486,7 +486,6 @@
                 model_refresh.click(model_refresh_clicked, [], [base_model, refiner_model, preset_selection] + lora_ctrls,
                                     queue=False, show_progress=False)
 
-<<<<<<< HEAD
             with gr.Tab(label='Audio'):
                 play_notification = gr.Checkbox(label='Play notification after rendering', value=False)
                 notification_file = 'notification.mp3'
@@ -504,7 +503,7 @@
 
                     play_notification.change(fn=play_notification_checked, inputs=[play_notification, notification], outputs=[notification_input], queue=False)
                     notification_input.change(fn=notification_input_changed, inputs=[notification_input, notification], outputs=[notification], queue=False)
-=======
+
         def preset_selection_change(preset):
             preset_content = modules.config.try_get_preset_content(preset) if preset != 'initial' else {}
             return modules.meta_parser.parse_meta_from_preset(preset_content)
@@ -534,7 +533,6 @@
             generate_button,
             load_parameter_button
         ] + lora_ctrls, queue=False, show_progress=False)
->>>>>>> ccfd4f50
 
         performance_selection.change(lambda x: [gr.update(interactive=x != 'Extreme Speed')] * 11 +
                                                [gr.update(visible=x != 'Extreme Speed')] * 1 +
