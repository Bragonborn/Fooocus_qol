--- conflicted
+++ resolved
@@ -226,11 +226,7 @@
             desc_tab.select(lambda: 'desc', outputs=current_tab, queue=False, _js=down_js, show_progress=False)
 
         with gr.Column(scale=1, visible=modules.config.default_advanced_checkbox) as advanced_column:
-<<<<<<< HEAD
             with gr.Tab(label='Settings'):
-=======
-            with gr.Tab(label='Setting'):
->>>>>>> 55bb233a
                 preset_selection = gr.Radio(label='Preset',
                                             choices=modules.config.available_presets,
                                             value=args_manager.args.preset if args_manager.args.preset else "initial",
@@ -491,7 +487,6 @@
                 model_refresh.click(model_refresh_clicked, [], [base_model, refiner_model, preset_selection] + lora_ctrls,
                                     queue=False, show_progress=False)
 
-<<<<<<< HEAD
             with gr.Tab(label='Audio'):
                 play_notification = gr.Checkbox(label='Play notification after rendering', value=False)
                 notification_file = 'notification.mp3'
@@ -510,12 +505,9 @@
                     play_notification.change(fn=play_notification_checked, inputs=[play_notification, notification], outputs=[notification_input], queue=False)
                     notification_input.change(fn=notification_input_changed, inputs=[notification_input, notification], outputs=[notification], queue=False)
 
-        def preset_selection_change(preset):
-=======
         state_is_generating = gr.State(False)
 
         def preset_selection_change(preset, is_generating):
->>>>>>> 55bb233a
             preset_content = modules.config.try_get_preset_content(preset) if preset != 'initial' else {}
             preset_prepared = modules.meta_parser.parse_meta_from_preset(preset_content)
 
@@ -524,15 +516,9 @@
             launch.lora_downloads = preset_prepared['lora_downloads']
             launch.download_models()
 
-<<<<<<< HEAD
-            return modules.meta_parser.load_parameter_button_click(json.dumps(preset_prepared))
-
-        preset_selection.change(preset_selection_change, inputs=preset_selection, outputs=[
-=======
             return modules.meta_parser.load_parameter_button_click(json.dumps(preset_prepared), is_generating)
 
         preset_selection.change(preset_selection_change, inputs=[preset_selection, state_is_generating], outputs=[
->>>>>>> 55bb233a
             advanced_checkbox,
             image_number,
             prompt,
@@ -552,10 +538,7 @@
             refiner_switch,
             sampler_name,
             scheduler_name,
-<<<<<<< HEAD
             overwrite_step,
-=======
->>>>>>> 55bb233a
             seed_random,
             image_seed,
             generate_button,
