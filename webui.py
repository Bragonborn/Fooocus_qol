import gradio as gr
import random
import os
import json
import time
import shared
import modules.config
import fooocus_version
import modules.html
import modules.async_worker as worker
import modules.constants as constants
import modules.flags as flags
import modules.gradio_hijack as grh
import modules.style_sorter as style_sorter
import modules.meta_parser
import args_manager
import copy
import launch

from modules.sdxl_styles import legal_style_names
from modules.private_logger import get_current_html_path
from modules.ui_gradio_extensions import reload_javascript
from modules.auth import auth_enabled, check_auth
from modules.util import is_json

def get_task(*args):
    args = list(args)
    args.pop(0)

    return worker.AsyncTask(args=args)

def generate_clicked(task: worker.AsyncTask):
    import ldm_patched.modules.model_management as model_management

    with model_management.interrupt_processing_mutex:
        model_management.interrupt_processing = False
    # outputs=[progress_html, progress_window, progress_gallery, gallery]

    if len(task.args) == 0:
        return

    execution_start_time = time.perf_counter()
    finished = False

    yield gr.update(visible=True, value=modules.html.make_progress_html(1, 'Waiting for task to start ...')), \
        gr.update(visible=True, value=None), \
        gr.update(visible=False, value=None), \
        gr.update(visible=False)

    worker.async_tasks.append(task)

    while not finished:
        time.sleep(0.01)
        if len(task.yields) > 0:
            flag, product = task.yields.pop(0)
            if flag == 'preview':

                # help bad internet connection by skipping duplicated preview
                if len(task.yields) > 0:  # if we have the next item
                    if task.yields[0][0] == 'preview':   # if the next item is also a preview
                        # print('Skipped one preview for better internet connection.')
                        continue

                percentage, title, image = product
                yield gr.update(visible=True, value=modules.html.make_progress_html(percentage, title)), \
                    gr.update(visible=True, value=image) if image is not None else gr.update(), \
                    gr.update(), \
                    gr.update(visible=False)
            if flag == 'results':
                yield gr.update(visible=True), \
                    gr.update(visible=True), \
                    gr.update(visible=True, value=product), \
                    gr.update(visible=False)
            if flag == 'finish':
                yield gr.update(visible=False), \
                    gr.update(visible=False), \
                    gr.update(visible=False), \
                    gr.update(visible=True, value=product)
                finished = True

                # delete Fooocus temp images, only keep gradio temp images
                if args_manager.args.disable_image_log:
                    for filepath in product:
                        if isinstance(filepath, str) and os.path.exists(filepath):
                            os.remove(filepath)

    execution_time = time.perf_counter() - execution_start_time
    print(f'Total time: {execution_time:.2f} seconds')
    return


reload_javascript()

title = f'Fooocus {fooocus_version.version}'

if isinstance(args_manager.args.preset, str):
    title += ' ' + args_manager.args.preset

shared.gradio_root = gr.Blocks(title=title).queue()

with shared.gradio_root:
    currentTask = gr.State(worker.AsyncTask(args=[]))
    with gr.Row():
        with gr.Column(scale=2):
            with gr.Row():
                progress_window = grh.Image(label='Preview', show_label=True, visible=False, height=768,
                                            elem_classes=['main_view'])
                progress_gallery = gr.Gallery(label='Finished Images', show_label=True, object_fit='contain',
                                              height=768, visible=False, elem_classes=['main_view', 'image_gallery'])
            progress_html = gr.HTML(value=modules.html.make_progress_html(32, 'Progress 32%'), visible=False,
                                    elem_id='progress-bar', elem_classes='progress-bar')
            gallery = gr.Gallery(label='Gallery', show_label=False, object_fit='contain', visible=True, height=768,
                                 elem_classes=['resizable_area', 'main_view', 'final_gallery', 'image_gallery'],
                                 elem_id='final_gallery')
            with gr.Row(elem_classes='type_row'):
                with gr.Column(scale=17):
                    prompt = gr.Textbox(show_label=False, placeholder="Type prompt here or paste parameters.", elem_id='positive_prompt',
                                        container=False, autofocus=True, elem_classes='type_row', lines=1024)

                    default_prompt = modules.config.default_prompt
                    if isinstance(default_prompt, str) and default_prompt != '':
                        shared.gradio_root.load(lambda: default_prompt, outputs=prompt)

                with gr.Column(scale=3, min_width=0):
                    generate_button = gr.Button(label="Generate", value="Generate", elem_classes='type_row', elem_id='generate_button', visible=True)
                    reset_button = gr.Button(label="Reconnect", value="Reconnect", elem_classes='type_row', elem_id='reset_button', visible=False)
                    load_parameter_button = gr.Button(label="Load Parameters", value="Load Parameters", elem_classes='type_row', elem_id='load_parameter_button', visible=False)
                    skip_button = gr.Button(label="Skip", value="Skip", elem_classes='type_row_half', elem_id='skip_button', visible=False)
                    stop_button = gr.Button(label="Stop", value="Stop", elem_classes='type_row_half', elem_id='stop_button', visible=False)

                    def stop_clicked(currentTask):
                        import ldm_patched.modules.model_management as model_management
                        currentTask.last_stop = 'stop'
                        if (currentTask.processing):
                            model_management.interrupt_current_processing()
                        return currentTask

                    def skip_clicked(currentTask):
                        import ldm_patched.modules.model_management as model_management
                        currentTask.last_stop = 'skip'
                        if (currentTask.processing):
                            model_management.interrupt_current_processing()
                        return currentTask

                    stop_button.click(stop_clicked, inputs=currentTask, outputs=currentTask, queue=False, show_progress=False, _js='cancelGenerateForever')
                    skip_button.click(skip_clicked, inputs=currentTask, outputs=currentTask, queue=False, show_progress=False)
            with gr.Row(elem_classes='advanced_check_row'):
                input_image_checkbox = gr.Checkbox(label='Input Image', value=False, container=False, elem_classes='min_check')
                advanced_checkbox = gr.Checkbox(label='Advanced', value=modules.config.default_advanced_checkbox, container=False, elem_classes='min_check')
            with gr.Row(visible=False) as image_input_panel:
                with gr.Tabs():
                    with gr.TabItem(label='Upscale or Variation') as uov_tab:
                        with gr.Row():
                            with gr.Column():
                                uov_input_image = grh.Image(label='Image', source='upload', type='numpy', show_label=False)
                            with gr.Column():
                                uov_method = gr.Radio(label='Upscale or Variation:', choices=flags.uov_list, value=flags.disabled)
                                gr.HTML('<a href="https://github.com/lllyasviel/Fooocus/discussions/390" target="_blank">\U0001F4D4 Document</a>')
                    with gr.TabItem(label='Image Prompt') as ip_tab:
                        with gr.Row():
                            ip_images = []
                            ip_types = []
                            ip_stops = []
                            ip_weights = []
                            ip_ctrls = []
                            ip_ad_cols = []
                            for _ in range(flags.controlnet_image_count):
                                with gr.Column():
                                    ip_image = grh.Image(label='Image', source='upload', type='numpy', show_label=False, height=300)
                                    ip_images.append(ip_image)
                                    ip_ctrls.append(ip_image)
                                    with gr.Column(visible=False) as ad_col:
                                        with gr.Row():
                                            default_end, default_weight = flags.default_parameters[flags.default_ip]

                                            ip_stop = gr.Slider(label='Stop At', minimum=0.0, maximum=1.0, step=0.001, value=default_end)
                                            ip_stops.append(ip_stop)
                                            ip_ctrls.append(ip_stop)

                                            ip_weight = gr.Slider(label='Weight', minimum=0.0, maximum=2.0, step=0.001, value=default_weight)
                                            ip_weights.append(ip_weight)
                                            ip_ctrls.append(ip_weight)

                                        ip_type = gr.Radio(label='Type', choices=flags.ip_list, value=flags.default_ip, container=False)
                                        ip_types.append(ip_type)
                                        ip_ctrls.append(ip_type)

                                        ip_type.change(lambda x: flags.default_parameters[x], inputs=[ip_type], outputs=[ip_stop, ip_weight], queue=False, show_progress=False)
                                    ip_ad_cols.append(ad_col)
                        ip_advanced = gr.Checkbox(label='Advanced', value=False, container=False)
                        gr.HTML('* \"Image Prompt\" is powered by Fooocus Image Mixture Engine (v1.0.1). <a href="https://github.com/lllyasviel/Fooocus/discussions/557" target="_blank">\U0001F4D4 Document</a>')

                        def ip_advance_checked(x):
                            return [gr.update(visible=x)] * len(ip_ad_cols) + \
                                [flags.default_ip] * len(ip_types) + \
                                [flags.default_parameters[flags.default_ip][0]] * len(ip_stops) + \
                                [flags.default_parameters[flags.default_ip][1]] * len(ip_weights)

                        ip_advanced.change(ip_advance_checked, inputs=ip_advanced,
                                           outputs=ip_ad_cols + ip_types + ip_stops + ip_weights,
                                           queue=False, show_progress=False)

                    with gr.TabItem(label='Inpaint or Outpaint') as inpaint_tab:
                        with gr.Row():
                            with gr.Column():
                                inpaint_input_image = grh.Image(label='Image', source='upload', type='numpy', tool='sketch', height=500, brush_color="#FFFFFF", elem_id='inpaint_canvas', show_label=False)
                                inpaint_mode = gr.Dropdown(choices=modules.flags.inpaint_options, value=modules.flags.inpaint_option_default, label='Method')
                                inpaint_additional_prompt = gr.Textbox(placeholder="Describe what you want to inpaint.", elem_id='inpaint_additional_prompt', label='Inpaint Additional Prompt', visible=False)
                                outpaint_selections = gr.CheckboxGroup(choices=['Left', 'Right', 'Top', 'Bottom'], value=[], label='Outpaint Direction')
                                example_inpaint_prompts = gr.Dataset(samples=modules.config.example_inpaint_prompts,
                                                                     label='Additional Prompt Quick List',
                                                                     components=[inpaint_additional_prompt],
                                                                     visible=False)
                                gr.HTML('* Powered by Fooocus Inpaint Engine <a href="https://github.com/lllyasviel/Fooocus/discussions/414" target="_blank">\U0001F4D4 Document</a>')
                                example_inpaint_prompts.click(lambda x: x[0], inputs=example_inpaint_prompts, outputs=inpaint_additional_prompt, show_progress=False, queue=False)

                            with gr.Column(visible=False) as inpaint_mask_generation_col:
                                inpaint_mask_image = grh.Image(label='Mask Upload', source='upload', type='numpy', tool='sketch', height=500, brush_color="#FFFFFF", mask_opacity=1)
                                inpaint_mask_model = gr.Dropdown(label='Mask generation model',
                                                                 choices=flags.inpaint_mask_models,
                                                                 value=modules.config.default_inpaint_mask_model)
                                inpaint_mask_cloth_category = gr.Dropdown(label='Cloth category',
                                                             choices=flags.inpaint_mask_cloth_category,
                                                             value=modules.config.default_inpaint_mask_cloth_category,
                                                             visible=False)
                                inpaint_mask_sam_prompt_text = gr.Textbox(label='Segmentation prompt', value='', visible=False)
                                with gr.Accordion("Advanced options", visible=False, open=False) as inpaint_mask_advanced_options:
                                    inpaint_mask_sam_model = gr.Dropdown(label='SAM model', choices=flags.inpaint_mask_sam_model, value=modules.config.default_inpaint_mask_sam_model)
                                    inpaint_mask_sam_quant = gr.Checkbox(label='Quantization', value=False)
                                    inpaint_mask_box_threshold = gr.Slider(label="Box Threshold", minimum=0.0, maximum=1.0, value=0.3, step=0.05)
                                    inpaint_mask_text_threshold = gr.Slider(label="Text Threshold", minimum=0.0, maximum=1.0, value=0.25, step=0.05)
                                generate_mask_button = gr.Button(value='Generate mask from image')

                                def generate_mask(image, mask_model, cloth_category, sam_prompt_text, sam_model, sam_quant, box_threshold, text_threshold):
                                    from extras.inpaint_mask import generate_mask_from_image

                                    extras = {}
                                    if mask_model == 'u2net_cloth_seg':
                                        extras['cloth_category'] = cloth_category
                                    elif mask_model == 'sam':
                                        extras['sam_prompt_text'] = sam_prompt_text
                                        extras['sam_model'] = sam_model
                                        extras['sam_quant'] = sam_quant
                                        extras['box_threshold'] = box_threshold
                                        extras['text_threshold'] = text_threshold

                                    return generate_mask_from_image(image, mask_model, extras)

                                generate_mask_button.click(fn=generate_mask,
                                                           inputs=[
                                                               inpaint_input_image, inpaint_mask_model,
                                                               inpaint_mask_cloth_category,
                                                               inpaint_mask_sam_prompt_text,
                                                               inpaint_mask_sam_model,
                                                               inpaint_mask_sam_quant,
                                                               inpaint_mask_box_threshold,
                                                               inpaint_mask_text_threshold
                                                           ],
                                                           outputs=inpaint_mask_image, show_progress=True, queue=True)

                                inpaint_mask_model.change(lambda x: [gr.update(visible=x == 'u2net_cloth_seg'), gr.update(visible=x == 'sam'), gr.update(visible=x == 'sam')],
                                                          inputs=inpaint_mask_model,
                                                          outputs=[inpaint_mask_cloth_category, inpaint_mask_sam_prompt_text, inpaint_mask_advanced_options],
                                                          queue=False, show_progress=False)

                    with gr.TabItem(label='Describe') as desc_tab:
                        with gr.Row():
                            with gr.Column():
                                desc_input_image = grh.Image(label='Image', source='upload', type='numpy', show_label=False)
                            with gr.Column():
                                desc_method = gr.Radio(
                                    label='Content Type',
                                    choices=[flags.desc_type_photo, flags.desc_type_anime],
                                    value=flags.desc_type_photo)
                                desc_btn = gr.Button(value='Describe this Image into Prompt')
                                desc_image_size = gr.Textbox(label='Image Size and Recommended Size', elem_id='desc_image_size', visible=False)
                                gr.HTML('<a href="https://github.com/lllyasviel/Fooocus/discussions/1363" target="_blank">\U0001F4D4 Document</a>')

                                def trigger_show_image_properties(image):
                                    value = modules.util.get_image_size_info(image, modules.flags.sdxl_aspect_ratios)
                                    return gr.update(value=value, visible=True)

                                desc_input_image.upload(trigger_show_image_properties, inputs=desc_input_image,
                                                        outputs=desc_image_size, show_progress=False, queue=False)

                    with gr.TabItem(label='Metadata') as metadata_tab:
                        with gr.Column():
                            metadata_input_image = grh.Image(label='For images created by Fooocus', source='upload', type='filepath')
                            metadata_json = gr.JSON(label='Metadata')
                            metadata_import_button = gr.Button(value='Apply Metadata')

                        def trigger_metadata_preview(filepath):
                            parameters, metadata_scheme = modules.meta_parser.read_info_from_image(filepath)

                            results = {}
                            if parameters is not None:
                                results['parameters'] = parameters

                            if isinstance(metadata_scheme, flags.MetadataScheme):
                                results['metadata_scheme'] = metadata_scheme.value

                            return results

                        metadata_input_image.upload(trigger_metadata_preview, inputs=metadata_input_image,
                                                    outputs=metadata_json, queue=False, show_progress=True)

            switch_js = "(x) => {if(x){viewer_to_bottom(100);viewer_to_bottom(500);}else{viewer_to_top();} return x;}"
            down_js = "() => {viewer_to_bottom();}"

            input_image_checkbox.change(lambda x: gr.update(visible=x), inputs=input_image_checkbox,
                                        outputs=image_input_panel, queue=False, show_progress=False, _js=switch_js)
            ip_advanced.change(lambda: None, queue=False, show_progress=False, _js=down_js)

            current_tab = gr.Textbox(value='uov', visible=False)
            uov_tab.select(lambda: 'uov', outputs=current_tab, queue=False, _js=down_js, show_progress=False)
            inpaint_tab.select(lambda: 'inpaint', outputs=current_tab, queue=False, _js=down_js, show_progress=False)
            ip_tab.select(lambda: 'ip', outputs=current_tab, queue=False, _js=down_js, show_progress=False)
            desc_tab.select(lambda: 'desc', outputs=current_tab, queue=False, _js=down_js, show_progress=False)
            metadata_tab.select(lambda: 'metadata', outputs=current_tab, queue=False, _js=down_js, show_progress=False)

        with gr.Column(scale=1, visible=modules.config.default_advanced_checkbox) as advanced_column:
            with gr.Tab(label='Settings'):
                if not args_manager.args.disable_preset_selection:
                    preset_selection = gr.Dropdown(label='Preset',
                                                   choices=modules.config.available_presets,
                                                   value=args_manager.args.preset if args_manager.args.preset else "initial",
                                                   interactive=True)

                performance_selection = gr.Radio(label='Performance',
                                                 info='* = restricted feature set, intermediate results disabled',
                                                 choices=modules.flags.performance_selections,
                                                 value=modules.config.default_performance,
                                                 elem_classes='performance_selections')

                with gr.Accordion(label='Aspect Ratios', open=False, elem_id='aspect_ratios_accordion') as aspect_ratios_accordion:
                    aspect_ratios_selection = gr.Radio(label='Aspect Ratios', show_label=False,
                                                       choices=modules.config.available_aspect_ratios_labels,
                                                       value=modules.config.default_aspect_ratio,
                                                       info='width × height',
                                                       elem_classes='aspect_ratios')

                    aspect_ratios_selection.change(lambda x: None, inputs=aspect_ratios_selection, queue=False, show_progress=False, _js='(x)=>{refresh_aspect_ratios_label(x);}')
                    shared.gradio_root.load(lambda x: None, inputs=aspect_ratios_selection, queue=False, show_progress=False, _js='(x)=>{refresh_aspect_ratios_label(x);}')

                image_number = gr.Slider(label='Image Number', minimum=1, maximum=modules.config.default_max_image_number, step=1, value=modules.config.default_image_number)

                output_format = gr.Radio(label='Output Format',
                                         choices=flags.OutputFormat.list(),
                                         value=modules.config.default_output_format)

                negative_prompt = gr.Textbox(label='Negative Prompt', show_label=True, placeholder="Type prompt here.",
                                             info='Describing what you do not want to see.', lines=2,
                                             elem_id='negative_prompt',
                                             value=modules.config.default_prompt_negative)
                translate_prompts = gr.Checkbox(label='Translate Prompts',
                                                          info='Uses the internet to translate prompts to English.',
                                                          value=False)
                seed_random = gr.Checkbox(label='Random', value=True)
                image_seed = gr.Textbox(label='Seed', value=0, max_lines=1, visible=False) # workaround for https://github.com/gradio-app/gradio/issues/5354

                def random_checked(r):
                    return gr.update(visible=not r)

                def refresh_seed(r, seed_string):
                    if r:
                        return random.randint(constants.MIN_SEED, constants.MAX_SEED)
                    else:
                        try:
                            seed_value = int(seed_string)
                            if constants.MIN_SEED <= seed_value <= constants.MAX_SEED:
                                return seed_value
                        except ValueError:
                            pass
                        return random.randint(constants.MIN_SEED, constants.MAX_SEED)

                seed_random.change(random_checked, inputs=[seed_random], outputs=[image_seed],
                                   queue=False, show_progress=False)

                def update_history_link():
                    if args_manager.args.disable_image_log:
                        return gr.update(value='')
                    
                    return gr.update(value=f'<a href="file={get_current_html_path(output_format)}" target="_blank">\U0001F4DA History Log</a>')

                history_link = gr.HTML()
                shared.gradio_root.load(update_history_link, outputs=history_link, queue=False, show_progress=False)

            with gr.Tab(label='Styles', elem_classes=['style_selections_tab']):
                style_sorter.try_load_sorted_styles(
                    style_names=legal_style_names,
                    default_selected=modules.config.default_styles)

                style_search_bar = gr.Textbox(show_label=False, container=False,
                                              placeholder="\U0001F50E Type here to search styles ...",
                                              value="",
                                              label='Search Styles')
                style_selections = gr.CheckboxGroup(show_label=False, container=False,
                                                    choices=copy.deepcopy(style_sorter.all_styles),
                                                    value=copy.deepcopy(modules.config.default_styles),
                                                    label='Selected Styles',
                                                    elem_classes=['style_selections'])
                gradio_receiver_style_selections = gr.Textbox(elem_id='gradio_receiver_style_selections', visible=False)

                shared.gradio_root.load(lambda: gr.update(choices=copy.deepcopy(style_sorter.all_styles)),
                                        outputs=style_selections)

                style_search_bar.change(style_sorter.search_styles,
                                        inputs=[style_selections, style_search_bar],
                                        outputs=style_selections,
                                        queue=False,
                                        show_progress=False).then(
                    lambda: None, _js='()=>{refresh_style_localization();}')

                gradio_receiver_style_selections.input(style_sorter.sort_styles,
                                                       inputs=style_selections,
                                                       outputs=style_selections,
                                                       queue=False,
                                                       show_progress=False).then(
                    lambda: None, _js='()=>{refresh_style_localization();}')

            with gr.Tab(label='Models'):
                with gr.Group():
                    with gr.Row():
                        base_model = gr.Dropdown(label='Base Model (SDXL only)', choices=modules.config.model_filenames, value=modules.config.default_base_model_name, show_label=True)
                        refiner_model = gr.Dropdown(label='Refiner (SDXL or SD 1.5)', choices=['None'] + modules.config.model_filenames, value=modules.config.default_refiner_model_name, show_label=True)

                    refiner_switch = gr.Slider(label='Refiner Switch At', minimum=0.1, maximum=1.0, step=0.0001,
                                               info='Use 0.4 for SD1.5 realistic models; '
                                                    'or 0.667 for SD1.5 anime models; '
                                                    'or 0.8 for XL-refiners; '
                                                    'or any value for switching two SDXL models.',
                                               value=modules.config.default_refiner_switch,
                                               visible=modules.config.default_refiner_model_name != 'None')

                    refiner_model.change(lambda x: gr.update(visible=x != 'None'),
                                         inputs=refiner_model, outputs=refiner_switch, show_progress=False, queue=False)

                with gr.Group():
                    lora_ctrls = []

                    for i, (enabled, filename, weight) in enumerate(modules.config.default_loras):
                        with gr.Row():
                            lora_enabled = gr.Checkbox(label='Enable', value=enabled,
                                                       elem_classes=['lora_enable', 'min_check'], scale=1)
                            lora_model = gr.Dropdown(label=f'LoRA {i + 1}',
                                                     choices=['None'] + modules.config.lora_filenames, value=filename,
                                                     elem_classes='lora_model', scale=5)
                            lora_weight = gr.Slider(label='Weight', minimum=modules.config.default_loras_min_weight,
                                                    maximum=modules.config.default_loras_max_weight, step=0.01, value=weight,
                                                    elem_classes='lora_weight', scale=5)
                            lora_ctrls += [lora_enabled, lora_model, lora_weight]

                with gr.Row():
                    refresh_files = gr.Button(label='Refresh', value='\U0001f504 Refresh All Files', variant='secondary', elem_classes='refresh_button')
            with gr.Tab(label='Advanced'):
                guidance_scale = gr.Slider(label='Guidance Scale', minimum=1.0, maximum=30.0, step=0.01,
                                           value=modules.config.default_cfg_scale,
                                           info='Higher value means style is cleaner, vivider, and more artistic.')
                sharpness = gr.Slider(label='Image Sharpness', minimum=0.0, maximum=30.0, step=0.001,
                                      value=modules.config.default_sample_sharpness,
                                      info='Higher value means image and texture are sharper.')
                gr.HTML('<a href="https://github.com/lllyasviel/Fooocus/discussions/117" target="_blank">\U0001F4D4 Document</a>')
                dev_mode = gr.Checkbox(label='Developer Debug Mode', value=False, container=False)

                with gr.Column(visible=False) as dev_tools:
                    with gr.Tab(label='Debug Tools'):
                        adm_scaler_positive = gr.Slider(label='Positive ADM Guidance Scaler', minimum=0.1, maximum=3.0,
                                                        step=0.001, value=1.5, info='The scaler multiplied to positive ADM (use 1.0 to disable). ')
                        adm_scaler_negative = gr.Slider(label='Negative ADM Guidance Scaler', minimum=0.1, maximum=3.0,
                                                        step=0.001, value=0.8, info='The scaler multiplied to negative ADM (use 1.0 to disable). ')
                        adm_scaler_end = gr.Slider(label='ADM Guidance End At Step', minimum=0.0, maximum=1.0,
                                                   step=0.001, value=0.3,
                                                   info='When to end the guidance from positive/negative ADM. ')

                        refiner_swap_method = gr.Dropdown(label='Refiner swap method', value=flags.refiner_swap_method,
                                                          choices=['joint', 'separate', 'vae'])

                        adaptive_cfg = gr.Slider(label='CFG Mimicking from TSNR', minimum=1.0, maximum=30.0, step=0.01,
                                                 value=modules.config.default_cfg_tsnr,
                                                 info='Enabling Fooocus\'s implementation of CFG mimicking for TSNR '
                                                      '(effective when real CFG > mimicked CFG).')
                        clip_skip = gr.Slider(label='CLIP Skip', minimum=1, maximum=flags.clip_skip_max, step=1,
                                                 value=modules.config.default_clip_skip,
                                                 info='Bypass CLIP layers to avoid overfitting (use 1 to not skip any layers, 2 is recommended).')
                        sampler_name = gr.Dropdown(label='Sampler', choices=flags.sampler_list,
                                                   value=modules.config.default_sampler)
                        scheduler_name = gr.Dropdown(label='Scheduler', choices=flags.scheduler_list,
                                                     value=modules.config.default_scheduler)
                        vae_name = gr.Dropdown(label='VAE', choices=[modules.flags.default_vae] + modules.config.vae_filenames,
                                                     value=modules.config.default_vae, show_label=True)

                        generate_image_grid = gr.Checkbox(label='Generate Image Grid for Each Batch',
                                                          info='(Experimental) This may cause performance problems on some computers and certain internet conditions.',
                                                          value=False)

                        overwrite_step = gr.Slider(label='Forced Overwrite of Sampling Step',
                                                   minimum=-1, maximum=200, step=1,
                                                   value=modules.config.default_overwrite_step,
                                                   info='Set as -1 to disable. For developer debugging.')
                        overwrite_switch = gr.Slider(label='Forced Overwrite of Refiner Switch Step',
                                                     minimum=-1, maximum=200, step=1,
                                                     value=modules.config.default_overwrite_switch,
                                                     info='Set as -1 to disable. For developer debugging.')
                        overwrite_width = gr.Slider(label='Forced Overwrite of Generating Width',
                                                    minimum=-1, maximum=2048, step=1, value=-1,
                                                    info='Set as -1 to disable. For developer debugging. '
                                                         'Results will be worse for non-standard numbers that SDXL is not trained on.')
                        overwrite_height = gr.Slider(label='Forced Overwrite of Generating Height',
                                                     minimum=-1, maximum=2048, step=1, value=-1,
                                                     info='Set as -1 to disable. For developer debugging. '
                                                          'Results will be worse for non-standard numbers that SDXL is not trained on.')
                        overwrite_vary_strength = gr.Slider(label='Forced Overwrite of Denoising Strength of "Vary"',
                                                            minimum=-1, maximum=1.0, step=0.001, value=-1,
                                                            info='Set as negative number to disable. For developer debugging.')
                        overwrite_upscale_strength = gr.Slider(label='Forced Overwrite of Denoising Strength of "Upscale"',
                                                               minimum=-1, maximum=1.0, step=0.001,
                                                               value=modules.config.default_overwrite_upscale,
                                                               info='Set as negative number to disable. For developer debugging.')

                        disable_preview = gr.Checkbox(label='Disable Preview', value=modules.config.default_black_out_nsfw,
                                                      interactive=not modules.config.default_black_out_nsfw,
                                                      info='Disable preview during generation.')
<<<<<<< HEAD
                        disable_intermediate_results = gr.Checkbox(label='Disable Intermediate Results',
=======
                        disable_intermediate_results = gr.Checkbox(label='Disable Intermediate Results', 
>>>>>>> 83ef32a8
                                                      value=flags.Performance.has_restricted_features(modules.config.default_performance),
                                                      info='Disable intermediate results during generation, only show final gallery.')

                        disable_seed_increment = gr.Checkbox(label='Disable seed increment',
                                                             info='Disable automatic seed increment when image number is > 1.',
                                                             value=False)
                        read_wildcards_in_order = gr.Checkbox(label="Read wildcards in order", value=False)

                        black_out_nsfw = gr.Checkbox(label='Black Out NSFW', value=modules.config.default_black_out_nsfw,
                                                     interactive=not modules.config.default_black_out_nsfw,
                                                     info='Use black image if NSFW is detected.')

                        black_out_nsfw.change(lambda x: gr.update(value=x, interactive=not x),
                                              inputs=black_out_nsfw, outputs=disable_preview, queue=False,
                                              show_progress=False)

                        if not args_manager.args.disable_metadata:
                            save_metadata_to_images = gr.Checkbox(label='Save Metadata to Images', value=modules.config.default_save_metadata_to_images,
                                                                  info='Adds parameters to generated images allowing manual regeneration.')
                            metadata_scheme = gr.Radio(label='Metadata Scheme', choices=flags.metadata_scheme, value=modules.config.default_metadata_scheme,
                                                       info='Image Prompt parameters are not included. Use png and a1111 for compatibility with Civitai.',
                                                       visible=modules.config.default_save_metadata_to_images)

                            save_metadata_to_images.change(lambda x: gr.update(visible=x), inputs=[save_metadata_to_images], outputs=[metadata_scheme], 
                                                           queue=False, show_progress=False)

                    with gr.Tab(label='Control'):
                        debugging_cn_preprocessor = gr.Checkbox(label='Debug Preprocessors', value=False,
                                                                info='See the results from preprocessors.')
                        skipping_cn_preprocessor = gr.Checkbox(label='Skip Preprocessors', value=False,
                                                               info='Do not preprocess images. (Inputs are already canny/depth/cropped-face/etc.)')

                        mixing_image_prompt_and_vary_upscale = gr.Checkbox(label='Mixing Image Prompt and Vary/Upscale',
                                                                           value=False)
                        mixing_image_prompt_and_inpaint = gr.Checkbox(label='Mixing Image Prompt and Inpaint',
                                                                      value=False)

                        controlnet_softness = gr.Slider(label='Softness of ControlNet', minimum=0.0, maximum=1.0,
                                                        step=0.001, value=0.25,
                                                        info='Similar to the Control Mode in A1111 (use 0.0 to disable). ')

                        with gr.Tab(label='Canny'):
                            canny_low_threshold = gr.Slider(label='Canny Low Threshold', minimum=1, maximum=255,
                                                            step=1, value=64)
                            canny_high_threshold = gr.Slider(label='Canny High Threshold', minimum=1, maximum=255,
                                                             step=1, value=128)

                    with gr.Tab(label='Inpaint'):
                        debugging_inpaint_preprocessor = gr.Checkbox(label='Debug Inpaint Preprocessing', value=False)
                        inpaint_disable_initial_latent = gr.Checkbox(label='Disable initial latent in inpaint', value=False)
                        inpaint_engine = gr.Dropdown(label='Inpaint Engine',
                                                     value=modules.config.default_inpaint_engine_version,
                                                     choices=flags.inpaint_engine_versions,
                                                     info='Version of Fooocus inpaint model')
                        inpaint_strength = gr.Slider(label='Inpaint Denoising Strength',
                                                     minimum=0.0, maximum=1.0, step=0.001, value=1.0,
                                                     info='Same as the denoising strength in A1111 inpaint. '
                                                          'Only used in inpaint, not used in outpaint. '
                                                          '(Outpaint always use 1.0)')
                        inpaint_respective_field = gr.Slider(label='Inpaint Respective Field',
                                                             minimum=0.0, maximum=1.0, step=0.001, value=0.618,
                                                             info='The area to inpaint. '
                                                                  'Value 0 is same as "Only Masked" in A1111. '
                                                                  'Value 1 is same as "Whole Image" in A1111. '
                                                                  'Only used in inpaint, not used in outpaint. '
                                                                  '(Outpaint always use 1.0)')
                        inpaint_erode_or_dilate = gr.Slider(label='Mask Erode or Dilate',
                                                            minimum=-64, maximum=64, step=1, value=0,
                                                            info='Positive value will make white area in the mask larger, '
                                                                 'negative value will make white area smaller.'
                                                                 '(default is 0, always process before any mask invert)')
                        inpaint_mask_upload_checkbox = gr.Checkbox(label='Enable Mask Upload', value=False)
                        invert_mask_checkbox = gr.Checkbox(label='Invert Mask', value=False)

                        inpaint_mask_color = gr.ColorPicker(label='Inpaint brush color', value='#FFFFFF', elem_id='inpaint_brush_color')

                        inpaint_ctrls = [debugging_inpaint_preprocessor, inpaint_disable_initial_latent, inpaint_engine,
                                         inpaint_strength, inpaint_respective_field,
                                         inpaint_mask_upload_checkbox, invert_mask_checkbox, inpaint_erode_or_dilate]

                        inpaint_mask_upload_checkbox.change(lambda x: [gr.update(visible=x)] * 2,
                                                            inputs=inpaint_mask_upload_checkbox,
                                                            outputs=[inpaint_mask_image, inpaint_mask_generation_col],
                                                            queue=False, show_progress=False)

                        inpaint_mask_color.change(lambda x: gr.update(brush_color=x), inputs=inpaint_mask_color,
                                                  outputs=inpaint_input_image,
                                                  queue=False, show_progress=False)

                    with gr.Tab(label='FreeU'):
                        freeu_enabled = gr.Checkbox(label='Enabled', value=False)
                        freeu_b1 = gr.Slider(label='B1', minimum=0, maximum=2, step=0.01, value=1.01)
                        freeu_b2 = gr.Slider(label='B2', minimum=0, maximum=2, step=0.01, value=1.02)
                        freeu_s1 = gr.Slider(label='S1', minimum=0, maximum=4, step=0.01, value=0.99)
                        freeu_s2 = gr.Slider(label='S2', minimum=0, maximum=4, step=0.01, value=0.95)
                        freeu_ctrls = [freeu_enabled, freeu_b1, freeu_b2, freeu_s1, freeu_s2]

                def dev_mode_checked(r):
                    return gr.update(visible=r)

                dev_mode.change(dev_mode_checked, inputs=[dev_mode], outputs=[dev_tools],
                                queue=False, show_progress=False)

                def refresh_files_clicked():
                    modules.config.update_files()
                    results = [gr.update(choices=modules.config.model_filenames)]
                    results += [gr.update(choices=['None'] + modules.config.model_filenames)]
                    results += [gr.update(choices=[flags.default_vae] + modules.config.vae_filenames)]
                    if not args_manager.args.disable_preset_selection:
                        results += [gr.update(choices=modules.config.available_presets)]
                    for i in range(modules.config.default_max_lora_number):
                        results += [gr.update(interactive=True),
                                    gr.update(choices=['None'] + modules.config.lora_filenames), gr.update()]
                    return results

                refresh_files_output = [base_model, refiner_model, vae_name]
                if not args_manager.args.disable_preset_selection:
                    refresh_files_output += [preset_selection]
                refresh_files.click(refresh_files_clicked, [], refresh_files_output + lora_ctrls,
                                    queue=False, show_progress=False)

            with gr.Tab(label='Audio'):
                play_notification = gr.Checkbox(label='Play notification after rendering', value=False)
                notification_file = 'notification.mp3'
                if os.path.exists(notification_file):
                    notification = gr.State(value=notification_file)
                    notification_input = gr.Audio(label='Notification', interactive=True, elem_id='audio_notification', visible=False, show_edit_button=False)

                    def play_notification_checked(r, notification):
                        return gr.update(visible=r, value=notification if r else None)

                    def notification_input_changed(notification_input, notification):
                        if notification_input:
                            notification = notification_input
                        return notification

                    play_notification.change(fn=play_notification_checked, inputs=[play_notification, notification], outputs=[notification_input], queue=False)
                    notification_input.change(fn=notification_input_changed, inputs=[notification_input, notification], outputs=[notification], queue=False)

        state_is_generating = gr.State(False)

        load_data_outputs = [advanced_checkbox, image_number, prompt, negative_prompt, style_selections,
                             performance_selection, overwrite_step, overwrite_switch, aspect_ratios_selection,
                             overwrite_width, overwrite_height, guidance_scale, sharpness, adm_scaler_positive,
                             adm_scaler_negative, adm_scaler_end, refiner_swap_method, adaptive_cfg, clip_skip,
                             base_model, refiner_model, refiner_switch, sampler_name, scheduler_name, vae_name,
                             seed_random, image_seed, generate_button, load_parameter_button] + freeu_ctrls + lora_ctrls

        if not args_manager.args.disable_preset_selection:
            def preset_selection_change(preset, is_generating):
                preset_content = modules.config.try_get_preset_content(preset) if preset != 'initial' else {}
                preset_prepared = modules.meta_parser.parse_meta_from_preset(preset_content)

                default_model = preset_prepared.get('base_model')
                previous_default_models = preset_prepared.get('previous_default_models', [])
                checkpoint_downloads = preset_prepared.get('checkpoint_downloads', {})
                embeddings_downloads = preset_prepared.get('embeddings_downloads', {})
                lora_downloads = preset_prepared.get('lora_downloads', {})

                preset_prepared['base_model'], preset_prepared['lora_downloads'] = launch.download_models(
                    default_model, previous_default_models, checkpoint_downloads, embeddings_downloads, lora_downloads)

                if 'prompt' in preset_prepared and preset_prepared.get('prompt') == '':
                    del preset_prepared['prompt']

                return modules.meta_parser.load_parameter_button_click(json.dumps(preset_prepared), is_generating)

            preset_selection.change(preset_selection_change, inputs=[preset_selection, state_is_generating], outputs=load_data_outputs, queue=False, show_progress=True) \
                .then(fn=style_sorter.sort_styles, inputs=style_selections, outputs=style_selections, queue=False, show_progress=False) \
                .then(lambda: None, _js='()=>{refresh_style_localization();}')

        performance_selection.change(lambda x: [gr.update(interactive=not flags.Performance.has_restricted_features(x))] * 11 +
                                               [gr.update(visible=not flags.Performance.has_restricted_features(x))] * 1 +
                                               [gr.update(value=flags.Performance.has_restricted_features(x))] * 1,
                                     inputs=performance_selection,
                                     outputs=[
                                         guidance_scale, sharpness, adm_scaler_end, adm_scaler_positive,
                                         adm_scaler_negative, refiner_switch, refiner_model, sampler_name,
                                         scheduler_name, adaptive_cfg, refiner_swap_method, negative_prompt, disable_intermediate_results
                                     ], queue=False, show_progress=False)
        
        output_format.input(lambda x: gr.update(output_format=x), inputs=output_format)
        
        advanced_checkbox.change(lambda x: gr.update(visible=x), advanced_checkbox, advanced_column,
                                 queue=False, show_progress=False) \
            .then(fn=lambda: None, _js='refresh_grid_delayed', queue=False, show_progress=False)

        def inpaint_mode_change(mode):
            assert mode in modules.flags.inpaint_options

            # inpaint_additional_prompt, outpaint_selections, example_inpaint_prompts,
            # inpaint_disable_initial_latent, inpaint_engine,
            # inpaint_strength, inpaint_respective_field

            if mode == modules.flags.inpaint_option_detail:
                return [
                    gr.update(visible=True), gr.update(visible=False, value=[]),
                    gr.Dataset.update(visible=True, samples=modules.config.example_inpaint_prompts),
                    False, 'None', 0.5, 0.0
                ]

            if mode == modules.flags.inpaint_option_modify:
                return [
                    gr.update(visible=True), gr.update(visible=False, value=[]),
                    gr.Dataset.update(visible=False, samples=modules.config.example_inpaint_prompts),
                    True, modules.config.default_inpaint_engine_version, 1.0, 0.0
                ]

            return [
                gr.update(visible=False, value=''), gr.update(visible=True),
                gr.Dataset.update(visible=False, samples=modules.config.example_inpaint_prompts),
                False, modules.config.default_inpaint_engine_version, 1.0, 0.618
            ]

        inpaint_mode.input(inpaint_mode_change, inputs=inpaint_mode, outputs=[
            inpaint_additional_prompt, outpaint_selections, example_inpaint_prompts,
            inpaint_disable_initial_latent, inpaint_engine,
            inpaint_strength, inpaint_respective_field
        ], show_progress=False, queue=False)

        ctrls = [currentTask, generate_image_grid]
        ctrls += [
            prompt, negative_prompt, translate_prompts, style_selections,
            performance_selection, aspect_ratios_selection, image_number, output_format, image_seed,
            read_wildcards_in_order, sharpness, guidance_scale
        ]

        ctrls += [base_model, refiner_model, refiner_switch] + lora_ctrls
        ctrls += [input_image_checkbox, current_tab]
        ctrls += [uov_method, uov_input_image]
        ctrls += [outpaint_selections, inpaint_input_image, inpaint_additional_prompt, inpaint_mask_image]
        ctrls += [disable_preview, disable_intermediate_results, disable_seed_increment, black_out_nsfw]
        ctrls += [adm_scaler_positive, adm_scaler_negative, adm_scaler_end, adaptive_cfg, clip_skip]
        ctrls += [sampler_name, scheduler_name, vae_name]
        ctrls += [overwrite_step, overwrite_switch, overwrite_width, overwrite_height, overwrite_vary_strength]
        ctrls += [overwrite_upscale_strength, mixing_image_prompt_and_vary_upscale, mixing_image_prompt_and_inpaint]
        ctrls += [debugging_cn_preprocessor, skipping_cn_preprocessor, canny_low_threshold, canny_high_threshold]
        ctrls += [refiner_swap_method, controlnet_softness]
        ctrls += freeu_ctrls
        ctrls += inpaint_ctrls

        if not args_manager.args.disable_metadata:
            ctrls += [save_metadata_to_images, metadata_scheme]

        ctrls += ip_ctrls

        def parse_meta(raw_prompt_txt, is_generating):
            loaded_json = None
            if is_json(raw_prompt_txt):
                loaded_json = json.loads(raw_prompt_txt)

            if loaded_json is None:
                if is_generating:
                    return gr.update(), gr.update(), gr.update()
                else:
                    return gr.update(), gr.update(visible=True), gr.update(visible=False)

            return json.dumps(loaded_json), gr.update(visible=False), gr.update(visible=True)

        prompt.input(parse_meta, inputs=[prompt, state_is_generating], outputs=[prompt, generate_button, load_parameter_button], queue=False, show_progress=False)

        load_parameter_button.click(modules.meta_parser.load_parameter_button_click, inputs=[prompt, state_is_generating], outputs=load_data_outputs, queue=False, show_progress=False)

        def trigger_metadata_import(filepath, state_is_generating):
            parameters, metadata_scheme = modules.meta_parser.read_info_from_image(filepath)
            if parameters is None:
                print('Could not find metadata in the image!')
                parsed_parameters = {}
            else:
                metadata_parser = modules.meta_parser.get_metadata_parser(metadata_scheme)
                parsed_parameters = metadata_parser.to_json(parameters)

            return modules.meta_parser.load_parameter_button_click(parsed_parameters, state_is_generating)

        metadata_import_button.click(trigger_metadata_import, inputs=[metadata_input_image, state_is_generating], outputs=load_data_outputs, queue=False, show_progress=True) \
            .then(style_sorter.sort_styles, inputs=style_selections, outputs=style_selections, queue=False, show_progress=False)

        generate_button.click(lambda: (gr.update(visible=True, interactive=True), gr.update(visible=True, interactive=True), gr.update(visible=False, interactive=False), [], True),
                              outputs=[stop_button, skip_button, generate_button, gallery, state_is_generating]) \
            .then(fn=refresh_seed, inputs=[seed_random, image_seed], outputs=image_seed) \
            .then(fn=get_task, inputs=ctrls, outputs=currentTask) \
            .then(fn=generate_clicked, inputs=currentTask, outputs=[progress_html, progress_window, progress_gallery, gallery]) \
            .then(lambda: (gr.update(visible=True, interactive=True), gr.update(visible=False, interactive=False), gr.update(visible=False, interactive=False), False),
                  outputs=[generate_button, stop_button, skip_button, state_is_generating]) \
            .then(fn=update_history_link, outputs=history_link) \
            .then(fn=lambda: None, _js='playNotification').then(fn=lambda: None, _js='refresh_grid_delayed')

        reset_button.click(lambda: [worker.AsyncTask(args=[]), False, gr.update(visible=True, interactive=True)] +
                                   [gr.update(visible=False)] * 6 +
                                   [gr.update(visible=True, value=[])],
                           outputs=[currentTask, state_is_generating, generate_button,
                                    reset_button, stop_button, skip_button,
                                    progress_html, progress_window, progress_gallery, gallery],
                           queue=False)

        def trigger_describe(mode, img):
            if mode == flags.desc_type_photo:
                from extras.interrogate import default_interrogator as default_interrogator_photo
                return default_interrogator_photo(img), ["Fooocus V2", "Fooocus Enhance", "Fooocus Sharp"]
            if mode == flags.desc_type_anime:
                from extras.wd14tagger import default_interrogator as default_interrogator_anime
                return default_interrogator_anime(img), ["Fooocus V2", "Fooocus Masterpiece"]
            return mode, ["Fooocus V2"]

        desc_btn.click(trigger_describe, inputs=[desc_method, desc_input_image],
                       outputs=[prompt, style_selections], show_progress=True, queue=True)

        if args_manager.args.enable_describe_uov_image:
            def trigger_uov_describe(mode, img, prompt):
                # keep prompt if not empty
                if prompt == '':
                    return trigger_describe(mode, img)
                return gr.update(), gr.update()

            uov_input_image.upload(trigger_uov_describe, inputs=[desc_method, uov_input_image, prompt],
                           outputs=[prompt, style_selections], show_progress=True, queue=True)

def dump_default_english_config():
    from modules.localization import dump_english_config
    dump_english_config(grh.all_components)


# dump_default_english_config()

shared.gradio_root.launch(
    inbrowser=args_manager.args.in_browser,
    server_name=args_manager.args.listen,
    server_port=args_manager.args.port,
    share=args_manager.args.share,
    auth=check_auth if (args_manager.args.share or args_manager.args.listen) and auth_enabled else None,
    allowed_paths=[modules.config.path_outputs],
    blocked_paths=[constants.AUTH_FILENAME]
)<|MERGE_RESOLUTION|>--- conflicted
+++ resolved
@@ -520,11 +520,7 @@
                         disable_preview = gr.Checkbox(label='Disable Preview', value=modules.config.default_black_out_nsfw,
                                                       interactive=not modules.config.default_black_out_nsfw,
                                                       info='Disable preview during generation.')
-<<<<<<< HEAD
                         disable_intermediate_results = gr.Checkbox(label='Disable Intermediate Results',
-=======
-                        disable_intermediate_results = gr.Checkbox(label='Disable Intermediate Results', 
->>>>>>> 83ef32a8
                                                       value=flags.Performance.has_restricted_features(modules.config.default_performance),
                                                       info='Disable intermediate results during generation, only show final gallery.')
 
