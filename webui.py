import gradio as gr
import random
import os
import json
import time
import shared
import modules.config
import fooocus_version
import modules.html
import modules.async_worker as worker
import modules.constants as constants
import modules.flags as flags
import modules.gradio_hijack as grh
import modules.style_sorter as style_sorter
import modules.meta_parser
import args_manager
import copy
import launch

from modules.sdxl_styles import legal_style_names
from modules.private_logger import get_current_html_path
from modules.ui_gradio_extensions import reload_javascript
from modules.auth import auth_enabled, check_auth
from modules.util import is_json

def get_task(*args):
    args = list(args)
    args.pop(0)

    return worker.AsyncTask(args=args)

def generate_clicked(task):
    import ldm_patched.modules.model_management as model_management

    with model_management.interrupt_processing_mutex:
        model_management.interrupt_processing = False
    # outputs=[progress_html, progress_window, progress_gallery, gallery]
    execution_start_time = time.perf_counter()
    finished = False

    yield gr.update(visible=True, value=modules.html.make_progress_html(1, 'Waiting for task to start ...')), \
        gr.update(visible=True, value=None), \
        gr.update(visible=False, value=None), \
        gr.update(visible=False)

    worker.async_tasks.append(task)

    while not finished:
        time.sleep(0.01)
        if len(task.yields) > 0:
            flag, product = task.yields.pop(0)
            if flag == 'preview':

                # help bad internet connection by skipping duplicated preview
                if len(task.yields) > 0:  # if we have the next item
                    if task.yields[0][0] == 'preview':   # if the next item is also a preview
                        # print('Skipped one preview for better internet connection.')
                        continue

                percentage, title, image = product
                yield gr.update(visible=True, value=modules.html.make_progress_html(percentage, title)), \
                    gr.update(visible=True, value=image) if image is not None else gr.update(), \
                    gr.update(), \
                    gr.update(visible=False)
            if flag == 'results':
                yield gr.update(visible=True), \
                    gr.update(visible=True), \
                    gr.update(visible=True, value=product), \
                    gr.update(visible=False)
            if flag == 'finish':
                yield gr.update(visible=False), \
                    gr.update(visible=False), \
                    gr.update(visible=False), \
                    gr.update(visible=True, value=product)
                finished = True

                # delete Fooocus temp images, only keep gradio temp images
                if args_manager.args.disable_image_log:
                    for filepath in product:
                        os.remove(filepath)

    execution_time = time.perf_counter() - execution_start_time
    print(f'Total time: {execution_time:.2f} seconds')
    return


reload_javascript()

title = f'Fooocus {fooocus_version.version}'

if isinstance(args_manager.args.preset, str):
    title += ' ' + args_manager.args.preset

shared.gradio_root = gr.Blocks(
    title=title,
    css=modules.html.css).queue()

with shared.gradio_root:
    currentTask = gr.State(worker.AsyncTask(args=[]))
    with gr.Row():
        with gr.Column(scale=2):
            with gr.Row():
                progress_window = grh.Image(label='Preview', show_label=True, visible=False, height=768,
                                            elem_classes=['main_view'])
                progress_gallery = gr.Gallery(label='Finished Images', show_label=True, object_fit='contain',
                                              height=768, visible=False, elem_classes=['main_view', 'image_gallery'])
            progress_html = gr.HTML(value=modules.html.make_progress_html(32, 'Progress 32%'), visible=False,
                                    elem_id='progress-bar', elem_classes='progress-bar')
            gallery = gr.Gallery(label='Gallery', show_label=False, object_fit='contain', visible=True, height=768,
                                 elem_classes=['resizable_area', 'main_view', 'final_gallery', 'image_gallery'],
                                 elem_id='final_gallery')
            with gr.Row(elem_classes='type_row'):
                with gr.Column(scale=17):
                    prompt = gr.Textbox(show_label=False, placeholder="Type prompt here or paste parameters.", elem_id='positive_prompt',
                                        container=False, autofocus=True, elem_classes='type_row', lines=1024)

                    default_prompt = modules.config.default_prompt
                    if isinstance(default_prompt, str) and default_prompt != '':
                        shared.gradio_root.load(lambda: default_prompt, outputs=prompt)

                with gr.Column(scale=3, min_width=0):
                    generate_button = gr.Button(label="Generate", value="Generate", elem_classes='type_row', elem_id='generate_button', visible=True)
                    load_parameter_button = gr.Button(label="Load Parameters", value="Load Parameters", elem_classes='type_row', elem_id='load_parameter_button', visible=False)
                    skip_button = gr.Button(label="Skip", value="Skip", elem_classes='type_row_half', visible=False)
                    stop_button = gr.Button(label="Stop", value="Stop", elem_classes='type_row_half', elem_id='stop_button', visible=False)

                    def stop_clicked(currentTask):
                        import ldm_patched.modules.model_management as model_management
                        currentTask.last_stop = 'stop'
                        if (currentTask.processing):
                            model_management.interrupt_current_processing()
                        return currentTask

                    def skip_clicked(currentTask):
                        import ldm_patched.modules.model_management as model_management
                        currentTask.last_stop = 'skip'
                        if (currentTask.processing):
                            model_management.interrupt_current_processing()
                        return currentTask

                    stop_button.click(stop_clicked, inputs=currentTask, outputs=currentTask, queue=False, show_progress=False, _js='cancelGenerateForever')
                    skip_button.click(skip_clicked, inputs=currentTask, outputs=currentTask, queue=False, show_progress=False)
            with gr.Row(elem_classes='advanced_check_row'):
                input_image_checkbox = gr.Checkbox(label='Input Image', value=False, container=False, elem_classes='min_check')
                advanced_checkbox = gr.Checkbox(label='Advanced', value=modules.config.default_advanced_checkbox, container=False, elem_classes='min_check')
            with gr.Row(visible=False) as image_input_panel:
                with gr.Tabs():
                    with gr.TabItem(label='Upscale or Variation') as uov_tab:
                        with gr.Row():
                            with gr.Column():
                                uov_input_image = grh.Image(label='Drag above image to here', source='upload', type='numpy')
                            with gr.Column():
                                uov_method = gr.Radio(label='Upscale or Variation:', choices=flags.uov_list, value=flags.disabled)
                                gr.HTML('<a href="https://github.com/lllyasviel/Fooocus/discussions/390" target="_blank">\U0001F4D4 Document</a>')
                    with gr.TabItem(label='Image Prompt') as ip_tab:
                        with gr.Row():
                            ip_images = []
                            ip_types = []
                            ip_stops = []
                            ip_weights = []
                            ip_ctrls = []
                            ip_ad_cols = []
                            for _ in range(flags.controlnet_image_count):
                                with gr.Column():
                                    ip_image = grh.Image(label='Image', source='upload', type='numpy', show_label=False, height=300)
                                    ip_images.append(ip_image)
                                    ip_ctrls.append(ip_image)
                                    with gr.Column(visible=False) as ad_col:
                                        with gr.Row():
                                            default_end, default_weight = flags.default_parameters[flags.default_ip]

                                            ip_stop = gr.Slider(label='Stop At', minimum=0.0, maximum=1.0, step=0.001, value=default_end)
                                            ip_stops.append(ip_stop)
                                            ip_ctrls.append(ip_stop)

                                            ip_weight = gr.Slider(label='Weight', minimum=0.0, maximum=2.0, step=0.001, value=default_weight)
                                            ip_weights.append(ip_weight)
                                            ip_ctrls.append(ip_weight)

                                        ip_type = gr.Radio(label='Type', choices=flags.ip_list, value=flags.default_ip, container=False)
                                        ip_types.append(ip_type)
                                        ip_ctrls.append(ip_type)

                                        ip_type.change(lambda x: flags.default_parameters[x], inputs=[ip_type], outputs=[ip_stop, ip_weight], queue=False, show_progress=False)
                                    ip_ad_cols.append(ad_col)
                        ip_advanced = gr.Checkbox(label='Advanced', value=False, container=False)
                        gr.HTML('* \"Image Prompt\" is powered by Fooocus Image Mixture Engine (v1.0.1). <a href="https://github.com/lllyasviel/Fooocus/discussions/557" target="_blank">\U0001F4D4 Document</a>')

                        def ip_advance_checked(x):
                            return [gr.update(visible=x)] * len(ip_ad_cols) + \
                                [flags.default_ip] * len(ip_types) + \
                                [flags.default_parameters[flags.default_ip][0]] * len(ip_stops) + \
                                [flags.default_parameters[flags.default_ip][1]] * len(ip_weights)

                        ip_advanced.change(ip_advance_checked, inputs=ip_advanced,
                                           outputs=ip_ad_cols + ip_types + ip_stops + ip_weights,
                                           queue=False, show_progress=False)

                    with gr.TabItem(label='Inpaint or Outpaint') as inpaint_tab:
                        with gr.Row():
                            with gr.Column():
                                inpaint_input_image = grh.Image(label='Drag inpaint or outpaint image to here', source='upload', type='numpy', tool='sketch', height=500, brush_color="#FFFFFF", elem_id='inpaint_canvas')
                                inpaint_mode = gr.Dropdown(choices=modules.flags.inpaint_options, value=modules.flags.inpaint_option_default, label='Method')
                                inpaint_additional_prompt = gr.Textbox(placeholder="Describe what you want to inpaint.", elem_id='inpaint_additional_prompt', label='Inpaint Additional Prompt', visible=False)
                                outpaint_selections = gr.CheckboxGroup(choices=['Left', 'Right', 'Top', 'Bottom'], value=[], label='Outpaint Direction')
                                example_inpaint_prompts = gr.Dataset(samples=modules.config.example_inpaint_prompts,
                                                                     label='Additional Prompt Quick List',
                                                                     components=[inpaint_additional_prompt],
                                                                     visible=False)
                                gr.HTML('* Powered by Fooocus Inpaint Engine <a href="https://github.com/lllyasviel/Fooocus/discussions/414" target="_blank">\U0001F4D4 Document</a>')
                                example_inpaint_prompts.click(lambda x: x[0], inputs=example_inpaint_prompts, outputs=inpaint_additional_prompt, show_progress=False, queue=False)

                            with gr.Column(visible=False) as inpaint_mask_generation_col:
<<<<<<< HEAD
                                inpaint_mask_image = grh.Image(label='Mask Upload', source='upload', type='numpy',
                                                               height=500)
=======
                                inpaint_mask_image = grh.Image(label='Mask Upload', source='upload', type='numpy', tool='sketch', height=500, brush_color="#FFFFFF", mask_opacity=1)
>>>>>>> bf63506e
                                inpaint_mask_model = gr.Dropdown(label='Mask generation model',
                                                                 choices=flags.inpaint_mask_models,
                                                                 value=modules.config.default_inpaint_mask_model)
                                inpaint_mask_cloth_category = gr.Dropdown(label='Cloth category',
                                                             choices=flags.inpaint_mask_cloth_category,
                                                             value=modules.config.default_inpaint_mask_cloth_category,
                                                             visible=False)
                                inpaint_mask_sam_prompt_text = gr.Textbox(label='Segmentation prompt', value='', visible=False)
                                with gr.Accordion("Advanced options", visible=False, open=False) as inpaint_mask_advanced_options:
                                    inpaint_mask_sam_model = gr.Dropdown(label='SAM model', choices=flags.inpaint_mask_sam_model, value=modules.config.default_inpaint_mask_sam_model)
                                    inpaint_mask_sam_quant = gr.Checkbox(label='Quantization', value=False)
                                    inpaint_mask_box_threshold = gr.Slider(label="Box Threshold", minimum=0.0, maximum=1.0, value=0.3, step=0.05)
                                    inpaint_mask_text_threshold = gr.Slider(label="Text Threshold", minimum=0.0, maximum=1.0, value=0.25, step=0.05)
                                generate_mask_button = gr.Button(value='Generate mask from image')

<<<<<<< HEAD
=======

>>>>>>> bf63506e
                                def generate_mask(image, mask_model, cloth_category, sam_prompt_text, sam_model, sam_quant, box_threshold, text_threshold):
                                    from extras.inpaint_mask import generate_mask_from_image

                                    extras = {}
                                    if mask_model == 'u2net_cloth_seg':
                                        extras['cloth_category'] = cloth_category
                                    elif mask_model == 'sam':
                                        extras['sam_prompt_text'] = sam_prompt_text
                                        extras['sam_model'] = sam_model
                                        extras['sam_quant'] = sam_quant
                                        extras['box_threshold'] = box_threshold
                                        extras['text_threshold'] = text_threshold

                                    return generate_mask_from_image(image, mask_model, extras)

                                generate_mask_button.click(fn=generate_mask,
                                                           inputs=[
                                                               inpaint_input_image, inpaint_mask_model,
                                                               inpaint_mask_cloth_category,
                                                               inpaint_mask_sam_prompt_text,
                                                               inpaint_mask_sam_model,
                                                               inpaint_mask_sam_quant,
                                                               inpaint_mask_box_threshold,
                                                               inpaint_mask_text_threshold
                                                           ],
                                                           outputs=inpaint_mask_image, show_progress=True, queue=True)

<<<<<<< HEAD
                                inpaint_mask_model.change(lambda x: [gr.update(visible=x == 'u2net_cloth_seg'), gr.update(visible=x == 'sam'), gr.update(visible=x == 'sam')],
                                                          inputs=inpaint_mask_model,
                                                          outputs=[inpaint_mask_cloth_category, inpaint_mask_sam_prompt_text, inpaint_mask_advanced_options],
                                                          queue=False, show_progress=False)

=======
                            inpaint_mask_model.change(lambda x: [gr.update(visible=x == 'u2net_cloth_seg'), gr.update(visible=x == 'sam'), gr.update(visible=x == 'sam')],
                                                      inputs=inpaint_mask_model,
                                                      outputs=[inpaint_mask_cloth_category, inpaint_mask_sam_prompt_text, inpaint_mask_advanced_options],
                                                      queue=False, show_progress=False)
>>>>>>> bf63506e
                    with gr.TabItem(label='Describe') as desc_tab:
                        with gr.Row():
                            with gr.Column():
                                desc_input_image = grh.Image(label='Drag any image to here', source='upload', type='numpy')
                            with gr.Column():
                                desc_method = gr.Radio(
                                    label='Content Type',
                                    choices=[flags.desc_type_photo, flags.desc_type_anime],
                                    value=flags.desc_type_photo)
                                desc_btn = gr.Button(value='Describe this Image into Prompt')
                                gr.HTML('<a href="https://github.com/lllyasviel/Fooocus/discussions/1363" target="_blank">\U0001F4D4 Document</a>')
                    with gr.TabItem(label='Metadata') as load_tab:
                        with gr.Column():
                            metadata_input_image = grh.Image(label='Drag any image generated by Fooocus here', source='upload', type='filepath')
                            metadata_json = gr.JSON(label='Metadata')
                            metadata_import_button = gr.Button(value='Apply Metadata')

                        def trigger_metadata_preview(filepath):
                            parameters, metadata_scheme = modules.meta_parser.read_info_from_image(filepath)

                            results = {}
                            if parameters is not None:
                                results['parameters'] = parameters

                            if isinstance(metadata_scheme, flags.MetadataScheme):
                                results['metadata_scheme'] = metadata_scheme.value

                            return results

                        metadata_input_image.upload(trigger_metadata_preview, inputs=metadata_input_image,
                                                    outputs=metadata_json, queue=False, show_progress=True)

            switch_js = "(x) => {if(x){viewer_to_bottom(100);viewer_to_bottom(500);}else{viewer_to_top();} return x;}"
            down_js = "() => {viewer_to_bottom();}"

            input_image_checkbox.change(lambda x: gr.update(visible=x), inputs=input_image_checkbox,
                                        outputs=image_input_panel, queue=False, show_progress=False, _js=switch_js)
            ip_advanced.change(lambda: None, queue=False, show_progress=False, _js=down_js)

            current_tab = gr.Textbox(value='uov', visible=False)
            uov_tab.select(lambda: 'uov', outputs=current_tab, queue=False, _js=down_js, show_progress=False)
            inpaint_tab.select(lambda: 'inpaint', outputs=current_tab, queue=False, _js=down_js, show_progress=False)
            ip_tab.select(lambda: 'ip', outputs=current_tab, queue=False, _js=down_js, show_progress=False)
            desc_tab.select(lambda: 'desc', outputs=current_tab, queue=False, _js=down_js, show_progress=False)

        with gr.Column(scale=1, visible=modules.config.default_advanced_checkbox) as advanced_column:
            with gr.Tab(label='Settings'):
                if not args_manager.args.disable_preset_selection:
                    preset_selection = gr.Radio(label='Preset',
                                                choices=modules.config.available_presets,
                                                value=args_manager.args.preset if args_manager.args.preset else "initial",
                                                interactive=True)
                performance_selection = gr.Radio(label='Performance',
                                                 choices=modules.flags.performance_selections,
                                                 value=modules.config.default_performance,
                                                 elem_classes='performance_selections')
                aspect_ratios_selection = gr.Radio(label='Aspect Ratios', choices=modules.config.available_aspect_ratios,
                                                   value=modules.config.default_aspect_ratio, info='width × height',
                                                   elem_classes='aspect_ratios')
                image_number = gr.Slider(label='Image Number', minimum=1, maximum=modules.config.default_max_image_number, step=1, value=modules.config.default_image_number)

                output_format = gr.Radio(label='Output Format',
                                            choices=modules.flags.output_formats,
                                            value=modules.config.default_output_format)

                negative_prompt = gr.Textbox(label='Negative Prompt', show_label=True, placeholder="Type prompt here.",
                                             info='Describing what you do not want to see.', lines=2,
                                             elem_id='negative_prompt',
                                             value=modules.config.default_prompt_negative)
                translate_prompts = gr.Checkbox(label='Translate Prompts',
                                                          info='Uses the internet to translate prompts to English.',
                                                          value=False)
                seed_random = gr.Checkbox(label='Random', value=True)
                image_seed = gr.Textbox(label='Seed', value=0, max_lines=1, visible=False) # workaround for https://github.com/gradio-app/gradio/issues/5354

                def random_checked(r):
                    return gr.update(visible=not r)

                def refresh_seed(r, seed_string):
                    if r:
                        return random.randint(constants.MIN_SEED, constants.MAX_SEED)
                    else:
                        try:
                            seed_value = int(seed_string)
                            if constants.MIN_SEED <= seed_value <= constants.MAX_SEED:
                                return seed_value
                        except ValueError:
                            pass
                        return random.randint(constants.MIN_SEED, constants.MAX_SEED)

                seed_random.change(random_checked, inputs=[seed_random], outputs=[image_seed],
                                   queue=False, show_progress=False)

                def update_history_link():
                    if args_manager.args.disable_image_log:
                        return gr.update(value='')
                    
                    return gr.update(value=f'<a href="file={get_current_html_path(output_format)}" target="_blank">\U0001F4DA History Log</a>')

                history_link = gr.HTML()
                shared.gradio_root.load(update_history_link, outputs=history_link, queue=False, show_progress=False)

            with gr.Tab(label='Styles'):
                style_sorter.try_load_sorted_styles(
                    style_names=legal_style_names,
                    default_selected=modules.config.default_styles)

                style_search_bar = gr.Textbox(show_label=False, container=False,
                                              placeholder="\U0001F50E Type here to search styles ...",
                                              value="",
                                              label='Search Styles')
                style_selections = gr.CheckboxGroup(show_label=False, container=False,
                                                    choices=copy.deepcopy(style_sorter.all_styles),
                                                    value=copy.deepcopy(modules.config.default_styles),
                                                    label='Selected Styles',
                                                    elem_classes=['style_selections'])
                gradio_receiver_style_selections = gr.Textbox(elem_id='gradio_receiver_style_selections', visible=False)

                shared.gradio_root.load(lambda: gr.update(choices=copy.deepcopy(style_sorter.all_styles)),
                                        outputs=style_selections)

                style_search_bar.change(style_sorter.search_styles,
                                        inputs=[style_selections, style_search_bar],
                                        outputs=style_selections,
                                        queue=False,
                                        show_progress=False).then(
                    lambda: None, _js='()=>{refresh_style_localization();}')

                gradio_receiver_style_selections.input(style_sorter.sort_styles,
                                                       inputs=style_selections,
                                                       outputs=style_selections,
                                                       queue=False,
                                                       show_progress=False).then(
                    lambda: None, _js='()=>{refresh_style_localization();}')

            with gr.Tab(label='Models'):
                with gr.Group():
                    with gr.Row():
                        base_model = gr.Dropdown(label='Base Model (SDXL only)', choices=modules.config.model_filenames, value=modules.config.default_base_model_name, show_label=True)
                        refiner_model = gr.Dropdown(label='Refiner (SDXL or SD 1.5)', choices=['None'] + modules.config.model_filenames, value=modules.config.default_refiner_model_name, show_label=True)

                    refiner_switch = gr.Slider(label='Refiner Switch At', minimum=0.1, maximum=1.0, step=0.0001,
                                               info='Use 0.4 for SD1.5 realistic models; '
                                                    'or 0.667 for SD1.5 anime models; '
                                                    'or 0.8 for XL-refiners; '
                                                    'or any value for switching two SDXL models.',
                                               value=modules.config.default_refiner_switch,
                                               visible=modules.config.default_refiner_model_name != 'None')

                    refiner_model.change(lambda x: gr.update(visible=x != 'None'),
                                         inputs=refiner_model, outputs=refiner_switch, show_progress=False, queue=False)

                with gr.Group():
                    lora_ctrls = []

                    for i, (n, v) in enumerate(modules.config.default_loras):
                        with gr.Row():
                            lora_enabled = gr.Checkbox(label='Enable', value=True,
                                                       elem_classes=['lora_enable', 'min_check'])
                            lora_model = gr.Dropdown(label=f'LoRA {i + 1}',
                                                     choices=['None'] + modules.config.lora_filenames, value=n,
                                                     elem_classes='lora_model')
                            lora_weight = gr.Slider(label='Weight', minimum=modules.config.default_loras_min_weight,
                                                    maximum=modules.config.default_loras_max_weight, step=0.01, value=v,
                                                    elem_classes='lora_weight')
                            lora_ctrls += [lora_enabled, lora_model, lora_weight]

                with gr.Row():
                    model_refresh = gr.Button(label='Refresh', value='\U0001f504 Refresh All Files', variant='secondary', elem_classes='refresh_button')
            with gr.Tab(label='Advanced'):
                guidance_scale = gr.Slider(label='Guidance Scale', minimum=1.0, maximum=30.0, step=0.01,
                                           value=modules.config.default_cfg_scale,
                                           info='Higher value means style is cleaner, vivider, and more artistic.')
                sharpness = gr.Slider(label='Image Sharpness', minimum=0.0, maximum=30.0, step=0.001,
                                      value=modules.config.default_sample_sharpness,
                                      info='Higher value means image and texture are sharper.')
                gr.HTML('<a href="https://github.com/lllyasviel/Fooocus/discussions/117" target="_blank">\U0001F4D4 Document</a>')
                dev_mode = gr.Checkbox(label='Developer Debug Mode', value=False, container=False)

                with gr.Column(visible=False) as dev_tools:
                    with gr.Tab(label='Debug Tools'):
                        adm_scaler_positive = gr.Slider(label='Positive ADM Guidance Scaler', minimum=0.1, maximum=3.0,
                                                        step=0.001, value=1.5, info='The scaler multiplied to positive ADM (use 1.0 to disable). ')
                        adm_scaler_negative = gr.Slider(label='Negative ADM Guidance Scaler', minimum=0.1, maximum=3.0,
                                                        step=0.001, value=0.8, info='The scaler multiplied to negative ADM (use 1.0 to disable). ')
                        adm_scaler_end = gr.Slider(label='ADM Guidance End At Step', minimum=0.0, maximum=1.0,
                                                   step=0.001, value=0.3,
                                                   info='When to end the guidance from positive/negative ADM. ')

                        refiner_swap_method = gr.Dropdown(label='Refiner swap method', value=flags.refiner_swap_method,
                                                          choices=['joint', 'separate', 'vae'])

                        adaptive_cfg = gr.Slider(label='CFG Mimicking from TSNR', minimum=1.0, maximum=30.0, step=0.01,
                                                 value=modules.config.default_cfg_tsnr,
                                                 info='Enabling Fooocus\'s implementation of CFG mimicking for TSNR '
                                                      '(effective when real CFG > mimicked CFG).')
                        sampler_name = gr.Dropdown(label='Sampler', choices=flags.sampler_list,
                                                   value=modules.config.default_sampler)
                        scheduler_name = gr.Dropdown(label='Scheduler', choices=flags.scheduler_list,
                                                     value=modules.config.default_scheduler)

                        generate_image_grid = gr.Checkbox(label='Generate Image Grid for Each Batch',
                                                          info='(Experimental) This may cause performance problems on some computers and certain internet conditions.',
                                                          value=False)

                        overwrite_step = gr.Slider(label='Forced Overwrite of Sampling Step',
                                                   minimum=-1, maximum=200, step=1,
                                                   value=modules.config.default_overwrite_step,
                                                   info='Set as -1 to disable. For developer debugging.')
                        overwrite_switch = gr.Slider(label='Forced Overwrite of Refiner Switch Step',
                                                     minimum=-1, maximum=200, step=1,
                                                     value=modules.config.default_overwrite_switch,
                                                     info='Set as -1 to disable. For developer debugging.')
                        overwrite_width = gr.Slider(label='Forced Overwrite of Generating Width',
                                                    minimum=-1, maximum=2048, step=1, value=-1,
                                                    info='Set as -1 to disable. For developer debugging. '
                                                         'Results will be worse for non-standard numbers that SDXL is not trained on.')
                        overwrite_height = gr.Slider(label='Forced Overwrite of Generating Height',
                                                     minimum=-1, maximum=2048, step=1, value=-1,
                                                     info='Set as -1 to disable. For developer debugging. '
                                                          'Results will be worse for non-standard numbers that SDXL is not trained on.')
                        overwrite_vary_strength = gr.Slider(label='Forced Overwrite of Denoising Strength of "Vary"',
                                                            minimum=-1, maximum=1.0, step=0.001, value=-1,
                                                            info='Set as negative number to disable. For developer debugging.')
                        overwrite_upscale_strength = gr.Slider(label='Forced Overwrite of Denoising Strength of "Upscale"',
                                                               minimum=-1, maximum=1.0, step=0.001,
                                                               value=modules.config.default_overwrite_upscale,
                                                               info='Set as negative number to disable. For developer debugging.')

                        disable_preview = gr.Checkbox(label='Disable Preview', value=modules.config.default_black_out_nsfw,
                                                      interactive=not modules.config.default_black_out_nsfw,
                                                      info='Disable preview during generation.')
                        disable_intermediate_results = gr.Checkbox(label='Disable Intermediate Results', 
                                                      value=modules.config.default_performance == 'Extreme Speed',
                                                      interactive=modules.config.default_performance != 'Extreme Speed',
                                                      info='Disable intermediate results during generation, only show final gallery.')

                        disable_seed_increment = gr.Checkbox(label='Disable seed increment',
                                                             info='Disable automatic seed increment when image number is > 1.',
                                                             value=False)

                        black_out_nsfw = gr.Checkbox(label='Black Out NSFW', value=modules.config.default_black_out_nsfw,
                                                     interactive=not modules.config.default_black_out_nsfw,
                                                     info='Use black image if NSFW is detected.')

                        black_out_nsfw.change(lambda x: gr.update(value=x, interactive=not x),
                                     inputs=black_out_nsfw, outputs=disable_preview, queue=False, show_progress=False)

                        if not args_manager.args.disable_metadata:
                            save_metadata_to_images = gr.Checkbox(label='Save Metadata to Images', value=modules.config.default_save_metadata_to_images,
                                                                  info='Adds parameters to generated images allowing manual regeneration.')
                            metadata_scheme = gr.Radio(label='Metadata Scheme', choices=flags.metadata_scheme, value=modules.config.default_metadata_scheme,
                                                       info='Image Prompt parameters are not included. Use a1111 for compatibility with Civitai.',
                                                       visible=modules.config.default_save_metadata_to_images)

                            save_metadata_to_images.change(lambda x: gr.update(visible=x), inputs=[save_metadata_to_images], outputs=[metadata_scheme], 
                                                           queue=False, show_progress=False)

                    with gr.Tab(label='Control'):
                        debugging_cn_preprocessor = gr.Checkbox(label='Debug Preprocessors', value=False,
                                                                info='See the results from preprocessors.')
                        skipping_cn_preprocessor = gr.Checkbox(label='Skip Preprocessors', value=False,
                                                               info='Do not preprocess images. (Inputs are already canny/depth/cropped-face/etc.)')

                        mixing_image_prompt_and_vary_upscale = gr.Checkbox(label='Mixing Image Prompt and Vary/Upscale',
                                                                           value=False)
                        mixing_image_prompt_and_inpaint = gr.Checkbox(label='Mixing Image Prompt and Inpaint',
                                                                      value=False)

                        controlnet_softness = gr.Slider(label='Softness of ControlNet', minimum=0.0, maximum=1.0,
                                                        step=0.001, value=0.25,
                                                        info='Similar to the Control Mode in A1111 (use 0.0 to disable). ')

                        with gr.Tab(label='Canny'):
                            canny_low_threshold = gr.Slider(label='Canny Low Threshold', minimum=1, maximum=255,
                                                            step=1, value=64)
                            canny_high_threshold = gr.Slider(label='Canny High Threshold', minimum=1, maximum=255,
                                                             step=1, value=128)

                    with gr.Tab(label='Inpaint'):
                        debugging_inpaint_preprocessor = gr.Checkbox(label='Debug Inpaint Preprocessing', value=False)
                        inpaint_disable_initial_latent = gr.Checkbox(label='Disable initial latent in inpaint', value=False)
                        inpaint_engine = gr.Dropdown(label='Inpaint Engine',
                                                     value=modules.config.default_inpaint_engine_version,
                                                     choices=flags.inpaint_engine_versions,
                                                     info='Version of Fooocus inpaint model')
                        inpaint_strength = gr.Slider(label='Inpaint Denoising Strength',
                                                     minimum=0.0, maximum=1.0, step=0.001, value=1.0,
                                                     info='Same as the denoising strength in A1111 inpaint. '
                                                          'Only used in inpaint, not used in outpaint. '
                                                          '(Outpaint always use 1.0)')
                        inpaint_respective_field = gr.Slider(label='Inpaint Respective Field',
                                                             minimum=0.0, maximum=1.0, step=0.001, value=0.618,
                                                             info='The area to inpaint. '
                                                                  'Value 0 is same as "Only Masked" in A1111. '
                                                                  'Value 1 is same as "Whole Image" in A1111. '
                                                                  'Only used in inpaint, not used in outpaint. '
                                                                  '(Outpaint always use 1.0)')
                        inpaint_erode_or_dilate = gr.Slider(label='Mask Erode or Dilate',
                                                            minimum=-64, maximum=64, step=1, value=0,
                                                            info='Positive value will make white area in the mask larger, '
                                                                 'negative value will make white area smaller.'
                                                                 '(default is 0, always process before any mask invert)')
                        inpaint_mask_upload_checkbox = gr.Checkbox(label='Enable Mask Upload', value=False)
                        invert_mask_checkbox = gr.Checkbox(label='Invert Mask', value=False)

                        inpaint_ctrls = [debugging_inpaint_preprocessor, inpaint_disable_initial_latent, inpaint_engine,
                                         inpaint_strength, inpaint_respective_field,
                                         inpaint_mask_upload_checkbox, invert_mask_checkbox, inpaint_erode_or_dilate]

                        inpaint_mask_upload_checkbox.change(lambda x: [gr.update(visible=x)] * 2,
                                                            inputs=inpaint_mask_upload_checkbox,
                                                            outputs=[inpaint_mask_image, inpaint_mask_generation_col],
                                                            queue=False, show_progress=False)

                    with gr.Tab(label='FreeU'):
                        freeu_enabled = gr.Checkbox(label='Enabled', value=False)
                        freeu_b1 = gr.Slider(label='B1', minimum=0, maximum=2, step=0.01, value=1.01)
                        freeu_b2 = gr.Slider(label='B2', minimum=0, maximum=2, step=0.01, value=1.02)
                        freeu_s1 = gr.Slider(label='S1', minimum=0, maximum=4, step=0.01, value=0.99)
                        freeu_s2 = gr.Slider(label='S2', minimum=0, maximum=4, step=0.01, value=0.95)
                        freeu_ctrls = [freeu_enabled, freeu_b1, freeu_b2, freeu_s1, freeu_s2]

                def dev_mode_checked(r):
                    return gr.update(visible=r)


                dev_mode.change(dev_mode_checked, inputs=[dev_mode], outputs=[dev_tools],
                                queue=False, show_progress=False)

                def model_refresh_clicked():
                    modules.config.update_all_model_names()
                    modules.config.update_presets()
                    results = []
                    results += [gr.update(choices=modules.config.model_filenames),
                                gr.update(choices=['None'] + modules.config.model_filenames)]
                    if not args_manager.args.disable_preset_selection:
                        results += [gr.update(choices=modules.config.available_presets)]
                    for i in range(modules.config.default_max_lora_number):
                        results += [gr.update(interactive=True), gr.update(choices=['None'] + modules.config.lora_filenames), gr.update()]
                    return results

                model_refresh_output = [base_model, refiner_model]
                if not args_manager.args.disable_preset_selection:
                    model_refresh_output += [preset_selection]
                model_refresh.click(model_refresh_clicked, [],  model_refresh_output + lora_ctrls,
                                    queue=False, show_progress=False)

            with gr.Tab(label='Audio'):
                play_notification = gr.Checkbox(label='Play notification after rendering', value=False)
                notification_file = 'notification.mp3'
                if os.path.exists(notification_file):
                    notification = gr.State(value=notification_file)
                    notification_input = gr.Audio(label='Notification', interactive=True, elem_id='audio_notification', visible=False, show_edit_button=False)

                    def play_notification_checked(r, notification):
                        return gr.update(visible=r, value=notification if r else None)

                    def notification_input_changed(notification_input, notification):
                        if notification_input:
                            notification = notification_input
                        return notification

                    play_notification.change(fn=play_notification_checked, inputs=[play_notification, notification], outputs=[notification_input], queue=False)
                    notification_input.change(fn=notification_input_changed, inputs=[notification_input, notification], outputs=[notification], queue=False)

        state_is_generating = gr.State(False)

        load_data_outputs = [advanced_checkbox, image_number, prompt, negative_prompt, style_selections,
                             performance_selection, overwrite_step, overwrite_switch, aspect_ratios_selection,
                             overwrite_width, overwrite_height, guidance_scale, sharpness, adm_scaler_positive,
                             adm_scaler_negative, adm_scaler_end, refiner_swap_method, adaptive_cfg, base_model,
                             refiner_model, refiner_switch, sampler_name, scheduler_name, seed_random, image_seed,
                             generate_button, load_parameter_button] + freeu_ctrls + lora_ctrls

        if not args_manager.args.disable_preset_selection:
            def preset_selection_change(preset, is_generating):
                preset_content = modules.config.try_get_preset_content(preset) if preset != 'initial' else {}
                preset_prepared = modules.meta_parser.parse_meta_from_preset(preset_content)

                default_model = preset_prepared.get('base_model')
                previous_default_models = preset_prepared.get('previous_default_models', [])
                checkpoint_downloads = preset_prepared.get('checkpoint_downloads', {})
                embeddings_downloads = preset_prepared.get('embeddings_downloads', {})
                lora_downloads = preset_prepared.get('lora_downloads', {})

                preset_prepared['base_model'], preset_prepared['lora_downloads'] = launch.download_models(
                    default_model, previous_default_models, checkpoint_downloads, embeddings_downloads, lora_downloads)

                if 'prompt' in preset_prepared and preset_prepared.get('prompt') == '':
                    del preset_prepared['prompt']

                return modules.meta_parser.load_parameter_button_click(json.dumps(preset_prepared), is_generating)

            preset_selection.change(preset_selection_change, inputs=[preset_selection, state_is_generating], outputs=load_data_outputs, queue=False, show_progress=True) \
                .then(fn=style_sorter.sort_styles, inputs=style_selections, outputs=style_selections, queue=False, show_progress=False) \
                .then(lambda: None, _js='()=>{refresh_style_localization();}')


        performance_selection.change(lambda x: [gr.update(interactive=x != 'Extreme Speed')] * 11 +
                                               [gr.update(visible=x != 'Extreme Speed')] * 1 +
                                               [gr.update(interactive=x != 'Extreme Speed', value=x == 'Extreme Speed', )] * 1,
                                     inputs=performance_selection,
                                     outputs=[
                                         guidance_scale, sharpness, adm_scaler_end, adm_scaler_positive,
                                         adm_scaler_negative, refiner_switch, refiner_model, sampler_name,
                                         scheduler_name, adaptive_cfg, refiner_swap_method, negative_prompt, disable_intermediate_results
                                     ], queue=False, show_progress=False)
        
        output_format.input(lambda x: gr.update(output_format=x), inputs=output_format)
        
        advanced_checkbox.change(lambda x: gr.update(visible=x), advanced_checkbox, advanced_column,
                                 queue=False, show_progress=False) \
            .then(fn=lambda: None, _js='refresh_grid_delayed', queue=False, show_progress=False)

        def inpaint_mode_change(mode):
            assert mode in modules.flags.inpaint_options

            # inpaint_additional_prompt, outpaint_selections, example_inpaint_prompts,
            # inpaint_disable_initial_latent, inpaint_engine,
            # inpaint_strength, inpaint_respective_field

            if mode == modules.flags.inpaint_option_detail:
                return [
                    gr.update(visible=True), gr.update(visible=False, value=[]),
                    gr.Dataset.update(visible=True, samples=modules.config.example_inpaint_prompts),
                    False, 'None', 0.5, 0.0
                ]

            if mode == modules.flags.inpaint_option_modify:
                return [
                    gr.update(visible=True), gr.update(visible=False, value=[]),
                    gr.Dataset.update(visible=False, samples=modules.config.example_inpaint_prompts),
                    True, modules.config.default_inpaint_engine_version, 1.0, 0.0
                ]

            return [
                gr.update(visible=False, value=''), gr.update(visible=True),
                gr.Dataset.update(visible=False, samples=modules.config.example_inpaint_prompts),
                False, modules.config.default_inpaint_engine_version, 1.0, 0.618
            ]

        inpaint_mode.input(inpaint_mode_change, inputs=inpaint_mode, outputs=[
            inpaint_additional_prompt, outpaint_selections, example_inpaint_prompts,
            inpaint_disable_initial_latent, inpaint_engine,
            inpaint_strength, inpaint_respective_field
        ], show_progress=False, queue=False)

        ctrls = [currentTask, generate_image_grid]
        ctrls += [
            prompt, negative_prompt, translate_prompts, style_selections,
            performance_selection, aspect_ratios_selection, image_number, output_format, image_seed, sharpness, guidance_scale
        ]

        ctrls += [base_model, refiner_model, refiner_switch] + lora_ctrls
        ctrls += [input_image_checkbox, current_tab]
        ctrls += [uov_method, uov_input_image]
        ctrls += [outpaint_selections, inpaint_input_image, inpaint_additional_prompt, inpaint_mask_image]
        ctrls += [disable_preview, disable_intermediate_results, disable_seed_increment, black_out_nsfw]
        ctrls += [adm_scaler_positive, adm_scaler_negative, adm_scaler_end, adaptive_cfg]
        ctrls += [sampler_name, scheduler_name]
        ctrls += [overwrite_step, overwrite_switch, overwrite_width, overwrite_height, overwrite_vary_strength]
        ctrls += [overwrite_upscale_strength, mixing_image_prompt_and_vary_upscale, mixing_image_prompt_and_inpaint]
        ctrls += [debugging_cn_preprocessor, skipping_cn_preprocessor, canny_low_threshold, canny_high_threshold]
        ctrls += [refiner_swap_method, controlnet_softness]
        ctrls += freeu_ctrls
        ctrls += inpaint_ctrls

        if not args_manager.args.disable_metadata:
            ctrls += [save_metadata_to_images, metadata_scheme]

        ctrls += ip_ctrls

        if not args_manager.args.disable_metadata:
            ctrls += [save_metadata_to_images, metadata_scheme]
        
        ctrls += ip_ctrls

        def parse_meta(raw_prompt_txt, is_generating):
            loaded_json = None
            if is_json(raw_prompt_txt):
                loaded_json = json.loads(raw_prompt_txt)

            if loaded_json is None:
                if is_generating:
                    return gr.update(), gr.update(), gr.update()
                else:
                    return gr.update(), gr.update(visible=True), gr.update(visible=False)

            return json.dumps(loaded_json), gr.update(visible=False), gr.update(visible=True)

        prompt.input(parse_meta, inputs=[prompt, state_is_generating], outputs=[prompt, generate_button, load_parameter_button], queue=False, show_progress=False)

        load_parameter_button.click(modules.meta_parser.load_parameter_button_click, inputs=[prompt, state_is_generating], outputs=load_data_outputs, queue=False, show_progress=False)

        def trigger_metadata_import(filepath, state_is_generating):
            parameters, metadata_scheme = modules.meta_parser.read_info_from_image(filepath)
            if parameters is None:
                print('Could not find metadata in the image!')
                parsed_parameters = {}
            else:
                metadata_parser = modules.meta_parser.get_metadata_parser(metadata_scheme)
                parsed_parameters = metadata_parser.parse_json(parameters)

            return modules.meta_parser.load_parameter_button_click(parsed_parameters, state_is_generating)

        metadata_import_button.click(trigger_metadata_import, inputs=[metadata_input_image, state_is_generating], outputs=load_data_outputs, queue=False, show_progress=True) \
            .then(style_sorter.sort_styles, inputs=style_selections, outputs=style_selections, queue=False, show_progress=False)

        generate_button.click(lambda: (gr.update(visible=True, interactive=True), gr.update(visible=True, interactive=True), gr.update(visible=False, interactive=False), [], True),
                              outputs=[stop_button, skip_button, generate_button, gallery, state_is_generating]) \
            .then(fn=refresh_seed, inputs=[seed_random, image_seed], outputs=image_seed) \
            .then(fn=get_task, inputs=ctrls, outputs=currentTask) \
            .then(fn=generate_clicked, inputs=currentTask, outputs=[progress_html, progress_window, progress_gallery, gallery]) \
            .then(lambda: (gr.update(visible=True, interactive=True), gr.update(visible=False, interactive=False), gr.update(visible=False, interactive=False), False),
                  outputs=[generate_button, stop_button, skip_button, state_is_generating]) \
            .then(fn=update_history_link, outputs=history_link) \
            .then(fn=lambda: None, _js='playNotification').then(fn=lambda: None, _js='refresh_grid_delayed')

        def trigger_describe(mode, img):
            if mode == flags.desc_type_photo:
                from extras.interrogate import default_interrogator as default_interrogator_photo
                return default_interrogator_photo(img), ["Fooocus V2", "Fooocus Enhance", "Fooocus Sharp"]
            if mode == flags.desc_type_anime:
                from extras.wd14tagger import default_interrogator as default_interrogator_anime
                return default_interrogator_anime(img), ["Fooocus V2", "Fooocus Masterpiece"]
            return mode, ["Fooocus V2"]

        desc_btn.click(trigger_describe, inputs=[desc_method, desc_input_image],
                       outputs=[prompt, style_selections], show_progress=True, queue=True)

        def trigger_uov_describe(mode, img, prompt):
            # keep prompt if not empty
            if prompt == '':
                return trigger_describe(mode, img)
            return gr.update(), gr.update()

        uov_input_image.upload(trigger_uov_describe, inputs=[desc_method, uov_input_image, prompt],
                       outputs=[prompt, style_selections], show_progress=True, queue=True)

def dump_default_english_config():
    from modules.localization import dump_english_config
    dump_english_config(grh.all_components)


# dump_default_english_config()

shared.gradio_root.launch(
    inbrowser=args_manager.args.in_browser,
    server_name=args_manager.args.listen,
    server_port=args_manager.args.port,
    share=args_manager.args.share,
    auth=check_auth if (args_manager.args.share or args_manager.args.listen) and auth_enabled else None,
    allowed_paths=[modules.config.path_outputs],
    blocked_paths=[constants.AUTH_FILENAME]
)<|MERGE_RESOLUTION|>--- conflicted
+++ resolved
@@ -211,12 +211,7 @@
                                 example_inpaint_prompts.click(lambda x: x[0], inputs=example_inpaint_prompts, outputs=inpaint_additional_prompt, show_progress=False, queue=False)
 
                             with gr.Column(visible=False) as inpaint_mask_generation_col:
-<<<<<<< HEAD
-                                inpaint_mask_image = grh.Image(label='Mask Upload', source='upload', type='numpy',
-                                                               height=500)
-=======
                                 inpaint_mask_image = grh.Image(label='Mask Upload', source='upload', type='numpy', tool='sketch', height=500, brush_color="#FFFFFF", mask_opacity=1)
->>>>>>> bf63506e
                                 inpaint_mask_model = gr.Dropdown(label='Mask generation model',
                                                                  choices=flags.inpaint_mask_models,
                                                                  value=modules.config.default_inpaint_mask_model)
@@ -232,10 +227,6 @@
                                     inpaint_mask_text_threshold = gr.Slider(label="Text Threshold", minimum=0.0, maximum=1.0, value=0.25, step=0.05)
                                 generate_mask_button = gr.Button(value='Generate mask from image')
 
-<<<<<<< HEAD
-=======
-
->>>>>>> bf63506e
                                 def generate_mask(image, mask_model, cloth_category, sam_prompt_text, sam_model, sam_quant, box_threshold, text_threshold):
                                     from extras.inpaint_mask import generate_mask_from_image
 
@@ -263,18 +254,11 @@
                                                            ],
                                                            outputs=inpaint_mask_image, show_progress=True, queue=True)
 
-<<<<<<< HEAD
                                 inpaint_mask_model.change(lambda x: [gr.update(visible=x == 'u2net_cloth_seg'), gr.update(visible=x == 'sam'), gr.update(visible=x == 'sam')],
                                                           inputs=inpaint_mask_model,
                                                           outputs=[inpaint_mask_cloth_category, inpaint_mask_sam_prompt_text, inpaint_mask_advanced_options],
                                                           queue=False, show_progress=False)
 
-=======
-                            inpaint_mask_model.change(lambda x: [gr.update(visible=x == 'u2net_cloth_seg'), gr.update(visible=x == 'sam'), gr.update(visible=x == 'sam')],
-                                                      inputs=inpaint_mask_model,
-                                                      outputs=[inpaint_mask_cloth_category, inpaint_mask_sam_prompt_text, inpaint_mask_advanced_options],
-                                                      queue=False, show_progress=False)
->>>>>>> bf63506e
                     with gr.TabItem(label='Describe') as desc_tab:
                         with gr.Row():
                             with gr.Column():
