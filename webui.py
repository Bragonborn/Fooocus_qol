--- conflicted
+++ resolved
@@ -197,32 +197,6 @@
 
                     with gr.TabItem(label='Inpaint or Outpaint') as inpaint_tab:
                         with gr.Row():
-<<<<<<< HEAD
-                            inpaint_input_image = grh.Image(label='Drag inpaint or outpaint image to here', source='upload', type='numpy', tool='sketch', height=500, brush_color="#FFFFFF", elem_id='inpaint_canvas')
-                            inpaint_mask_image = grh.Image(label='Mask Upload', source='upload', type='numpy', height=500, visible=False)
-
-                        with gr.Row():
-                            inpaint_additional_prompt = gr.Textbox(placeholder="Describe what you want to inpaint.", elem_id='inpaint_additional_prompt', label='Inpaint Additional Prompt', visible=False)
-                            outpaint_selections = gr.CheckboxGroup(choices=['Left', 'Right', 'Top', 'Bottom'], value=[], label='Outpaint Direction')
-                            inpaint_mode = gr.Dropdown(choices=modules.flags.inpaint_options, value=modules.flags.inpaint_option_default, label='Method')
-                        with gr.Row(visible=False) as inpaint_mask_generation_row:
-                            inpaint_mask_model = gr.Dropdown(label='Mask generation model',
-                                                             choices=flags.inpaint_mask_models,
-                                                             value=modules.config.default_inpaint_mask_model, visible=False)
-                            generate_mask_button = gr.Button(value='Generate mask from image', visible=False)
-
-                            def generate_mask(image, mask_model):
-                                from extras.inpaint_mask import generate_mask_from_image
-                                return generate_mask_from_image(image, mask_model)
-
-                            generate_mask_button.click(fn=generate_mask, inputs=[inpaint_input_image, inpaint_mask_model],
-                                                       outputs=inpaint_mask_image)
-
-                        example_inpaint_prompts = gr.Dataset(samples=modules.config.example_inpaint_prompts, label='Additional Prompt Quick List', components=[inpaint_additional_prompt], visible=False)
-                        gr.HTML('* Powered by Fooocus Inpaint Engine <a href="https://github.com/lllyasviel/Fooocus/discussions/414" target="_blank">\U0001F4D4 Document</a>')
-                        example_inpaint_prompts.click(lambda x: x[0], inputs=example_inpaint_prompts, outputs=inpaint_additional_prompt, show_progress=False, queue=False)
-
-=======
                             with gr.Column():
                                 inpaint_input_image = grh.Image(label='Drag inpaint or outpaint image to here', source='upload', type='numpy', tool='sketch', height=500, brush_color="#FFFFFF", elem_id='inpaint_canvas')
                                 inpaint_mode = gr.Dropdown(choices=modules.flags.inpaint_options, value=modules.flags.inpaint_option_default, label='Method')
@@ -248,11 +222,9 @@
                                                              visible=False)
                                 generate_mask_button = gr.Button(value='Generate mask from image', visible=False)
 
-
                                 def generate_mask(image, mask_model, cloth_category):
                                     from extras.inpaint_mask import generate_mask_from_image
                                     return generate_mask_from_image(image, mask_model, {"cloth_category": cloth_category})
-
 
                                 generate_mask_button.click(fn=generate_mask,
                                                            inputs=[
@@ -265,7 +237,7 @@
                                                           inputs=inpaint_mask_model,
                                                           outputs=inpaint_mask_cloth_category,
                                                           queue=False, show_progress=False)
->>>>>>> d2b697f3
+
                     with gr.TabItem(label='Describe') as desc_tab:
                         with gr.Row():
                             with gr.Column():
