import gradio as gr
import random
import os
import json
import time
import shared
import modules.config
import fooocus_version
import modules.html
import modules.async_worker as worker
import modules.constants as constants
import modules.flags as flags
import modules.gradio_hijack as grh
import modules.style_sorter as style_sorter
import modules.meta_parser
import args_manager
import copy
import launch

from modules.sdxl_styles import legal_style_names
from modules.private_logger import get_current_html_path
from modules.ui_gradio_extensions import reload_javascript
from modules.auth import auth_enabled, check_auth
from modules.util import is_json

def get_task(*args):
    args = list(args)
    args.pop(0)

    return worker.AsyncTask(args=args)

def generate_clicked(task: worker.AsyncTask):
    import ldm_patched.modules.model_management as model_management

    with model_management.interrupt_processing_mutex:
        model_management.interrupt_processing = False
    # outputs=[progress_html, progress_window, progress_gallery, gallery]

    if len(task.args) == 0:
        return

    execution_start_time = time.perf_counter()
    finished = False

    yield gr.update(visible=True, value=modules.html.make_progress_html(1, 'Waiting for task to start ...')), \
        gr.update(visible=True, value=None), \
        gr.update(visible=False, value=None), \
        gr.update(visible=False)

    worker.async_tasks.append(task)

    while not finished:
        time.sleep(0.01)
        if len(task.yields) > 0:
            flag, product = task.yields.pop(0)
            if flag == 'preview':

                # help bad internet connection by skipping duplicated preview
                if len(task.yields) > 0:  # if we have the next item
                    if task.yields[0][0] == 'preview':   # if the next item is also a preview
                        # print('Skipped one preview for better internet connection.')
                        continue

                percentage, title, image = product
                yield gr.update(visible=True, value=modules.html.make_progress_html(percentage, title)), \
                    gr.update(visible=True, value=image) if image is not None else gr.update(), \
                    gr.update(), \
                    gr.update(visible=False)
            if flag == 'results':
                yield gr.update(visible=True), \
                    gr.update(visible=True), \
                    gr.update(visible=True, value=product), \
                    gr.update(visible=False)
            if flag == 'finish':
                yield gr.update(visible=False), \
                    gr.update(visible=False), \
                    gr.update(visible=False), \
                    gr.update(visible=True, value=product)
                finished = True

                # delete Fooocus temp images, only keep gradio temp images
                if args_manager.args.disable_image_log:
                    for filepath in product:
                        if isinstance(filepath, str) and os.path.exists(filepath):
                            os.remove(filepath)

    execution_time = time.perf_counter() - execution_start_time
    print(f'Total time: {execution_time:.2f} seconds')
    return


reload_javascript()

title = f'Fooocus {fooocus_version.version}'

if isinstance(args_manager.args.preset, str):
    title += ' ' + args_manager.args.preset

shared.gradio_root = gr.Blocks(title=title).queue()

with shared.gradio_root:
    currentTask = gr.State(worker.AsyncTask(args=[]))
    with gr.Row():
        with gr.Column(scale=2):
            with gr.Row():
                progress_window = grh.Image(label='Preview', show_label=True, visible=False, height=768,
                                            elem_classes=['main_view'])
                progress_gallery = gr.Gallery(label='Finished Images', show_label=True, object_fit='contain',
                                              height=768, visible=False, elem_classes=['main_view', 'image_gallery'])
            progress_html = gr.HTML(value=modules.html.make_progress_html(32, 'Progress 32%'), visible=False,
                                    elem_id='progress-bar', elem_classes='progress-bar')
            gallery = gr.Gallery(label='Gallery', show_label=False, object_fit='contain', visible=True, height=768,
                                 elem_classes=['resizable_area', 'main_view', 'final_gallery', 'image_gallery'],
                                 elem_id='final_gallery')
            with gr.Row(elem_classes='type_row'):
                with gr.Column(scale=17):
                    prompt = gr.Textbox(show_label=False, placeholder="Type prompt here or paste parameters.", elem_id='positive_prompt',
                                        container=False, autofocus=True, elem_classes='type_row', lines=1024)

                    default_prompt = modules.config.default_prompt
                    if isinstance(default_prompt, str) and default_prompt != '':
                        shared.gradio_root.load(lambda: default_prompt, outputs=prompt)

                with gr.Column(scale=3, min_width=0):
                    generate_button = gr.Button(label="Generate", value="Generate", elem_classes='type_row', elem_id='generate_button', visible=True)
                    reset_button = gr.Button(label="Reconnect", value="Reconnect", elem_classes='type_row', elem_id='reset_button', visible=False)
                    load_parameter_button = gr.Button(label="Load Parameters", value="Load Parameters", elem_classes='type_row', elem_id='load_parameter_button', visible=False)
                    skip_button = gr.Button(label="Skip", value="Skip", elem_classes='type_row_half', elem_id='skip_button', visible=False)
                    stop_button = gr.Button(label="Stop", value="Stop", elem_classes='type_row_half', elem_id='stop_button', visible=False)

                    def stop_clicked(currentTask):
                        import ldm_patched.modules.model_management as model_management
                        currentTask.last_stop = 'stop'
                        if (currentTask.processing):
                            model_management.interrupt_current_processing()
                        return currentTask

                    def skip_clicked(currentTask):
                        import ldm_patched.modules.model_management as model_management
                        currentTask.last_stop = 'skip'
                        if (currentTask.processing):
                            model_management.interrupt_current_processing()
                        return currentTask

                    stop_button.click(stop_clicked, inputs=currentTask, outputs=currentTask, queue=False, show_progress=False, _js='cancelGenerateForever')
                    skip_button.click(skip_clicked, inputs=currentTask, outputs=currentTask, queue=False, show_progress=False)
            with gr.Row(elem_classes='advanced_check_row'):
                input_image_checkbox = gr.Checkbox(label='Input Image', value=False, container=False, elem_classes='min_check')
                advanced_checkbox = gr.Checkbox(label='Advanced', value=modules.config.default_advanced_checkbox, container=False, elem_classes='min_check')
            with gr.Row(visible=False) as image_input_panel:
                with gr.Tabs():
                    with gr.TabItem(label='Upscale or Variation') as uov_tab:
                        with gr.Row():
                            with gr.Column():
                                uov_input_image = grh.Image(label='Image', source='upload', type='numpy', show_label=False)
                            with gr.Column():
                                uov_method = gr.Radio(label='Upscale or Variation:', choices=flags.uov_list, value=flags.disabled)
                                gr.HTML('<a href="https://github.com/lllyasviel/Fooocus/discussions/390" target="_blank">\U0001F4D4 Document</a>')
                    with gr.TabItem(label='Image Prompt') as ip_tab:
                        with gr.Row():
                            ip_images = []
                            ip_types = []
                            ip_stops = []
                            ip_weights = []
                            ip_ctrls = []
                            ip_ad_cols = []
                            for _ in range(flags.controlnet_image_count):
                                with gr.Column():
                                    ip_image = grh.Image(label='Image', source='upload', type='numpy', show_label=False, height=300)
                                    ip_images.append(ip_image)
                                    ip_ctrls.append(ip_image)
                                    with gr.Column(visible=False) as ad_col:
                                        with gr.Row():
                                            default_end, default_weight = flags.default_parameters[flags.default_ip]

                                            ip_stop = gr.Slider(label='Stop At', minimum=0.0, maximum=1.0, step=0.001, value=default_end)
                                            ip_stops.append(ip_stop)
                                            ip_ctrls.append(ip_stop)

                                            ip_weight = gr.Slider(label='Weight', minimum=0.0, maximum=2.0, step=0.001, value=default_weight)
                                            ip_weights.append(ip_weight)
                                            ip_ctrls.append(ip_weight)

                                        ip_type = gr.Radio(label='Type', choices=flags.ip_list, value=flags.default_ip, container=False)
                                        ip_types.append(ip_type)
                                        ip_ctrls.append(ip_type)

                                        ip_type.change(lambda x: flags.default_parameters[x], inputs=[ip_type], outputs=[ip_stop, ip_weight], queue=False, show_progress=False)
                                    ip_ad_cols.append(ad_col)
                        ip_advanced = gr.Checkbox(label='Advanced', value=False, container=False)
                        gr.HTML('* \"Image Prompt\" is powered by Fooocus Image Mixture Engine (v1.0.1). <a href="https://github.com/lllyasviel/Fooocus/discussions/557" target="_blank">\U0001F4D4 Document</a>')

                        def ip_advance_checked(x):
                            return [gr.update(visible=x)] * len(ip_ad_cols) + \
                                [flags.default_ip] * len(ip_types) + \
                                [flags.default_parameters[flags.default_ip][0]] * len(ip_stops) + \
                                [flags.default_parameters[flags.default_ip][1]] * len(ip_weights)

                        ip_advanced.change(ip_advance_checked, inputs=ip_advanced,
                                           outputs=ip_ad_cols + ip_types + ip_stops + ip_weights,
                                           queue=False, show_progress=False)

                    with gr.TabItem(label='Inpaint or Outpaint') as inpaint_tab:
                        with gr.Row():
                            with gr.Column():
                                inpaint_input_image = grh.Image(label='Image', source='upload', type='numpy', tool='sketch', height=500, brush_color="#FFFFFF", elem_id='inpaint_canvas', show_label=False)
                                inpaint_mode = gr.Dropdown(choices=modules.flags.inpaint_options, value=modules.flags.inpaint_option_default, label='Method')
                                inpaint_additional_prompt = gr.Textbox(placeholder="Describe what you want to inpaint.", elem_id='inpaint_additional_prompt', label='Inpaint Additional Prompt', visible=False)
                                outpaint_selections = gr.CheckboxGroup(choices=['Left', 'Right', 'Top', 'Bottom'], value=[], label='Outpaint Direction')
                                example_inpaint_prompts = gr.Dataset(samples=modules.config.example_inpaint_prompts,
                                                                     label='Additional Prompt Quick List',
                                                                     components=[inpaint_additional_prompt],
                                                                     visible=False)
                                gr.HTML('* Powered by Fooocus Inpaint Engine <a href="https://github.com/lllyasviel/Fooocus/discussions/414" target="_blank">\U0001F4D4 Document</a>')
                                example_inpaint_prompts.click(lambda x: x[0], inputs=example_inpaint_prompts, outputs=inpaint_additional_prompt, show_progress=False, queue=False)

                            with gr.Column(visible=False) as inpaint_mask_generation_col:
                                inpaint_mask_image = grh.Image(label='Mask Upload', source='upload', type='numpy', tool='sketch', height=500, brush_color="#FFFFFF", mask_opacity=1)
                                inpaint_mask_model = gr.Dropdown(label='Mask generation model',
                                                                 choices=flags.inpaint_mask_models,
                                                                 value=modules.config.default_inpaint_mask_model)
                                inpaint_mask_cloth_category = gr.Dropdown(label='Cloth category',
                                                             choices=flags.inpaint_mask_cloth_category,
                                                             value=modules.config.default_inpaint_mask_cloth_category,
                                                             visible=False)
                                inpaint_mask_sam_prompt_text = gr.Textbox(label='Segmentation prompt', value='', visible=False)
                                with gr.Accordion("Advanced options", visible=False, open=False) as inpaint_mask_advanced_options:
                                    inpaint_mask_sam_model = gr.Dropdown(label='SAM model', choices=flags.inpaint_mask_sam_model, value=modules.config.default_inpaint_mask_sam_model)
                                    inpaint_mask_sam_quant = gr.Checkbox(label='Quantization', value=False)
                                    inpaint_mask_box_threshold = gr.Slider(label="Box Threshold", minimum=0.0, maximum=1.0, value=0.3, step=0.05)
                                    inpaint_mask_text_threshold = gr.Slider(label="Text Threshold", minimum=0.0, maximum=1.0, value=0.25, step=0.05)
                                generate_mask_button = gr.Button(value='Generate mask from image')

                                def generate_mask(image, mask_model, cloth_category, sam_prompt_text, sam_model, sam_quant, box_threshold, text_threshold):
                                    from extras.inpaint_mask import generate_mask_from_image

                                    extras = {}
                                    if mask_model == 'u2net_cloth_seg':
                                        extras['cloth_category'] = cloth_category
                                    elif mask_model == 'sam':
                                        extras['sam_prompt_text'] = sam_prompt_text
                                        extras['sam_model'] = sam_model
                                        extras['sam_quant'] = sam_quant
                                        extras['box_threshold'] = box_threshold
                                        extras['text_threshold'] = text_threshold

                                    return generate_mask_from_image(image, mask_model, extras)

                                generate_mask_button.click(fn=generate_mask,
                                                           inputs=[
                                                               inpaint_input_image, inpaint_mask_model,
                                                               inpaint_mask_cloth_category,
                                                               inpaint_mask_sam_prompt_text,
                                                               inpaint_mask_sam_model,
                                                               inpaint_mask_sam_quant,
                                                               inpaint_mask_box_threshold,
                                                               inpaint_mask_text_threshold
                                                           ],
                                                           outputs=inpaint_mask_image, show_progress=True, queue=True)

                                inpaint_mask_model.change(lambda x: [gr.update(visible=x == 'u2net_cloth_seg'), gr.update(visible=x == 'sam'), gr.update(visible=x == 'sam')],
                                                          inputs=inpaint_mask_model,
                                                          outputs=[inpaint_mask_cloth_category, inpaint_mask_sam_prompt_text, inpaint_mask_advanced_options],
                                                          queue=False, show_progress=False)

                    with gr.TabItem(label='Describe') as desc_tab:
                        with gr.Row():
                            with gr.Column():
                                desc_input_image = grh.Image(label='Image', source='upload', type='numpy', show_label=False)
                            with gr.Column():
                                desc_method = gr.Radio(
                                    label='Content Type',
                                    choices=[flags.desc_type_photo, flags.desc_type_anime],
                                    value=flags.desc_type_photo)
                                desc_btn = gr.Button(value='Describe this Image into Prompt')
                                desc_image_size = gr.Textbox(label='Image Size and Recommended Size', elem_id='desc_image_size', visible=False)
                                gr.HTML('<a href="https://github.com/lllyasviel/Fooocus/discussions/1363" target="_blank">\U0001F4D4 Document</a>')

                                def trigger_show_image_properties(image):
                                    value = modules.util.get_image_size_info(image, modules.flags.sdxl_aspect_ratios)
                                    return gr.update(value=value, visible=True)

                                desc_input_image.upload(trigger_show_image_properties, inputs=desc_input_image,
                                                        outputs=desc_image_size, show_progress=False, queue=False)

                    with gr.TabItem(label='Metadata') as metadata_tab:
                        with gr.Column():
                            metadata_input_image = grh.Image(label='For images created by Fooocus', source='upload', type='filepath')
                            metadata_json = gr.JSON(label='Metadata')
                            metadata_import_button = gr.Button(value='Apply Metadata')

                        def trigger_metadata_preview(filepath):
                            parameters, metadata_scheme = modules.meta_parser.read_info_from_image(filepath)

                            results = {}
                            if parameters is not None:
                                results['parameters'] = parameters

                            if isinstance(metadata_scheme, flags.MetadataScheme):
                                results['metadata_scheme'] = metadata_scheme.value

                            return results

                        metadata_input_image.upload(trigger_metadata_preview, inputs=metadata_input_image,
                                                    outputs=metadata_json, queue=False, show_progress=True)

            switch_js = "(x) => {if(x){viewer_to_bottom(100);viewer_to_bottom(500);}else{viewer_to_top();} return x;}"
            down_js = "() => {viewer_to_bottom();}"

            input_image_checkbox.change(lambda x: gr.update(visible=x), inputs=input_image_checkbox,
                                        outputs=image_input_panel, queue=False, show_progress=False, _js=switch_js)
            ip_advanced.change(lambda: None, queue=False, show_progress=False, _js=down_js)

            current_tab = gr.Textbox(value='uov', visible=False)
            uov_tab.select(lambda: 'uov', outputs=current_tab, queue=False, _js=down_js, show_progress=False)
            inpaint_tab.select(lambda: 'inpaint', outputs=current_tab, queue=False, _js=down_js, show_progress=False)
            ip_tab.select(lambda: 'ip', outputs=current_tab, queue=False, _js=down_js, show_progress=False)
            desc_tab.select(lambda: 'desc', outputs=current_tab, queue=False, _js=down_js, show_progress=False)
            metadata_tab.select(lambda: 'metadata', outputs=current_tab, queue=False, _js=down_js, show_progress=False)

        with gr.Column(scale=1, visible=modules.config.default_advanced_checkbox) as advanced_column:
            with gr.Tab(label='Settings'):
                if not args_manager.args.disable_preset_selection:
                    preset_selection = gr.Dropdown(label='Preset',
                                                   choices=modules.config.available_presets,
                                                   value=args_manager.args.preset if args_manager.args.preset else "initial",
                                                   interactive=True)
<<<<<<< HEAD

                performance_selection = gr.Radio(label='Performance',
                                                 info='* = restricted feature set, intermediate results disabled',
                                                 choices=modules.flags.performance_selections,
                                                 value=modules.config.default_performance,
                                                 elem_classes='performance_selections')

                with gr.Accordion(label='Aspect Ratios', open=False) as aspect_ratios_accordion:
=======
                performance_selection = gr.Radio(label='Performance',
                                                 choices=flags.Performance.list(),
                                                 value=modules.config.default_performance,
                                                 elem_classes=['performance_selection'])
                with gr.Accordion(label='Aspect Ratios', open=False, elem_id='aspect_ratios_accordion') as aspect_ratios_accordion:
>>>>>>> de34023c
                    aspect_ratios_selection = gr.Radio(label='Aspect Ratios', show_label=False,
                                                       choices=modules.config.available_aspect_ratios_labels,
                                                       value=modules.config.default_aspect_ratio,
                                                       info='width × height',
                                                       elem_classes='aspect_ratios')

<<<<<<< HEAD
                    def change_aspect_ratio(text):
                        import re
                        regex = re.compile('<.*?>')
                        cleaned_text = re.sub(regex, '', text)
                        return gr.update(label='Aspect Ratios ' + cleaned_text)

                    aspect_ratios_selection.change(change_aspect_ratio, inputs=aspect_ratios_selection, outputs=aspect_ratios_accordion, queue=False, show_progress=False)
                    shared.gradio_root.load(change_aspect_ratio, inputs=aspect_ratios_selection, outputs=aspect_ratios_accordion, queue=False, show_progress=False)
=======
                    aspect_ratios_selection.change(lambda x: None, inputs=aspect_ratios_selection, queue=False, show_progress=False, _js='(x)=>{refresh_aspect_ratios_label(x);}')
                    shared.gradio_root.load(lambda x: None, inputs=aspect_ratios_selection, queue=False, show_progress=False, _js='(x)=>{refresh_aspect_ratios_label(x);}')
>>>>>>> de34023c

                image_number = gr.Slider(label='Image Number', minimum=1, maximum=modules.config.default_max_image_number, step=1, value=modules.config.default_image_number)

                output_format = gr.Radio(label='Output Format',
                                         choices=flags.OutputFormat.list(),
                                         value=modules.config.default_output_format)

                negative_prompt = gr.Textbox(label='Negative Prompt', show_label=True, placeholder="Type prompt here.",
                                             info='Describing what you do not want to see.', lines=2,
                                             elem_id='negative_prompt',
                                             value=modules.config.default_prompt_negative)
                translate_prompts = gr.Checkbox(label='Translate Prompts',
                                                          info='Uses the internet to translate prompts to English.',
                                                          value=False)
                seed_random = gr.Checkbox(label='Random', value=True)
                image_seed = gr.Textbox(label='Seed', value=0, max_lines=1, visible=False) # workaround for https://github.com/gradio-app/gradio/issues/5354

                def random_checked(r):
                    return gr.update(visible=not r)

                def refresh_seed(r, seed_string):
                    if r:
                        return random.randint(constants.MIN_SEED, constants.MAX_SEED)
                    else:
                        try:
                            seed_value = int(seed_string)
                            if constants.MIN_SEED <= seed_value <= constants.MAX_SEED:
                                return seed_value
                        except ValueError:
                            pass
                        return random.randint(constants.MIN_SEED, constants.MAX_SEED)

                seed_random.change(random_checked, inputs=[seed_random], outputs=[image_seed],
                                   queue=False, show_progress=False)

                def update_history_link():
                    if args_manager.args.disable_image_log:
                        return gr.update(value='')
                    
                    return gr.update(value=f'<a href="file={get_current_html_path(output_format)}" target="_blank">\U0001F4DA History Log</a>')

                history_link = gr.HTML()
                shared.gradio_root.load(update_history_link, outputs=history_link, queue=False, show_progress=False)

            with gr.Tab(label='Styles', elem_classes=['style_selections_tab']):
                style_sorter.try_load_sorted_styles(
                    style_names=legal_style_names,
                    default_selected=modules.config.default_styles)

                style_search_bar = gr.Textbox(show_label=False, container=False,
                                              placeholder="\U0001F50E Type here to search styles ...",
                                              value="",
                                              label='Search Styles')
                style_selections = gr.CheckboxGroup(show_label=False, container=False,
                                                    choices=copy.deepcopy(style_sorter.all_styles),
                                                    value=copy.deepcopy(modules.config.default_styles),
                                                    label='Selected Styles',
                                                    elem_classes=['style_selections'])
                gradio_receiver_style_selections = gr.Textbox(elem_id='gradio_receiver_style_selections', visible=False)

                shared.gradio_root.load(lambda: gr.update(choices=copy.deepcopy(style_sorter.all_styles)),
                                        outputs=style_selections)

                style_search_bar.change(style_sorter.search_styles,
                                        inputs=[style_selections, style_search_bar],
                                        outputs=style_selections,
                                        queue=False,
                                        show_progress=False).then(
                    lambda: None, _js='()=>{refresh_style_localization();}')

                gradio_receiver_style_selections.input(style_sorter.sort_styles,
                                                       inputs=style_selections,
                                                       outputs=style_selections,
                                                       queue=False,
                                                       show_progress=False).then(
                    lambda: None, _js='()=>{refresh_style_localization();}')

            with gr.Tab(label='Models'):
                with gr.Group():
                    with gr.Row():
                        base_model = gr.Dropdown(label='Base Model (SDXL only)', choices=modules.config.model_filenames, value=modules.config.default_base_model_name, show_label=True)
                        refiner_model = gr.Dropdown(label='Refiner (SDXL or SD 1.5)', choices=['None'] + modules.config.model_filenames, value=modules.config.default_refiner_model_name, show_label=True)

                    refiner_switch = gr.Slider(label='Refiner Switch At', minimum=0.1, maximum=1.0, step=0.0001,
                                               info='Use 0.4 for SD1.5 realistic models; '
                                                    'or 0.667 for SD1.5 anime models; '
                                                    'or 0.8 for XL-refiners; '
                                                    'or any value for switching two SDXL models.',
                                               value=modules.config.default_refiner_switch,
                                               visible=modules.config.default_refiner_model_name != 'None')

                    refiner_model.change(lambda x: gr.update(visible=x != 'None'),
                                         inputs=refiner_model, outputs=refiner_switch, show_progress=False, queue=False)

                with gr.Group():
                    lora_ctrls = []

                    for i, (enabled, filename, weight) in enumerate(modules.config.default_loras):
                        with gr.Row():
                            lora_enabled = gr.Checkbox(label='Enable', value=enabled,
                                                       elem_classes=['lora_enable', 'min_check'], scale=1)
                            lora_model = gr.Dropdown(label=f'LoRA {i + 1}',
                                                     choices=['None'] + modules.config.lora_filenames, value=filename,
                                                     elem_classes='lora_model', scale=5)
                            lora_weight = gr.Slider(label='Weight', minimum=modules.config.default_loras_min_weight,
                                                    maximum=modules.config.default_loras_max_weight, step=0.01, value=weight,
                                                    elem_classes='lora_weight', scale=5)
                            lora_ctrls += [lora_enabled, lora_model, lora_weight]

                with gr.Row():
                    refresh_files = gr.Button(label='Refresh', value='\U0001f504 Refresh All Files', variant='secondary', elem_classes='refresh_button')
            with gr.Tab(label='Advanced'):
                guidance_scale = gr.Slider(label='Guidance Scale', minimum=1.0, maximum=30.0, step=0.01,
                                           value=modules.config.default_cfg_scale,
                                           info='Higher value means style is cleaner, vivider, and more artistic.')
                sharpness = gr.Slider(label='Image Sharpness', minimum=0.0, maximum=30.0, step=0.001,
                                      value=modules.config.default_sample_sharpness,
                                      info='Higher value means image and texture are sharper.')
                gr.HTML('<a href="https://github.com/lllyasviel/Fooocus/discussions/117" target="_blank">\U0001F4D4 Document</a>')
                dev_mode = gr.Checkbox(label='Developer Debug Mode', value=False, container=False)

                with gr.Column(visible=False) as dev_tools:
                    with gr.Tab(label='Debug Tools'):
                        adm_scaler_positive = gr.Slider(label='Positive ADM Guidance Scaler', minimum=0.1, maximum=3.0,
                                                        step=0.001, value=1.5, info='The scaler multiplied to positive ADM (use 1.0 to disable). ')
                        adm_scaler_negative = gr.Slider(label='Negative ADM Guidance Scaler', minimum=0.1, maximum=3.0,
                                                        step=0.001, value=0.8, info='The scaler multiplied to negative ADM (use 1.0 to disable). ')
                        adm_scaler_end = gr.Slider(label='ADM Guidance End At Step', minimum=0.0, maximum=1.0,
                                                   step=0.001, value=0.3,
                                                   info='When to end the guidance from positive/negative ADM. ')

                        refiner_swap_method = gr.Dropdown(label='Refiner swap method', value=flags.refiner_swap_method,
                                                          choices=['joint', 'separate', 'vae'])

                        adaptive_cfg = gr.Slider(label='CFG Mimicking from TSNR', minimum=1.0, maximum=30.0, step=0.01,
                                                 value=modules.config.default_cfg_tsnr,
                                                 info='Enabling Fooocus\'s implementation of CFG mimicking for TSNR '
                                                      '(effective when real CFG > mimicked CFG).')
                        clip_skip = gr.Slider(label='CLIP Skip', minimum=1, maximum=10, step=1,
                                                 value=modules.config.default_clip_skip,
                                                 info='Bypass CLIP layers to avoid overfitting (use 1 to disable).')
                        sampler_name = gr.Dropdown(label='Sampler', choices=flags.sampler_list,
                                                   value=modules.config.default_sampler)
                        scheduler_name = gr.Dropdown(label='Scheduler', choices=flags.scheduler_list,
                                                     value=modules.config.default_scheduler)
                        vae_name = gr.Dropdown(label='VAE', choices=[modules.flags.default_vae] + modules.config.vae_filenames,
                                                     value=modules.config.default_vae, show_label=True)

                        generate_image_grid = gr.Checkbox(label='Generate Image Grid for Each Batch',
                                                          info='(Experimental) This may cause performance problems on some computers and certain internet conditions.',
                                                          value=False)

                        overwrite_step = gr.Slider(label='Forced Overwrite of Sampling Step',
                                                   minimum=-1, maximum=200, step=1,
                                                   value=modules.config.default_overwrite_step,
                                                   info='Set as -1 to disable. For developer debugging.')
                        overwrite_switch = gr.Slider(label='Forced Overwrite of Refiner Switch Step',
                                                     minimum=-1, maximum=200, step=1,
                                                     value=modules.config.default_overwrite_switch,
                                                     info='Set as -1 to disable. For developer debugging.')
                        overwrite_width = gr.Slider(label='Forced Overwrite of Generating Width',
                                                    minimum=-1, maximum=2048, step=1, value=-1,
                                                    info='Set as -1 to disable. For developer debugging. '
                                                         'Results will be worse for non-standard numbers that SDXL is not trained on.')
                        overwrite_height = gr.Slider(label='Forced Overwrite of Generating Height',
                                                     minimum=-1, maximum=2048, step=1, value=-1,
                                                     info='Set as -1 to disable. For developer debugging. '
                                                          'Results will be worse for non-standard numbers that SDXL is not trained on.')
                        overwrite_vary_strength = gr.Slider(label='Forced Overwrite of Denoising Strength of "Vary"',
                                                            minimum=-1, maximum=1.0, step=0.001, value=-1,
                                                            info='Set as negative number to disable. For developer debugging.')
                        overwrite_upscale_strength = gr.Slider(label='Forced Overwrite of Denoising Strength of "Upscale"',
                                                               minimum=-1, maximum=1.0, step=0.001,
                                                               value=modules.config.default_overwrite_upscale,
                                                               info='Set as negative number to disable. For developer debugging.')

                        disable_preview = gr.Checkbox(label='Disable Preview', value=modules.config.default_black_out_nsfw,
                                                      interactive=not modules.config.default_black_out_nsfw,
                                                      info='Disable preview during generation.')
                        disable_intermediate_results = gr.Checkbox(label='Disable Intermediate Results', 
                                                      value=modules.config.default_performance == flags.Performance.EXTREME_SPEED.value,
                                                      interactive=modules.config.default_performance != flags.Performance.EXTREME_SPEED.value,
                                                      info='Disable intermediate results during generation, only show final gallery.')

                        disable_seed_increment = gr.Checkbox(label='Disable seed increment',
                                                             info='Disable automatic seed increment when image number is > 1.',
                                                             value=False)
                        read_wildcards_in_order = gr.Checkbox(label="Read wildcards in order", value=False)

                        black_out_nsfw = gr.Checkbox(label='Black Out NSFW', value=modules.config.default_black_out_nsfw,
                                                     interactive=not modules.config.default_black_out_nsfw,
                                                     info='Use black image if NSFW is detected.')

                        black_out_nsfw.change(lambda x: gr.update(value=x, interactive=not x),
                                              inputs=black_out_nsfw, outputs=disable_preview, queue=False,
                                              show_progress=False)

                        if not args_manager.args.disable_metadata:
                            save_metadata_to_images = gr.Checkbox(label='Save Metadata to Images', value=modules.config.default_save_metadata_to_images,
                                                                  info='Adds parameters to generated images allowing manual regeneration.')
                            metadata_scheme = gr.Radio(label='Metadata Scheme', choices=flags.metadata_scheme, value=modules.config.default_metadata_scheme,
                                                       info='Image Prompt parameters are not included. Use png and a1111 for compatibility with Civitai.',
                                                       visible=modules.config.default_save_metadata_to_images)

                            save_metadata_to_images.change(lambda x: gr.update(visible=x), inputs=[save_metadata_to_images], outputs=[metadata_scheme], 
                                                           queue=False, show_progress=False)

                    with gr.Tab(label='Control'):
                        debugging_cn_preprocessor = gr.Checkbox(label='Debug Preprocessors', value=False,
                                                                info='See the results from preprocessors.')
                        skipping_cn_preprocessor = gr.Checkbox(label='Skip Preprocessors', value=False,
                                                               info='Do not preprocess images. (Inputs are already canny/depth/cropped-face/etc.)')

                        mixing_image_prompt_and_vary_upscale = gr.Checkbox(label='Mixing Image Prompt and Vary/Upscale',
                                                                           value=False)
                        mixing_image_prompt_and_inpaint = gr.Checkbox(label='Mixing Image Prompt and Inpaint',
                                                                      value=False)

                        controlnet_softness = gr.Slider(label='Softness of ControlNet', minimum=0.0, maximum=1.0,
                                                        step=0.001, value=0.25,
                                                        info='Similar to the Control Mode in A1111 (use 0.0 to disable). ')

                        with gr.Tab(label='Canny'):
                            canny_low_threshold = gr.Slider(label='Canny Low Threshold', minimum=1, maximum=255,
                                                            step=1, value=64)
                            canny_high_threshold = gr.Slider(label='Canny High Threshold', minimum=1, maximum=255,
                                                             step=1, value=128)

                    with gr.Tab(label='Inpaint'):
                        debugging_inpaint_preprocessor = gr.Checkbox(label='Debug Inpaint Preprocessing', value=False)
                        inpaint_disable_initial_latent = gr.Checkbox(label='Disable initial latent in inpaint', value=False)
                        inpaint_engine = gr.Dropdown(label='Inpaint Engine',
                                                     value=modules.config.default_inpaint_engine_version,
                                                     choices=flags.inpaint_engine_versions,
                                                     info='Version of Fooocus inpaint model')
                        inpaint_strength = gr.Slider(label='Inpaint Denoising Strength',
                                                     minimum=0.0, maximum=1.0, step=0.001, value=1.0,
                                                     info='Same as the denoising strength in A1111 inpaint. '
                                                          'Only used in inpaint, not used in outpaint. '
                                                          '(Outpaint always use 1.0)')
                        inpaint_respective_field = gr.Slider(label='Inpaint Respective Field',
                                                             minimum=0.0, maximum=1.0, step=0.001, value=0.618,
                                                             info='The area to inpaint. '
                                                                  'Value 0 is same as "Only Masked" in A1111. '
                                                                  'Value 1 is same as "Whole Image" in A1111. '
                                                                  'Only used in inpaint, not used in outpaint. '
                                                                  '(Outpaint always use 1.0)')
                        inpaint_erode_or_dilate = gr.Slider(label='Mask Erode or Dilate',
                                                            minimum=-64, maximum=64, step=1, value=0,
                                                            info='Positive value will make white area in the mask larger, '
                                                                 'negative value will make white area smaller.'
                                                                 '(default is 0, always process before any mask invert)')
                        inpaint_mask_upload_checkbox = gr.Checkbox(label='Enable Mask Upload', value=False)
                        invert_mask_checkbox = gr.Checkbox(label='Invert Mask', value=False)

                        inpaint_mask_color = gr.ColorPicker(label='Inpaint brush color', value='#FFFFFF', elem_id='inpaint_brush_color')

                        inpaint_ctrls = [debugging_inpaint_preprocessor, inpaint_disable_initial_latent, inpaint_engine,
                                         inpaint_strength, inpaint_respective_field,
                                         inpaint_mask_upload_checkbox, invert_mask_checkbox, inpaint_erode_or_dilate]

                        inpaint_mask_upload_checkbox.change(lambda x: [gr.update(visible=x)] * 2,
                                                            inputs=inpaint_mask_upload_checkbox,
                                                            outputs=[inpaint_mask_image, inpaint_mask_generation_col],
                                                            queue=False, show_progress=False)

                        inpaint_mask_color.change(lambda x: gr.update(brush_color=x), inputs=inpaint_mask_color,
                                                  outputs=inpaint_input_image,
                                                  queue=False, show_progress=False)

                    with gr.Tab(label='FreeU'):
                        freeu_enabled = gr.Checkbox(label='Enabled', value=False)
                        freeu_b1 = gr.Slider(label='B1', minimum=0, maximum=2, step=0.01, value=1.01)
                        freeu_b2 = gr.Slider(label='B2', minimum=0, maximum=2, step=0.01, value=1.02)
                        freeu_s1 = gr.Slider(label='S1', minimum=0, maximum=4, step=0.01, value=0.99)
                        freeu_s2 = gr.Slider(label='S2', minimum=0, maximum=4, step=0.01, value=0.95)
                        freeu_ctrls = [freeu_enabled, freeu_b1, freeu_b2, freeu_s1, freeu_s2]

                def dev_mode_checked(r):
                    return gr.update(visible=r)

                dev_mode.change(dev_mode_checked, inputs=[dev_mode], outputs=[dev_tools],
                                queue=False, show_progress=False)

                def refresh_files_clicked():
                    modules.config.update_files()
                    results = [gr.update(choices=modules.config.model_filenames)]
                    results += [gr.update(choices=['None'] + modules.config.model_filenames)]
                    results += [gr.update(choices=['None'] + modules.config.vae_filenames)]
                    if not args_manager.args.disable_preset_selection:
                        results += [gr.update(choices=modules.config.available_presets)]
                    for i in range(modules.config.default_max_lora_number):
                        results += [gr.update(interactive=True),
                                    gr.update(choices=['None'] + modules.config.lora_filenames), gr.update()]
                    return results

                refresh_files_output = [base_model, refiner_model, vae_name]
                if not args_manager.args.disable_preset_selection:
                    refresh_files_output += [preset_selection]
                refresh_files.click(refresh_files_clicked, [], refresh_files_output + lora_ctrls,
                                    queue=False, show_progress=False)

            with gr.Tab(label='Audio'):
                play_notification = gr.Checkbox(label='Play notification after rendering', value=False)
                notification_file = 'notification.mp3'
                if os.path.exists(notification_file):
                    notification = gr.State(value=notification_file)
                    notification_input = gr.Audio(label='Notification', interactive=True, elem_id='audio_notification', visible=False, show_edit_button=False)

                    def play_notification_checked(r, notification):
                        return gr.update(visible=r, value=notification if r else None)

                    def notification_input_changed(notification_input, notification):
                        if notification_input:
                            notification = notification_input
                        return notification

                    play_notification.change(fn=play_notification_checked, inputs=[play_notification, notification], outputs=[notification_input], queue=False)
                    notification_input.change(fn=notification_input_changed, inputs=[notification_input, notification], outputs=[notification], queue=False)

        state_is_generating = gr.State(False)

        load_data_outputs = [advanced_checkbox, image_number, prompt, negative_prompt, style_selections,
                             performance_selection, overwrite_step, overwrite_switch, aspect_ratios_selection,
                             overwrite_width, overwrite_height, guidance_scale, sharpness, adm_scaler_positive,
                             adm_scaler_negative, adm_scaler_end, refiner_swap_method, adaptive_cfg, clip_skip,
                             base_model, refiner_model, refiner_switch, sampler_name, scheduler_name, vae_name,
                             seed_random, image_seed, generate_button, load_parameter_button] + freeu_ctrls + lora_ctrls

        if not args_manager.args.disable_preset_selection:
            def preset_selection_change(preset, is_generating):
                preset_content = modules.config.try_get_preset_content(preset) if preset != 'initial' else {}
                preset_prepared = modules.meta_parser.parse_meta_from_preset(preset_content)

                default_model = preset_prepared.get('base_model')
                previous_default_models = preset_prepared.get('previous_default_models', [])
                checkpoint_downloads = preset_prepared.get('checkpoint_downloads', {})
                embeddings_downloads = preset_prepared.get('embeddings_downloads', {})
                lora_downloads = preset_prepared.get('lora_downloads', {})

                preset_prepared['base_model'], preset_prepared['lora_downloads'] = launch.download_models(
                    default_model, previous_default_models, checkpoint_downloads, embeddings_downloads, lora_downloads)

                if 'prompt' in preset_prepared and preset_prepared.get('prompt') == '':
                    del preset_prepared['prompt']

                return modules.meta_parser.load_parameter_button_click(json.dumps(preset_prepared), is_generating)

            preset_selection.change(preset_selection_change, inputs=[preset_selection, state_is_generating], outputs=load_data_outputs, queue=False, show_progress=True) \
<<<<<<< HEAD
                .then(fn=style_sorter.sort_styles, inputs=style_selections, outputs=style_selections, queue=False, show_progress=False) \
                .then(lambda: None, _js='()=>{refresh_style_localization();}')
=======
                .then(fn=style_sorter.sort_styles, inputs=style_selections, outputs=style_selections, queue=False, show_progress=False)
>>>>>>> de34023c

        performance_selection.change(lambda x: [gr.update(interactive=not flags.Performance.has_restricted_features(x))] * 11 +
                                               [gr.update(visible=not flags.Performance.has_restricted_features(x))] * 1 +
                                               [gr.update(interactive=not flags.Performance.has_restricted_features(x), value=flags.Performance.has_restricted_features(x))] * 1,
                                     inputs=performance_selection,
                                     outputs=[
                                         guidance_scale, sharpness, adm_scaler_end, adm_scaler_positive,
                                         adm_scaler_negative, refiner_switch, refiner_model, sampler_name,
                                         scheduler_name, adaptive_cfg, refiner_swap_method, negative_prompt, disable_intermediate_results
                                     ], queue=False, show_progress=False)
        
        output_format.input(lambda x: gr.update(output_format=x), inputs=output_format)
        
        advanced_checkbox.change(lambda x: gr.update(visible=x), advanced_checkbox, advanced_column,
                                 queue=False, show_progress=False) \
            .then(fn=lambda: None, _js='refresh_grid_delayed', queue=False, show_progress=False)

        def inpaint_mode_change(mode):
            assert mode in modules.flags.inpaint_options

            # inpaint_additional_prompt, outpaint_selections, example_inpaint_prompts,
            # inpaint_disable_initial_latent, inpaint_engine,
            # inpaint_strength, inpaint_respective_field

            if mode == modules.flags.inpaint_option_detail:
                return [
                    gr.update(visible=True), gr.update(visible=False, value=[]),
                    gr.Dataset.update(visible=True, samples=modules.config.example_inpaint_prompts),
                    False, 'None', 0.5, 0.0
                ]

            if mode == modules.flags.inpaint_option_modify:
                return [
                    gr.update(visible=True), gr.update(visible=False, value=[]),
                    gr.Dataset.update(visible=False, samples=modules.config.example_inpaint_prompts),
                    True, modules.config.default_inpaint_engine_version, 1.0, 0.0
                ]

            return [
                gr.update(visible=False, value=''), gr.update(visible=True),
                gr.Dataset.update(visible=False, samples=modules.config.example_inpaint_prompts),
                False, modules.config.default_inpaint_engine_version, 1.0, 0.618
            ]

        inpaint_mode.input(inpaint_mode_change, inputs=inpaint_mode, outputs=[
            inpaint_additional_prompt, outpaint_selections, example_inpaint_prompts,
            inpaint_disable_initial_latent, inpaint_engine,
            inpaint_strength, inpaint_respective_field
        ], show_progress=False, queue=False)

        ctrls = [currentTask, generate_image_grid]
        ctrls += [
            prompt, negative_prompt, translate_prompts, style_selections,
            performance_selection, aspect_ratios_selection, image_number, output_format, image_seed,
            read_wildcards_in_order, sharpness, guidance_scale
        ]

        ctrls += [base_model, refiner_model, refiner_switch] + lora_ctrls
        ctrls += [input_image_checkbox, current_tab]
        ctrls += [uov_method, uov_input_image]
        ctrls += [outpaint_selections, inpaint_input_image, inpaint_additional_prompt, inpaint_mask_image]
        ctrls += [disable_preview, disable_intermediate_results, disable_seed_increment, black_out_nsfw]
        ctrls += [adm_scaler_positive, adm_scaler_negative, adm_scaler_end, adaptive_cfg, clip_skip]
        ctrls += [sampler_name, scheduler_name, vae_name]
        ctrls += [overwrite_step, overwrite_switch, overwrite_width, overwrite_height, overwrite_vary_strength]
        ctrls += [overwrite_upscale_strength, mixing_image_prompt_and_vary_upscale, mixing_image_prompt_and_inpaint]
        ctrls += [debugging_cn_preprocessor, skipping_cn_preprocessor, canny_low_threshold, canny_high_threshold]
        ctrls += [refiner_swap_method, controlnet_softness]
        ctrls += freeu_ctrls
        ctrls += inpaint_ctrls

        if not args_manager.args.disable_metadata:
            ctrls += [save_metadata_to_images, metadata_scheme]

        ctrls += ip_ctrls

        def parse_meta(raw_prompt_txt, is_generating):
            loaded_json = None
            if is_json(raw_prompt_txt):
                loaded_json = json.loads(raw_prompt_txt)

            if loaded_json is None:
                if is_generating:
                    return gr.update(), gr.update(), gr.update()
                else:
                    return gr.update(), gr.update(visible=True), gr.update(visible=False)

            return json.dumps(loaded_json), gr.update(visible=False), gr.update(visible=True)

        prompt.input(parse_meta, inputs=[prompt, state_is_generating], outputs=[prompt, generate_button, load_parameter_button], queue=False, show_progress=False)

        load_parameter_button.click(modules.meta_parser.load_parameter_button_click, inputs=[prompt, state_is_generating], outputs=load_data_outputs, queue=False, show_progress=False)

        def trigger_metadata_import(filepath, state_is_generating):
            parameters, metadata_scheme = modules.meta_parser.read_info_from_image(filepath)
            if parameters is None:
                print('Could not find metadata in the image!')
                parsed_parameters = {}
            else:
                metadata_parser = modules.meta_parser.get_metadata_parser(metadata_scheme)
                parsed_parameters = metadata_parser.parse_json(parameters)

            return modules.meta_parser.load_parameter_button_click(parsed_parameters, state_is_generating)

        metadata_import_button.click(trigger_metadata_import, inputs=[metadata_input_image, state_is_generating], outputs=load_data_outputs, queue=False, show_progress=True) \
            .then(style_sorter.sort_styles, inputs=style_selections, outputs=style_selections, queue=False, show_progress=False)

        generate_button.click(lambda: (gr.update(visible=True, interactive=True), gr.update(visible=True, interactive=True), gr.update(visible=False, interactive=False), [], True),
                              outputs=[stop_button, skip_button, generate_button, gallery, state_is_generating]) \
            .then(fn=refresh_seed, inputs=[seed_random, image_seed], outputs=image_seed) \
            .then(fn=get_task, inputs=ctrls, outputs=currentTask) \
            .then(fn=generate_clicked, inputs=currentTask, outputs=[progress_html, progress_window, progress_gallery, gallery]) \
            .then(lambda: (gr.update(visible=True, interactive=True), gr.update(visible=False, interactive=False), gr.update(visible=False, interactive=False), False),
                  outputs=[generate_button, stop_button, skip_button, state_is_generating]) \
            .then(fn=update_history_link, outputs=history_link) \
            .then(fn=lambda: None, _js='playNotification').then(fn=lambda: None, _js='refresh_grid_delayed')

        reset_button.click(lambda: [worker.AsyncTask(args=[]), False, gr.update(visible=True, interactive=True)] +
                                   [gr.update(visible=False)] * 6 +
                                   [gr.update(visible=True, value=[])],
                           outputs=[currentTask, state_is_generating, generate_button,
                                    reset_button, stop_button, skip_button,
                                    progress_html, progress_window, progress_gallery, gallery],
                           queue=False)

        def trigger_describe(mode, img):
            if mode == flags.desc_type_photo:
                from extras.interrogate import default_interrogator as default_interrogator_photo
                return default_interrogator_photo(img), ["Fooocus V2", "Fooocus Enhance", "Fooocus Sharp"]
            if mode == flags.desc_type_anime:
                from extras.wd14tagger import default_interrogator as default_interrogator_anime
                return default_interrogator_anime(img), ["Fooocus V2", "Fooocus Masterpiece"]
            return mode, ["Fooocus V2"]

        desc_btn.click(trigger_describe, inputs=[desc_method, desc_input_image],
                       outputs=[prompt, style_selections], show_progress=True, queue=True)

        if args_manager.args.enable_describe_uov_image:
            def trigger_uov_describe(mode, img, prompt):
                # keep prompt if not empty
                if prompt == '':
                    return trigger_describe(mode, img)
                return gr.update(), gr.update()

            uov_input_image.upload(trigger_uov_describe, inputs=[desc_method, uov_input_image, prompt],
                           outputs=[prompt, style_selections], show_progress=True, queue=True)

def dump_default_english_config():
    from modules.localization import dump_english_config
    dump_english_config(grh.all_components)


# dump_default_english_config()

shared.gradio_root.launch(
    inbrowser=args_manager.args.in_browser,
    server_name=args_manager.args.listen,
    server_port=args_manager.args.port,
    share=args_manager.args.share,
    auth=check_auth if (args_manager.args.share or args_manager.args.listen) and auth_enabled else None,
    allowed_paths=[modules.config.path_outputs],
    blocked_paths=[constants.AUTH_FILENAME]
)<|MERGE_RESOLUTION|>--- conflicted
+++ resolved
@@ -325,7 +325,6 @@
                                                    choices=modules.config.available_presets,
                                                    value=args_manager.args.preset if args_manager.args.preset else "initial",
                                                    interactive=True)
-<<<<<<< HEAD
 
                 performance_selection = gr.Radio(label='Performance',
                                                  info='* = restricted feature set, intermediate results disabled',
@@ -333,33 +332,15 @@
                                                  value=modules.config.default_performance,
                                                  elem_classes='performance_selections')
 
-                with gr.Accordion(label='Aspect Ratios', open=False) as aspect_ratios_accordion:
-=======
-                performance_selection = gr.Radio(label='Performance',
-                                                 choices=flags.Performance.list(),
-                                                 value=modules.config.default_performance,
-                                                 elem_classes=['performance_selection'])
                 with gr.Accordion(label='Aspect Ratios', open=False, elem_id='aspect_ratios_accordion') as aspect_ratios_accordion:
->>>>>>> de34023c
                     aspect_ratios_selection = gr.Radio(label='Aspect Ratios', show_label=False,
                                                        choices=modules.config.available_aspect_ratios_labels,
                                                        value=modules.config.default_aspect_ratio,
                                                        info='width × height',
                                                        elem_classes='aspect_ratios')
 
-<<<<<<< HEAD
-                    def change_aspect_ratio(text):
-                        import re
-                        regex = re.compile('<.*?>')
-                        cleaned_text = re.sub(regex, '', text)
-                        return gr.update(label='Aspect Ratios ' + cleaned_text)
-
-                    aspect_ratios_selection.change(change_aspect_ratio, inputs=aspect_ratios_selection, outputs=aspect_ratios_accordion, queue=False, show_progress=False)
-                    shared.gradio_root.load(change_aspect_ratio, inputs=aspect_ratios_selection, outputs=aspect_ratios_accordion, queue=False, show_progress=False)
-=======
                     aspect_ratios_selection.change(lambda x: None, inputs=aspect_ratios_selection, queue=False, show_progress=False, _js='(x)=>{refresh_aspect_ratios_label(x);}')
                     shared.gradio_root.load(lambda x: None, inputs=aspect_ratios_selection, queue=False, show_progress=False, _js='(x)=>{refresh_aspect_ratios_label(x);}')
->>>>>>> de34023c
 
                 image_number = gr.Slider(label='Image Number', minimum=1, maximum=modules.config.default_max_image_number, step=1, value=modules.config.default_image_number)
 
@@ -709,12 +690,8 @@
                 return modules.meta_parser.load_parameter_button_click(json.dumps(preset_prepared), is_generating)
 
             preset_selection.change(preset_selection_change, inputs=[preset_selection, state_is_generating], outputs=load_data_outputs, queue=False, show_progress=True) \
-<<<<<<< HEAD
                 .then(fn=style_sorter.sort_styles, inputs=style_selections, outputs=style_selections, queue=False, show_progress=False) \
                 .then(lambda: None, _js='()=>{refresh_style_localization();}')
-=======
-                .then(fn=style_sorter.sort_styles, inputs=style_selections, outputs=style_selections, queue=False, show_progress=False)
->>>>>>> de34023c
 
         performance_selection.change(lambda x: [gr.update(interactive=not flags.Performance.has_restricted_features(x))] * 11 +
                                                [gr.update(visible=not flags.Performance.has_restricted_features(x))] * 1 +
