import gradio as gr
import random
import os
import json
import time
import shared
import modules.config
import fooocus_version
import modules.html
import modules.async_worker as worker
import modules.constants as constants
import modules.flags as flags
import modules.gradio_hijack as grh
import modules.advanced_parameters as advanced_parameters
import modules.style_sorter as style_sorter
import modules.meta_parser
import args_manager
import copy
import launch

from modules.sdxl_styles import legal_style_names
from modules.private_logger import get_current_html_path
from modules.ui_gradio_extensions import reload_javascript
from modules.auth import auth_enabled, check_auth

def get_task(*args):
    args = list(args)
    currentTask = args.pop(0)
    currentTask = worker.AsyncTask(args=args)
    return currentTask

def generate_clicked(task):
    import ldm_patched.modules.model_management as model_management

    with model_management.interrupt_processing_mutex:
        model_management.interrupt_processing = False
    # outputs=[progress_html, progress_window, progress_gallery, gallery]
    execution_start_time = time.perf_counter()
    finished = False

    yield gr.update(visible=True, value=modules.html.make_progress_html(1, 'Waiting for task to start ...')), \
        gr.update(visible=True, value=None), \
        gr.update(visible=False, value=None), \
        gr.update(visible=False)

    worker.async_tasks.append(task)

    while not finished:
        time.sleep(0.01)
        if len(task.yields) > 0:
            flag, product = task.yields.pop(0)
            if flag == 'preview':

                # help bad internet connection by skipping duplicated preview
                if len(task.yields) > 0:  # if we have the next item
                    if task.yields[0][0] == 'preview':   # if the next item is also a preview
                        # print('Skipped one preview for better internet connection.')
                        continue

                percentage, title, image = product
                yield gr.update(visible=True, value=modules.html.make_progress_html(percentage, title)), \
                    gr.update(visible=True, value=image) if image is not None else gr.update(), \
                    gr.update(), \
                    gr.update(visible=False)
            if flag == 'results':
                yield gr.update(visible=True), \
                    gr.update(visible=True), \
                    gr.update(visible=True, value=product) if not advanced_parameters.disable_intermediate_results and advanced_parameters.sampler_name != 'lcm' else gr.update(), \
                    gr.update(visible=False)
            if flag == 'finish':
                yield gr.update(visible=False), \
                    gr.update(visible=False), \
                    gr.update(visible=False), \
                    gr.update(visible=True, value=product)
                finished = True

    execution_time = time.perf_counter() - execution_start_time
    print(f'Total time: {execution_time:.2f} seconds')
    return


reload_javascript()

title = f'Fooocus {fooocus_version.version}'

if isinstance(args_manager.args.preset, str):
    title += ' ' + args_manager.args.preset

shared.gradio_root = gr.Blocks(
    title=title,
    css=modules.html.css).queue()

with shared.gradio_root:
    currentTask = gr.State(worker.AsyncTask(args=[]))
    with gr.Row():
        with gr.Column(scale=2):
            with gr.Row():
                progress_window = grh.Image(label='Preview', show_label=True, visible=False, height=768,
                                            elem_classes=['main_view'])
                progress_gallery = gr.Gallery(label='Finished Images', show_label=True, object_fit='contain',
                                              height=768, visible=False, elem_classes=['main_view', 'image_gallery'])
            progress_html = gr.HTML(value=modules.html.make_progress_html(32, 'Progress 32%'), visible=False,
                                    elem_id='progress-bar', elem_classes='progress-bar')
            gallery = gr.Gallery(label='Gallery', show_label=False, object_fit='contain', visible=True, height=768,
                                 elem_classes=['resizable_area', 'main_view', 'final_gallery', 'image_gallery'],
                                 elem_id='final_gallery')
            with gr.Row(elem_classes='type_row'):
                with gr.Column(scale=17):
                    prompt = gr.Textbox(show_label=False, placeholder="Type prompt here or paste parameters.", elem_id='positive_prompt',
                                        container=False, autofocus=True, elem_classes='type_row', lines=1024)

                    default_prompt = modules.config.default_prompt
                    if isinstance(default_prompt, str) and default_prompt != '':
                        shared.gradio_root.load(lambda: default_prompt, outputs=prompt)

                with gr.Column(scale=3, min_width=0):
                    generate_button = gr.Button(label="Generate", value="Generate", elem_classes='type_row', elem_id='generate_button', visible=True)
                    load_parameter_button = gr.Button(label="Load Parameters", value="Load Parameters", elem_classes='type_row', elem_id='load_parameter_button', visible=False)
                    skip_button = gr.Button(label="Skip", value="Skip", elem_classes='type_row_half', visible=False)
                    stop_button = gr.Button(label="Stop", value="Stop", elem_classes='type_row_half', elem_id='stop_button', visible=False)

                    def stop_clicked(currentTask):
                        import ldm_patched.modules.model_management as model_management
                        currentTask.last_stop = 'stop'
                        if (currentTask.processing):
                            model_management.interrupt_current_processing()
                        return currentTask

                    def skip_clicked(currentTask):
                        import ldm_patched.modules.model_management as model_management
                        currentTask.last_stop = 'skip'
                        if (currentTask.processing):
                            model_management.interrupt_current_processing()
                        return currentTask

                    stop_button.click(stop_clicked, inputs=currentTask, outputs=currentTask, queue=False, show_progress=False, _js='cancelGenerateForever')
                    skip_button.click(skip_clicked, inputs=currentTask, outputs=currentTask, queue=False, show_progress=False)
            with gr.Row(elem_classes='advanced_check_row'):
                input_image_checkbox = gr.Checkbox(label='Input Image', value=False, container=False, elem_classes='min_check')
                advanced_checkbox = gr.Checkbox(label='Advanced', value=modules.config.default_advanced_checkbox, container=False, elem_classes='min_check')
            with gr.Row(visible=False) as image_input_panel:
                with gr.Tabs():
                    with gr.TabItem(label='Upscale or Variation') as uov_tab:
                        with gr.Row():
                            with gr.Column():
                                uov_input_image = grh.Image(label='Drag above image to here', source='upload', type='numpy')
                            with gr.Column():
                                uov_method = gr.Radio(label='Upscale or Variation:', choices=flags.uov_list, value=flags.disabled)
                                gr.HTML('<a href="https://github.com/lllyasviel/Fooocus/discussions/390" target="_blank">\U0001F4D4 Document</a>')
                    with gr.TabItem(label='Image Prompt') as ip_tab:
                        with gr.Row():
                            ip_images = []
                            ip_types = []
                            ip_stops = []
                            ip_weights = []
                            ip_ctrls = []
                            ip_ad_cols = []
                            for _ in range(4):
                                with gr.Column():
                                    ip_image = grh.Image(label='Image', source='upload', type='numpy', show_label=False, height=300)
                                    ip_images.append(ip_image)
                                    ip_ctrls.append(ip_image)
                                    with gr.Column(visible=False) as ad_col:
                                        with gr.Row():
                                            default_end, default_weight = flags.default_parameters[flags.default_ip]

                                            ip_stop = gr.Slider(label='Stop At', minimum=0.0, maximum=1.0, step=0.001, value=default_end)
                                            ip_stops.append(ip_stop)
                                            ip_ctrls.append(ip_stop)

                                            ip_weight = gr.Slider(label='Weight', minimum=0.0, maximum=2.0, step=0.001, value=default_weight)
                                            ip_weights.append(ip_weight)
                                            ip_ctrls.append(ip_weight)

                                        ip_type = gr.Radio(label='Type', choices=flags.ip_list, value=flags.default_ip, container=False)
                                        ip_types.append(ip_type)
                                        ip_ctrls.append(ip_type)

                                        ip_type.change(lambda x: flags.default_parameters[x], inputs=[ip_type], outputs=[ip_stop, ip_weight], queue=False, show_progress=False)
                                    ip_ad_cols.append(ad_col)
                        ip_advanced = gr.Checkbox(label='Advanced', value=False, container=False)
                        gr.HTML('* \"Image Prompt\" is powered by Fooocus Image Mixture Engine (v1.0.1). <a href="https://github.com/lllyasviel/Fooocus/discussions/557" target="_blank">\U0001F4D4 Document</a>')

                        def ip_advance_checked(x):
                            return [gr.update(visible=x)] * len(ip_ad_cols) + \
                                [flags.default_ip] * len(ip_types) + \
                                [flags.default_parameters[flags.default_ip][0]] * len(ip_stops) + \
                                [flags.default_parameters[flags.default_ip][1]] * len(ip_weights)

                        ip_advanced.change(ip_advance_checked, inputs=ip_advanced,
                                           outputs=ip_ad_cols + ip_types + ip_stops + ip_weights,
                                           queue=False, show_progress=False)

                    with gr.TabItem(label='Inpaint or Outpaint') as inpaint_tab:
                        inpaint_input_image = grh.Image(label='Drag above image to here', source='upload', type='numpy', tool='sketch', height=500, brush_color="#FFFFFF", elem_id='inpaint_canvas')
                        with gr.Row():
                            inpaint_additional_prompt = gr.Textbox(placeholder="Describe what you want to inpaint.", elem_id='inpaint_additional_prompt', label='Inpaint Additional Prompt', visible=False)
                            outpaint_selections = gr.CheckboxGroup(choices=['Left', 'Right', 'Top', 'Bottom'], value=[], label='Outpaint Direction')
                            inpaint_mode = gr.Dropdown(choices=modules.flags.inpaint_options, value=modules.flags.inpaint_option_default, label='Method')
                        example_inpaint_prompts = gr.Dataset(samples=modules.config.example_inpaint_prompts, label='Additional Prompt Quick List', components=[inpaint_additional_prompt], visible=False)
                        gr.HTML('* Powered by Fooocus Inpaint Engine <a href="https://github.com/lllyasviel/Fooocus/discussions/414" target="_blank">\U0001F4D4 Document</a>')
                        example_inpaint_prompts.click(lambda x: x[0], inputs=example_inpaint_prompts, outputs=inpaint_additional_prompt, show_progress=False, queue=False)

                    with gr.TabItem(label='Describe') as desc_tab:
                        with gr.Row():
                            with gr.Column():
                                desc_input_image = grh.Image(label='Drag any image to here', source='upload', type='numpy')
                            with gr.Column():
                                desc_method = gr.Radio(
                                    label='Content Type',
                                    choices=[flags.desc_type_photo, flags.desc_type_anime],
                                    value=flags.desc_type_photo)
                                desc_btn = gr.Button(value='Describe this Image into Prompt')
                                gr.HTML('<a href="https://github.com/lllyasviel/Fooocus/discussions/1363" target="_blank">\U0001F4D4 Document</a>')
            switch_js = "(x) => {if(x){viewer_to_bottom(100);viewer_to_bottom(500);}else{viewer_to_top();} return x;}"
            down_js = "() => {viewer_to_bottom();}"

            input_image_checkbox.change(lambda x: gr.update(visible=x), inputs=input_image_checkbox,
                                        outputs=image_input_panel, queue=False, show_progress=False, _js=switch_js)
            ip_advanced.change(lambda: None, queue=False, show_progress=False, _js=down_js)

            current_tab = gr.Textbox(value='uov', visible=False)
            uov_tab.select(lambda: 'uov', outputs=current_tab, queue=False, _js=down_js, show_progress=False)
            inpaint_tab.select(lambda: 'inpaint', outputs=current_tab, queue=False, _js=down_js, show_progress=False)
            ip_tab.select(lambda: 'ip', outputs=current_tab, queue=False, _js=down_js, show_progress=False)
            desc_tab.select(lambda: 'desc', outputs=current_tab, queue=False, _js=down_js, show_progress=False)

        with gr.Column(scale=1, visible=modules.config.default_advanced_checkbox) as advanced_column:
            with gr.Tab(label='Settings'):
                preset_selection = gr.Radio(label='Preset',
                                            choices=modules.config.available_presets,
                                            value=args_manager.args.preset if args_manager.args.preset else "initial",
                                            interactive=True)
                performance_selection = gr.Radio(label='Performance',
                                                 choices=modules.flags.performance_selections,
                                                 value=modules.config.default_performance,
                                                 elem_classes='performance_selections')
                aspect_ratios_selection = gr.Radio(label='Aspect Ratios', choices=modules.config.available_aspect_ratios,
                                                   value=modules.config.default_aspect_ratio, info='width × height',
                                                   elem_classes='aspect_ratios')
                image_number = gr.Slider(label='Image Number', minimum=1, maximum=modules.config.default_max_image_number, step=1, value=modules.config.default_image_number)
                negative_prompt = gr.Textbox(label='Negative Prompt', show_label=True, placeholder="Type prompt here.",
                                             info='Describing what you do not want to see.', lines=2,
                                             elem_id='negative_prompt',
                                             value=modules.config.default_prompt_negative)
                translate_prompts = gr.Checkbox(label='Translate Prompts',
                                                          info='Uses the internet to translate prompts to English.',
                                                          value=False)
                seed_random = gr.Checkbox(label='Random', value=True)
                image_seed = gr.Textbox(label='Seed', value=0, max_lines=1, visible=False) # workaround for https://github.com/gradio-app/gradio/issues/5354

                def random_checked(r):
                    return gr.update(visible=not r)

                def refresh_seed(r, seed_string):
                    if r:
                        return random.randint(constants.MIN_SEED, constants.MAX_SEED)
                    else:
                        try:
                            seed_value = int(seed_string)
                            if constants.MIN_SEED <= seed_value <= constants.MAX_SEED:
                                return seed_value
                        except ValueError:
                            pass
                        return random.randint(constants.MIN_SEED, constants.MAX_SEED)

                seed_random.change(random_checked, inputs=[seed_random], outputs=[image_seed],
                                   queue=False, show_progress=False)

                if not args_manager.args.disable_image_log:
                    gr.HTML(f'<a href="/file={get_current_html_path()}" target="_blank">\U0001F4DA History Log</a>')

            with gr.Tab(label='Styles'):
                style_sorter.try_load_sorted_styles(
                    style_names=legal_style_names,
                    default_selected=modules.config.default_styles)

                style_search_bar = gr.Textbox(show_label=False, container=False,
                                              placeholder="\U0001F50E Type here to search styles ...",
                                              value="",
                                              label='Search Styles')
                style_selections = gr.CheckboxGroup(show_label=False, container=False,
                                                    choices=copy.deepcopy(style_sorter.all_styles),
                                                    value=copy.deepcopy(modules.config.default_styles),
                                                    label='Selected Styles',
                                                    elem_classes=['style_selections'])
                gradio_receiver_style_selections = gr.Textbox(elem_id='gradio_receiver_style_selections', visible=False)

                shared.gradio_root.load(lambda: gr.update(choices=copy.deepcopy(style_sorter.all_styles)),
                                        outputs=style_selections)

                style_search_bar.change(style_sorter.search_styles,
                                        inputs=[style_selections, style_search_bar],
                                        outputs=style_selections,
                                        queue=False,
                                        show_progress=False).then(
                    lambda: None, _js='()=>{refresh_style_localization();}')

                gradio_receiver_style_selections.input(style_sorter.sort_styles,
                                                       inputs=style_selections,
                                                       outputs=style_selections,
                                                       queue=False,
                                                       show_progress=False).then(
                    lambda: None, _js='()=>{refresh_style_localization();}')

            with gr.Tab(label='Models'):
                with gr.Group():
                    with gr.Row():
                        base_model = gr.Dropdown(label='Base Model (SDXL only)', choices=modules.config.model_filenames, value=modules.config.default_base_model_name, show_label=True)
                        refiner_model = gr.Dropdown(label='Refiner (SDXL or SD 1.5)', choices=['None'] + modules.config.model_filenames, value=modules.config.default_refiner_model_name, show_label=True)

                    refiner_switch = gr.Slider(label='Refiner Switch At', minimum=0.1, maximum=1.0, step=0.0001,
                                               info='Use 0.4 for SD1.5 realistic models; '
                                                    'or 0.667 for SD1.5 anime models; '
                                                    'or 0.8 for XL-refiners; '
                                                    'or any value for switching two SDXL models.',
                                               value=modules.config.default_refiner_switch,
                                               visible=modules.config.default_refiner_model_name != 'None')

                    refiner_model.change(lambda x: gr.update(visible=x != 'None'),
                                         inputs=refiner_model, outputs=refiner_switch, show_progress=False, queue=False)

                with gr.Group():
                    lora_ctrls = []

                    for i, (n, v) in enumerate(modules.config.default_loras):
                        with gr.Row():
                            lora_model = gr.Dropdown(label=f'LoRA {i + 1}',
                                                     choices=['None'] + modules.config.lora_filenames, value=n)
                            lora_weight = gr.Slider(label='Weight', minimum=-2, maximum=2, step=0.01, value=v,
                                                    elem_classes='lora_weight')
                            lora_ctrls += [lora_model, lora_weight]

                with gr.Row():
                    model_refresh = gr.Button(label='Refresh', value='\U0001f504 Refresh All Files', variant='secondary', elem_classes='refresh_button')
            with gr.Tab(label='Advanced'):
                guidance_scale = gr.Slider(label='Guidance Scale', minimum=1.0, maximum=30.0, step=0.01,
                                           value=modules.config.default_cfg_scale,
                                           info='Higher value means style is cleaner, vivider, and more artistic.')
                sharpness = gr.Slider(label='Image Sharpness', minimum=0.0, maximum=30.0, step=0.001,
                                      value=modules.config.default_sample_sharpness,
                                      info='Higher value means image and texture are sharper.')
                gr.HTML('<a href="https://github.com/lllyasviel/Fooocus/discussions/117" target="_blank">\U0001F4D4 Document</a>')
                dev_mode = gr.Checkbox(label='Developer Debug Mode', value=False, container=False)

                with gr.Column(visible=False) as dev_tools:
                    with gr.Tab(label='Debug Tools'):
                        adm_scaler_positive = gr.Slider(label='Positive ADM Guidance Scaler', minimum=0.1, maximum=3.0,
                                                        step=0.001, value=1.5, info='The scaler multiplied to positive ADM (use 1.0 to disable). ')
                        adm_scaler_negative = gr.Slider(label='Negative ADM Guidance Scaler', minimum=0.1, maximum=3.0,
                                                        step=0.001, value=0.8, info='The scaler multiplied to negative ADM (use 1.0 to disable). ')
                        adm_scaler_end = gr.Slider(label='ADM Guidance End At Step', minimum=0.0, maximum=1.0,
                                                   step=0.001, value=0.3,
                                                   info='When to end the guidance from positive/negative ADM. ')

                        refiner_swap_method = gr.Dropdown(label='Refiner swap method', value='joint',
                                                          choices=['joint', 'separate', 'vae'])

                        adaptive_cfg = gr.Slider(label='CFG Mimicking from TSNR', minimum=1.0, maximum=30.0, step=0.01,
                                                 value=modules.config.default_cfg_tsnr,
                                                 info='Enabling Fooocus\'s implementation of CFG mimicking for TSNR '
                                                      '(effective when real CFG > mimicked CFG).')
                        sampler_name = gr.Dropdown(label='Sampler', choices=flags.sampler_list,
                                                   value=modules.config.default_sampler)
                        scheduler_name = gr.Dropdown(label='Scheduler', choices=flags.scheduler_list,
                                                     value=modules.config.default_scheduler)

                        generate_image_grid = gr.Checkbox(label='Generate Image Grid for Each Batch',
                                                          info='(Experimental) This may cause performance problems on some computers and certain internet conditions.',
                                                          value=False)

                        overwrite_step = gr.Slider(label='Forced Overwrite of Sampling Step',
                                                   minimum=-1, maximum=200, step=1,
                                                   value=modules.config.default_overwrite_step,
                                                   info='Set as -1 to disable. For developer debugging.')
                        overwrite_switch = gr.Slider(label='Forced Overwrite of Refiner Switch Step',
                                                     minimum=-1, maximum=200, step=1,
                                                     value=modules.config.default_overwrite_switch,
                                                     info='Set as -1 to disable. For developer debugging.')
                        overwrite_width = gr.Slider(label='Forced Overwrite of Generating Width',
                                                    minimum=-1, maximum=2048, step=1, value=-1,
                                                    info='Set as -1 to disable. For developer debugging. '
                                                         'Results will be worse for non-standard numbers that SDXL is not trained on.')
                        overwrite_height = gr.Slider(label='Forced Overwrite of Generating Height',
                                                     minimum=-1, maximum=2048, step=1, value=-1,
                                                     info='Set as -1 to disable. For developer debugging. '
                                                          'Results will be worse for non-standard numbers that SDXL is not trained on.')
                        overwrite_vary_strength = gr.Slider(label='Forced Overwrite of Denoising Strength of "Vary"',
                                                            minimum=-1, maximum=1.0, step=0.001, value=-1,
                                                            info='Set as negative number to disable. For developer debugging.')
                        overwrite_upscale_strength = gr.Slider(label='Forced Overwrite of Denoising Strength of "Upscale"',
                                                               minimum=-1, maximum=1.0, step=0.001, value=-1,
                                                               info='Set as negative number to disable. For developer debugging.')

                        disable_preview = gr.Checkbox(label='Disable Preview', value=modules.config.default_black_out_nsfw,
                                                      interactive=not modules.config.default_black_out_nsfw,
                                                      info='Disable preview during generation.')
                        disable_intermediate_results = gr.Checkbox(label='Disable Intermediate Results', 
                                                      value=modules.config.default_performance == 'Extreme Speed',
                                                      interactive=modules.config.default_performance != 'Extreme Speed',
                                                      info='Disable intermediate results during generation, only show final gallery.')

                        black_out_nsfw = gr.Checkbox(label='Black Out NSFW', value=modules.config.default_black_out_nsfw,
                                                     interactive=not modules.config.default_black_out_nsfw,
                                                     info='Use black image if NSFW is detected.')

                        black_out_nsfw.change(lambda x: gr.update(value=x, interactive=not x),
                                     inputs=black_out_nsfw, outputs=disable_preview, queue=False, show_progress=False)

                    with gr.Tab(label='Control'):
                        debugging_cn_preprocessor = gr.Checkbox(label='Debug Preprocessors', value=False,
                                                                info='See the results from preprocessors.')
                        skipping_cn_preprocessor = gr.Checkbox(label='Skip Preprocessors', value=False,
                                                               info='Do not preprocess images. (Inputs are already canny/depth/cropped-face/etc.)')

                        mixing_image_prompt_and_vary_upscale = gr.Checkbox(label='Mixing Image Prompt and Vary/Upscale',
                                                                           value=False)
                        mixing_image_prompt_and_inpaint = gr.Checkbox(label='Mixing Image Prompt and Inpaint',
                                                                      value=False)

                        controlnet_softness = gr.Slider(label='Softness of ControlNet', minimum=0.0, maximum=1.0,
                                                        step=0.001, value=0.25,
                                                        info='Similar to the Control Mode in A1111 (use 0.0 to disable). ')

                        with gr.Tab(label='Canny'):
                            canny_low_threshold = gr.Slider(label='Canny Low Threshold', minimum=1, maximum=255,
                                                            step=1, value=64)
                            canny_high_threshold = gr.Slider(label='Canny High Threshold', minimum=1, maximum=255,
                                                             step=1, value=128)

                    with gr.Tab(label='Inpaint'):
                        debugging_inpaint_preprocessor = gr.Checkbox(label='Debug Inpaint Preprocessing', value=False)
                        inpaint_disable_initial_latent = gr.Checkbox(label='Disable initial latent in inpaint', value=False)
                        inpaint_engine = gr.Dropdown(label='Inpaint Engine',
                                                     value=modules.config.default_inpaint_engine_version,
                                                     choices=flags.inpaint_engine_versions,
                                                     info='Version of Fooocus inpaint model')
                        inpaint_strength = gr.Slider(label='Inpaint Denoising Strength',
                                                     minimum=0.0, maximum=1.0, step=0.001, value=1.0,
                                                     info='Same as the denoising strength in A1111 inpaint. '
                                                          'Only used in inpaint, not used in outpaint. '
                                                          '(Outpaint always use 1.0)')
                        inpaint_respective_field = gr.Slider(label='Inpaint Respective Field',
                                                             minimum=0.0, maximum=1.0, step=0.001, value=0.618,
                                                             info='The area to inpaint. '
                                                                  'Value 0 is same as "Only Masked" in A1111. '
                                                                  'Value 1 is same as "Whole Image" in A1111. '
                                                                  'Only used in inpaint, not used in outpaint. '
                                                                  '(Outpaint always use 1.0)')
                        inpaint_ctrls = [debugging_inpaint_preprocessor, inpaint_disable_initial_latent, inpaint_engine, inpaint_strength, inpaint_respective_field]

                    with gr.Tab(label='FreeU'):
                        freeu_enabled = gr.Checkbox(label='Enabled', value=False)
                        freeu_b1 = gr.Slider(label='B1', minimum=0, maximum=2, step=0.01, value=1.01)
                        freeu_b2 = gr.Slider(label='B2', minimum=0, maximum=2, step=0.01, value=1.02)
                        freeu_s1 = gr.Slider(label='S1', minimum=0, maximum=4, step=0.01, value=0.99)
                        freeu_s2 = gr.Slider(label='S2', minimum=0, maximum=4, step=0.01, value=0.95)
                        freeu_ctrls = [freeu_enabled, freeu_b1, freeu_b2, freeu_s1, freeu_s2]

                adps = [disable_preview, disable_intermediate_results, black_out_nsfw, adm_scaler_positive, adm_scaler_negative, adm_scaler_end, adaptive_cfg, sampler_name,
                        scheduler_name, generate_image_grid, overwrite_step, overwrite_switch, overwrite_width, overwrite_height,
                        overwrite_vary_strength, overwrite_upscale_strength,
                        mixing_image_prompt_and_vary_upscale, mixing_image_prompt_and_inpaint,
                        debugging_cn_preprocessor, skipping_cn_preprocessor, controlnet_softness,
                        canny_low_threshold, canny_high_threshold, refiner_swap_method]
                adps += freeu_ctrls
                adps += inpaint_ctrls

                def dev_mode_checked(r):
                    return gr.update(visible=r)


                dev_mode.change(dev_mode_checked, inputs=[dev_mode], outputs=[dev_tools],
                                queue=False, show_progress=False)

                def model_refresh_clicked():
                    modules.config.update_all_model_names()
                    modules.config.update_presets()
                    results = []
                    results += [gr.update(choices=modules.config.model_filenames), 
                                gr.update(choices=['None'] + modules.config.model_filenames),
                                gr.update(choices=modules.config.available_presets)]
                    for i in range(5):
                        results += [gr.update(choices=['None'] + modules.config.lora_filenames), gr.update()]
                    return results

                model_refresh.click(model_refresh_clicked, [], [base_model, refiner_model, preset_selection] + lora_ctrls,
                                    queue=False, show_progress=False)

            with gr.Tab(label='Audio'):
                play_notification = gr.Checkbox(label='Play notification after rendering', value=False)
                notification_file = 'notification.mp3'
                if os.path.exists(notification_file):
                    notification = gr.State(value=notification_file)
                    notification_input = gr.Audio(label='Notification', interactive=True, elem_id='audio_notification', visible=False, show_edit_button=False)

                    def play_notification_checked(r, notification):
                        return gr.update(visible=r, value=notification if r else None)

                    def notification_input_changed(notification_input, notification):
                        if notification_input:
                            notification = notification_input
                        return notification

                    play_notification.change(fn=play_notification_checked, inputs=[play_notification, notification], outputs=[notification_input], queue=False)
                    notification_input.change(fn=notification_input_changed, inputs=[notification_input, notification], outputs=[notification], queue=False)

        def preset_selection_change(preset):
            preset_content = modules.config.try_get_preset_content(preset) if preset != 'initial' else {}
            preset_prepared = modules.meta_parser.parse_meta_from_preset(preset_content)

            launch.checkpoint_downloads = preset_prepared['checkpoint_downloads']
            launch.embeddings_downloads = preset_prepared['embeddings_downloads']
            launch.lora_downloads = preset_prepared['lora_downloads']
            launch.download_models()

            return modules.meta_parser.load_parameter_button_click(json.dumps(preset_prepared))

        preset_selection.change(preset_selection_change, inputs=preset_selection, outputs=[
            advanced_checkbox,
            image_number,
            prompt,
            negative_prompt,
            style_selections,
            performance_selection,
            aspect_ratios_selection,
            overwrite_width,
            overwrite_height,
            sharpness,
            guidance_scale,
            adm_scaler_positive,
            adm_scaler_negative,
            adm_scaler_end,
            base_model,
            refiner_model,
            refiner_switch,
            sampler_name,
            scheduler_name,
            overwrite_step,
            seed_random,
            image_seed,
            generate_button,
            load_parameter_button
        ] + lora_ctrls, queue=False, show_progress=True) \
            .then(fn=style_sorter.sort_styles, inputs=style_selections, outputs=style_selections, queue=False, show_progress=False) \
            .then(lambda: None, _js='()=>{refresh_style_localization();}')


        performance_selection.change(lambda x: [gr.update(interactive=x != 'Extreme Speed')] * 11 +
                                               [gr.update(visible=x != 'Extreme Speed')] * 1 +
                                               [gr.update(interactive=x != 'Extreme Speed', value=x == 'Extreme Speed', )] * 1,
                                     inputs=performance_selection,
                                     outputs=[
                                         guidance_scale, sharpness, adm_scaler_end, adm_scaler_positive,
                                         adm_scaler_negative, refiner_switch, refiner_model, sampler_name,
                                         scheduler_name, adaptive_cfg, refiner_swap_method, negative_prompt, disable_intermediate_results
                                     ], queue=False, show_progress=False)

        advanced_checkbox.change(lambda x: gr.update(visible=x), advanced_checkbox, advanced_column,
                                 queue=False, show_progress=False) \
            .then(fn=lambda: None, _js='refresh_grid_delayed', queue=False, show_progress=False)

        def inpaint_mode_change(mode):
            assert mode in modules.flags.inpaint_options

            # inpaint_additional_prompt, outpaint_selections, example_inpaint_prompts,
            # inpaint_disable_initial_latent, inpaint_engine,
            # inpaint_strength, inpaint_respective_field

            if mode == modules.flags.inpaint_option_detail:
                return [
                    gr.update(visible=True), gr.update(visible=False, value=[]),
                    gr.Dataset.update(visible=True, samples=modules.config.example_inpaint_prompts),
                    False, 'None', 0.5, 0.0
                ]

            if mode == modules.flags.inpaint_option_modify:
                return [
                    gr.update(visible=True), gr.update(visible=False, value=[]),
                    gr.Dataset.update(visible=False, samples=modules.config.example_inpaint_prompts),
                    True, modules.config.default_inpaint_engine_version, 1.0, 0.0
                ]

            return [
                gr.update(visible=False, value=''), gr.update(visible=True),
                gr.Dataset.update(visible=False, samples=modules.config.example_inpaint_prompts),
                False, modules.config.default_inpaint_engine_version, 1.0, 0.618
            ]

        inpaint_mode.input(inpaint_mode_change, inputs=inpaint_mode, outputs=[
            inpaint_additional_prompt, outpaint_selections, example_inpaint_prompts,
            inpaint_disable_initial_latent, inpaint_engine,
            inpaint_strength, inpaint_respective_field
        ], show_progress=False, queue=False)

        ctrls = [
            currentTask, prompt, negative_prompt, translate_prompts, style_selections,
            performance_selection, aspect_ratios_selection, image_number, image_seed, sharpness, guidance_scale
        ]

        ctrls += [base_model, refiner_model, refiner_switch] + lora_ctrls
        ctrls += [input_image_checkbox, current_tab]
        ctrls += [uov_method, uov_input_image]
        ctrls += [outpaint_selections, inpaint_input_image, inpaint_additional_prompt]
        ctrls += ip_ctrls

        state_is_generating = gr.State(False)

        def parse_meta(raw_prompt_txt, is_generating):
            loaded_json = None
            try:
                if '{' in raw_prompt_txt:
                    if '}' in raw_prompt_txt:
                        if ':' in raw_prompt_txt:
                            loaded_json = json.loads(raw_prompt_txt)
                            assert isinstance(loaded_json, dict)
            except:
                loaded_json = None

            if loaded_json is None:
<<<<<<< HEAD
                return gr.update(), gr.update(), gr.update(visible=False)
=======
                if is_generating:
                    return gr.update(), gr.update(), gr.update()
                else:
                    return gr.update(), gr.update(visible=True), gr.update(visible=False)
>>>>>>> eb0b4d51

            return json.dumps(loaded_json), gr.update(visible=False), gr.update(visible=True)

        prompt.input(parse_meta, inputs=[prompt, state_is_generating], outputs=[prompt, generate_button, load_parameter_button], queue=False, show_progress=False)

        load_parameter_button.click(modules.meta_parser.load_parameter_button_click, inputs=[prompt, state_is_generating], outputs=[
            advanced_checkbox,
            image_number,
            prompt,
            negative_prompt,
            style_selections,
            performance_selection,
            aspect_ratios_selection,
            overwrite_width,
            overwrite_height,
            sharpness,
            guidance_scale,
            adm_scaler_positive,
            adm_scaler_negative,
            adm_scaler_end,
            base_model,
            refiner_model,
            refiner_switch,
            sampler_name,
            scheduler_name,
            overwrite_step,
            seed_random,
            image_seed,
            generate_button,
            load_parameter_button
        ] + lora_ctrls, queue=False, show_progress=False)

<<<<<<< HEAD
        generate_button.click(lambda: (gr.update(visible=True, interactive=True), gr.update(visible=True, interactive=True), gr.update(visible=False, interactive=False), []), outputs=[stop_button, skip_button, generate_button, gallery]) \
            .then(fn=refresh_seed, inputs=[seed_random, image_seed], outputs=image_seed) \
            .then(advanced_parameters.set_all_advanced_parameters, inputs=adps) \
            .then(fn=get_task, inputs=ctrls, outputs=currentTask) \
            .then(fn=generate_clicked, inputs=currentTask, outputs=[progress_html, progress_window, progress_gallery, gallery]) \
            .then(lambda: (gr.update(visible=True, interactive=True), gr.update(visible=False), gr.update(visible=False)), outputs=[generate_button, stop_button, skip_button]) \
=======
        generate_button.click(lambda: (gr.update(visible=True, interactive=True), gr.update(visible=True, interactive=True), gr.update(visible=False, interactive=False), [], True),
                              outputs=[stop_button, skip_button, generate_button, gallery, state_is_generating]) \
            .then(fn=refresh_seed, inputs=[seed_random, image_seed], outputs=image_seed) \
            .then(advanced_parameters.set_all_advanced_parameters, inputs=adps) \
            .then(fn=generate_clicked, inputs=ctrls, outputs=[progress_html, progress_window, progress_gallery, gallery]) \
            .then(lambda: (gr.update(visible=True, interactive=True), gr.update(visible=False, interactive=False), gr.update(visible=False, interactive=False), False),
                  outputs=[generate_button, stop_button, skip_button, state_is_generating]) \
>>>>>>> eb0b4d51
            .then(fn=lambda: None, _js='playNotification').then(fn=lambda: None, _js='refresh_grid_delayed')

        def trigger_describe(mode, img):
            if mode == flags.desc_type_photo:
                from extras.interrogate import default_interrogator as default_interrogator_photo
                return default_interrogator_photo(img), ["Fooocus V2", "Fooocus Enhance", "Fooocus Sharp"]
            if mode == flags.desc_type_anime:
                from extras.wd14tagger import default_interrogator as default_interrogator_anime
                return default_interrogator_anime(img), ["Fooocus V2", "Fooocus Masterpiece"]
            return mode, ["Fooocus V2"]

        desc_btn.click(trigger_describe, inputs=[desc_method, desc_input_image],
                       outputs=[prompt, style_selections], show_progress=True, queue=True)

def dump_default_english_config():
    from modules.localization import dump_english_config
    dump_english_config(grh.all_components)


# dump_default_english_config()

shared.gradio_root.launch(
    inbrowser=args_manager.args.in_browser,
    server_name=args_manager.args.listen,
    server_port=args_manager.args.port,
    share=args_manager.args.share,
    auth=check_auth if args_manager.args.share and auth_enabled else None,
    blocked_paths=[constants.AUTH_FILENAME]
)<|MERGE_RESOLUTION|>--- conflicted
+++ resolved
@@ -618,14 +618,10 @@
                 loaded_json = None
 
             if loaded_json is None:
-<<<<<<< HEAD
-                return gr.update(), gr.update(), gr.update(visible=False)
-=======
                 if is_generating:
                     return gr.update(), gr.update(), gr.update()
                 else:
                     return gr.update(), gr.update(visible=True), gr.update(visible=False)
->>>>>>> eb0b4d51
 
             return json.dumps(loaded_json), gr.update(visible=False), gr.update(visible=True)
 
@@ -658,22 +654,14 @@
             load_parameter_button
         ] + lora_ctrls, queue=False, show_progress=False)
 
-<<<<<<< HEAD
-        generate_button.click(lambda: (gr.update(visible=True, interactive=True), gr.update(visible=True, interactive=True), gr.update(visible=False, interactive=False), []), outputs=[stop_button, skip_button, generate_button, gallery]) \
+        generate_button.click(lambda: (gr.update(visible=True, interactive=True), gr.update(visible=True, interactive=True), gr.update(visible=False, interactive=False), [], True),
+                              outputs=[stop_button, skip_button, generate_button, gallery, state_is_generating]) \
             .then(fn=refresh_seed, inputs=[seed_random, image_seed], outputs=image_seed) \
             .then(advanced_parameters.set_all_advanced_parameters, inputs=adps) \
             .then(fn=get_task, inputs=ctrls, outputs=currentTask) \
             .then(fn=generate_clicked, inputs=currentTask, outputs=[progress_html, progress_window, progress_gallery, gallery]) \
-            .then(lambda: (gr.update(visible=True, interactive=True), gr.update(visible=False), gr.update(visible=False)), outputs=[generate_button, stop_button, skip_button]) \
-=======
-        generate_button.click(lambda: (gr.update(visible=True, interactive=True), gr.update(visible=True, interactive=True), gr.update(visible=False, interactive=False), [], True),
-                              outputs=[stop_button, skip_button, generate_button, gallery, state_is_generating]) \
-            .then(fn=refresh_seed, inputs=[seed_random, image_seed], outputs=image_seed) \
-            .then(advanced_parameters.set_all_advanced_parameters, inputs=adps) \
-            .then(fn=generate_clicked, inputs=ctrls, outputs=[progress_html, progress_window, progress_gallery, gallery]) \
             .then(lambda: (gr.update(visible=True, interactive=True), gr.update(visible=False, interactive=False), gr.update(visible=False, interactive=False), False),
                   outputs=[generate_button, stop_button, skip_button, state_is_generating]) \
->>>>>>> eb0b4d51
             .then(fn=lambda: None, _js='playNotification').then(fn=lambda: None, _js='refresh_grid_delayed')
 
         def trigger_describe(mode, img):
