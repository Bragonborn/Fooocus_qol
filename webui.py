--- conflicted
+++ resolved
@@ -284,11 +284,7 @@
             desc_tab.select(lambda: 'desc', outputs=current_tab, queue=False, _js=down_js, show_progress=False)
 
         with gr.Column(scale=1, visible=modules.config.default_advanced_checkbox) as advanced_column:
-<<<<<<< HEAD
             with gr.Tab(label='Settings'):
-=======
-            with gr.Tab(label='Setting'):
->>>>>>> 6031f85f
                 if not args_manager.args.disable_preset_selection:
                     preset_selection = gr.Radio(label='Preset',
                                                 choices=modules.config.available_presets,
@@ -581,7 +577,6 @@
                 model_refresh.click(model_refresh_clicked, [],  model_refresh_output + lora_ctrls,
                                     queue=False, show_progress=False)
 
-<<<<<<< HEAD
             with gr.Tab(label='Audio'):
                 play_notification = gr.Checkbox(label='Play notification after rendering', value=False)
                 notification_file = 'notification.mp3'
@@ -600,8 +595,6 @@
                     play_notification.change(fn=play_notification_checked, inputs=[play_notification, notification], outputs=[notification_input], queue=False)
                     notification_input.change(fn=notification_input_changed, inputs=[notification_input, notification], outputs=[notification], queue=False)
 
-=======
->>>>>>> 6031f85f
         state_is_generating = gr.State(False)
 
         load_parameter_outputs = [
@@ -624,10 +617,7 @@
             refiner_switch,
             sampler_name,
             scheduler_name,
-<<<<<<< HEAD
             overwrite_step,
-=======
->>>>>>> 6031f85f
             seed_random,
             image_seed,
             generate_button,
@@ -644,12 +634,9 @@
                 checkpoint_downloads = preset_prepared['checkpoint_downloads']
                 embeddings_downloads = preset_prepared['embeddings_downloads']
                 lora_downloads = preset_prepared['lora_downloads']
-<<<<<<< HEAD
-                launch.download_models(default_model, previous_default_models, checkpoint_downloads, embeddings_downloads, lora_downloads)
-=======
+
                 preset_prepared['Base Model'], preset_prepared['lora_downloads'] = launch.download_models(
                     default_model, previous_default_models, checkpoint_downloads, embeddings_downloads, lora_downloads)
->>>>>>> 6031f85f
 
                 return modules.meta_parser.load_parameter_button_click(json.dumps(preset_prepared), is_generating)
 
