import gradio as gr
import random
import os
import json
import time
import shared
import modules.config
import fooocus_version
import modules.html
import modules.async_worker as worker
import modules.constants as constants
import modules.flags as flags
import modules.gradio_hijack as grh
import modules.style_sorter as style_sorter
import modules.meta_parser
import args_manager
import copy
import launch

from modules.sdxl_styles import legal_style_names
from modules.private_logger import get_current_html_path
from modules.ui_gradio_extensions import reload_javascript
from modules.auth import auth_enabled, check_auth
from modules.util import is_json

def get_task(*args):
    args = list(args)
    args.pop(0)

    return worker.AsyncTask(args=args)

def generate_clicked(task: worker.AsyncTask):
    import ldm_patched.modules.model_management as model_management

    with model_management.interrupt_processing_mutex:
        model_management.interrupt_processing = False
    # outputs=[progress_html, progress_window, progress_gallery, gallery]

    if len(task.args) == 0:
        return

    execution_start_time = time.perf_counter()
    finished = False

    yield gr.update(visible=True, value=modules.html.make_progress_html(1, 'Waiting for task to start ...')), \
        gr.update(visible=True, value=None), \
        gr.update(visible=False, value=None), \
        gr.update(visible=False)

    worker.async_tasks.append(task)

    while not finished:
        time.sleep(0.01)
        if len(task.yields) > 0:
            flag, product = task.yields.pop(0)
            if flag == 'preview':

                # help bad internet connection by skipping duplicated preview
                if len(task.yields) > 0:  # if we have the next item
                    if task.yields[0][0] == 'preview':   # if the next item is also a preview
                        # print('Skipped one preview for better internet connection.')
                        continue

                percentage, title, image = product
                yield gr.update(visible=True, value=modules.html.make_progress_html(percentage, title)), \
                    gr.update(visible=True, value=image) if image is not None else gr.update(), \
                    gr.update(), \
                    gr.update(visible=False)
            if flag == 'results':
                yield gr.update(visible=True), \
                    gr.update(visible=True), \
                    gr.update(visible=True, value=product), \
                    gr.update(visible=False)
            if flag == 'finish':
                yield gr.update(visible=False), \
                    gr.update(visible=False), \
                    gr.update(visible=False), \
                    gr.update(visible=True, value=product)
                finished = True

                # delete Fooocus temp images, only keep gradio temp images
                if args_manager.args.disable_image_log:
                    for filepath in product:
                        if isinstance(filepath, str) and os.path.exists(filepath):
                            os.remove(filepath)

    execution_time = time.perf_counter() - execution_start_time
    print(f'Total time: {execution_time:.2f} seconds')
    return


reload_javascript()

title = f'Fooocus {fooocus_version.version}'

if isinstance(args_manager.args.preset, str):
    title += ' ' + args_manager.args.preset

shared.gradio_root = gr.Blocks(title=title).queue()

with shared.gradio_root:
    currentTask = gr.State(worker.AsyncTask(args=[]))
    with gr.Row():
        with gr.Column(scale=2):
            with gr.Row():
                progress_window = grh.Image(label='Preview', show_label=True, visible=False, height=768,
                                            elem_classes=['main_view'])
                progress_gallery = gr.Gallery(label='Finished Images', show_label=True, object_fit='contain',
                                              height=768, visible=False, elem_classes=['main_view', 'image_gallery'])
            progress_html = gr.HTML(value=modules.html.make_progress_html(32, 'Progress 32%'), visible=False,
                                    elem_id='progress-bar', elem_classes='progress-bar')
            gallery = gr.Gallery(label='Gallery', show_label=False, object_fit='contain', visible=True, height=768,
                                 elem_classes=['resizable_area', 'main_view', 'final_gallery', 'image_gallery'],
                                 elem_id='final_gallery')
            with gr.Row(elem_classes='type_row'):
                with gr.Column(scale=17):
                    prompt = gr.Textbox(show_label=False, placeholder="Type prompt here or paste parameters.", elem_id='positive_prompt',
                                        container=False, autofocus=True, elem_classes='type_row', lines=1024)

                    default_prompt = modules.config.default_prompt
                    if isinstance(default_prompt, str) and default_prompt != '':
                        shared.gradio_root.load(lambda: default_prompt, outputs=prompt)

                with gr.Column(scale=3, min_width=0):
                    generate_button = gr.Button(label="Generate", value="Generate", elem_classes='type_row', elem_id='generate_button', visible=True)
                    load_parameter_button = gr.Button(label="Load Parameters", value="Load Parameters", elem_classes='type_row', elem_id='load_parameter_button', visible=False)
                    skip_button = gr.Button(label="Skip", value="Skip", elem_classes='type_row_half', visible=False)
                    stop_button = gr.Button(label="Stop", value="Stop", elem_classes='type_row_half', elem_id='stop_button', visible=False)

                    def stop_clicked(currentTask):
                        import ldm_patched.modules.model_management as model_management
                        currentTask.last_stop = 'stop'
                        if (currentTask.processing):
                            model_management.interrupt_current_processing()
                        return currentTask

                    def skip_clicked(currentTask):
                        import ldm_patched.modules.model_management as model_management
                        currentTask.last_stop = 'skip'
                        if (currentTask.processing):
                            model_management.interrupt_current_processing()
                        return currentTask

                    stop_button.click(stop_clicked, inputs=currentTask, outputs=currentTask, queue=False, show_progress=False, _js='cancelGenerateForever')
                    skip_button.click(skip_clicked, inputs=currentTask, outputs=currentTask, queue=False, show_progress=False)
            with gr.Row(elem_classes='advanced_check_row'):
                input_image_checkbox = gr.Checkbox(label='Input Image', value=False, container=False, elem_classes='min_check')
                advanced_checkbox = gr.Checkbox(label='Advanced', value=modules.config.default_advanced_checkbox, container=False, elem_classes='min_check')
            with gr.Row(visible=False) as image_input_panel:
                with gr.Tabs():
                    with gr.TabItem(label='Upscale or Variation') as uov_tab:
                        with gr.Row():
                            with gr.Column():
                                uov_input_image = grh.Image(label='Drag above image to here', source='upload', type='numpy')
                            with gr.Column():
                                uov_method = gr.Radio(label='Upscale or Variation:', choices=flags.uov_list, value=flags.disabled)
                                gr.HTML('<a href="https://github.com/lllyasviel/Fooocus/discussions/390" target="_blank">\U0001F4D4 Document</a>')
                    with gr.TabItem(label='Image Prompt') as ip_tab:
                        with gr.Row():
                            ip_images = []
                            ip_types = []
                            ip_stops = []
                            ip_weights = []
                            ip_ctrls = []
                            ip_ad_cols = []
                            for _ in range(flags.controlnet_image_count):
                                with gr.Column():
                                    ip_image = grh.Image(label='Image', source='upload', type='numpy', show_label=False, height=300)
                                    ip_images.append(ip_image)
                                    ip_ctrls.append(ip_image)
                                    with gr.Column(visible=False) as ad_col:
                                        with gr.Row():
                                            default_end, default_weight = flags.default_parameters[flags.default_ip]

                                            ip_stop = gr.Slider(label='Stop At', minimum=0.0, maximum=1.0, step=0.001, value=default_end)
                                            ip_stops.append(ip_stop)
                                            ip_ctrls.append(ip_stop)

                                            ip_weight = gr.Slider(label='Weight', minimum=0.0, maximum=2.0, step=0.001, value=default_weight)
                                            ip_weights.append(ip_weight)
                                            ip_ctrls.append(ip_weight)

                                        ip_type = gr.Radio(label='Type', choices=flags.ip_list, value=flags.default_ip, container=False)
                                        ip_types.append(ip_type)
                                        ip_ctrls.append(ip_type)

                                        ip_type.change(lambda x: flags.default_parameters[x], inputs=[ip_type], outputs=[ip_stop, ip_weight], queue=False, show_progress=False)
                                    ip_ad_cols.append(ad_col)
                        ip_advanced = gr.Checkbox(label='Advanced', value=False, container=False)
                        gr.HTML('* \"Image Prompt\" is powered by Fooocus Image Mixture Engine (v1.0.1). <a href="https://github.com/lllyasviel/Fooocus/discussions/557" target="_blank">\U0001F4D4 Document</a>')

                        def ip_advance_checked(x):
                            return [gr.update(visible=x)] * len(ip_ad_cols) + \
                                [flags.default_ip] * len(ip_types) + \
                                [flags.default_parameters[flags.default_ip][0]] * len(ip_stops) + \
                                [flags.default_parameters[flags.default_ip][1]] * len(ip_weights)

                        ip_advanced.change(ip_advance_checked, inputs=ip_advanced,
                                           outputs=ip_ad_cols + ip_types + ip_stops + ip_weights,
                                           queue=False, show_progress=False)
                    with gr.TabItem(label='Inpaint or Outpaint') as inpaint_tab:
                        with gr.Row():
                            inpaint_input_image = grh.Image(label='Drag inpaint or outpaint image to here', source='upload', type='numpy', tool='sketch', height=500, brush_color="#FFFFFF", elem_id='inpaint_canvas')
                            inpaint_mask_image = grh.Image(label='Mask Upload', source='upload', type='numpy', height=500, visible=False)

                        with gr.Row():
                            inpaint_additional_prompt = gr.Textbox(placeholder="Describe what you want to inpaint.", elem_id='inpaint_additional_prompt', label='Inpaint Additional Prompt', visible=False)
                            outpaint_selections = gr.CheckboxGroup(choices=['Left', 'Right', 'Top', 'Bottom'], value=[], label='Outpaint Direction')
                            inpaint_mode = gr.Dropdown(choices=modules.flags.inpaint_options, value=modules.flags.inpaint_option_default, label='Method')
                        example_inpaint_prompts = gr.Dataset(samples=modules.config.example_inpaint_prompts, label='Additional Prompt Quick List', components=[inpaint_additional_prompt], visible=False)
                        gr.HTML('* Powered by Fooocus Inpaint Engine <a href="https://github.com/lllyasviel/Fooocus/discussions/414" target="_blank">\U0001F4D4 Document</a>')
                        example_inpaint_prompts.click(lambda x: x[0], inputs=example_inpaint_prompts, outputs=inpaint_additional_prompt, show_progress=False, queue=False)
                    with gr.TabItem(label='Describe') as desc_tab:
                        with gr.Row():
                            with gr.Column():
                                desc_input_image = grh.Image(label='Drag any image to here', source='upload', type='numpy')
                            with gr.Column():
                                desc_method = gr.Radio(
                                    label='Content Type',
                                    choices=[flags.desc_type_photo, flags.desc_type_anime],
                                    value=flags.desc_type_photo)
                                desc_btn = gr.Button(value='Describe this Image into Prompt')
                                gr.HTML('<a href="https://github.com/lllyasviel/Fooocus/discussions/1363" target="_blank">\U0001F4D4 Document</a>')
                    with gr.TabItem(label='Metadata') as load_tab:
                        with gr.Column():
                            metadata_input_image = grh.Image(label='Drag any image generated by Fooocus here', source='upload', type='filepath')
                            metadata_json = gr.JSON(label='Metadata')
                            metadata_import_button = gr.Button(value='Apply Metadata')

                        def trigger_metadata_preview(filepath):
                            parameters, metadata_scheme = modules.meta_parser.read_info_from_image(filepath)

                            results = {}
                            if parameters is not None:
                                results['parameters'] = parameters

                            if isinstance(metadata_scheme, flags.MetadataScheme):
                                results['metadata_scheme'] = metadata_scheme.value

                            return results

                        metadata_input_image.upload(trigger_metadata_preview, inputs=metadata_input_image,
                                                    outputs=metadata_json, queue=False, show_progress=True)

            switch_js = "(x) => {if(x){viewer_to_bottom(100);viewer_to_bottom(500);}else{viewer_to_top();} return x;}"
            down_js = "() => {viewer_to_bottom();}"

            input_image_checkbox.change(lambda x: gr.update(visible=x), inputs=input_image_checkbox,
                                        outputs=image_input_panel, queue=False, show_progress=False, _js=switch_js)
            ip_advanced.change(lambda: None, queue=False, show_progress=False, _js=down_js)

            current_tab = gr.Textbox(value='uov', visible=False)
            uov_tab.select(lambda: 'uov', outputs=current_tab, queue=False, _js=down_js, show_progress=False)
            inpaint_tab.select(lambda: 'inpaint', outputs=current_tab, queue=False, _js=down_js, show_progress=False)
            ip_tab.select(lambda: 'ip', outputs=current_tab, queue=False, _js=down_js, show_progress=False)
            desc_tab.select(lambda: 'desc', outputs=current_tab, queue=False, _js=down_js, show_progress=False)

        with gr.Column(scale=1, visible=modules.config.default_advanced_checkbox) as advanced_column:
            with gr.Tab(label='Setting'):
                if not args_manager.args.disable_preset_selection:
                    preset_selection = gr.Radio(label='Preset',
                                                choices=modules.config.available_presets,
                                                value=args_manager.args.preset if args_manager.args.preset else "initial",
                                                interactive=True)
                performance_selection = gr.Radio(label='Performance',
                                                 choices=flags.Performance.list(),
                                                 value=modules.config.default_performance)
                aspect_ratios_selection = gr.Radio(label='Aspect Ratios', choices=modules.config.available_aspect_ratios,
                                                   value=modules.config.default_aspect_ratio, info='width × height',
                                                   elem_classes='aspect_ratios')
                image_number = gr.Slider(label='Image Number', minimum=1, maximum=modules.config.default_max_image_number, step=1, value=modules.config.default_image_number)

                output_format = gr.Radio(label='Output Format',
                                            choices=flags.OutputFormat.list(),
                                            value=modules.config.default_output_format)

                negative_prompt = gr.Textbox(label='Negative Prompt', show_label=True, placeholder="Type prompt here.",
                                             info='Describing what you do not want to see.', lines=2,
                                             elem_id='negative_prompt',
                                             value=modules.config.default_prompt_negative)
                seed_random = gr.Checkbox(label='Random', value=True)
                image_seed = gr.Textbox(label='Seed', value=0, max_lines=1, visible=False) # workaround for https://github.com/gradio-app/gradio/issues/5354

                def random_checked(r):
                    return gr.update(visible=not r)

                def refresh_seed(r, seed_string):
                    if r:
                        return random.randint(constants.MIN_SEED, constants.MAX_SEED)
                    else:
                        try:
                            seed_value = int(seed_string)
                            if constants.MIN_SEED <= seed_value <= constants.MAX_SEED:
                                return seed_value
                        except ValueError:
                            pass
                        return random.randint(constants.MIN_SEED, constants.MAX_SEED)

                seed_random.change(random_checked, inputs=[seed_random], outputs=[image_seed],
                                   queue=False, show_progress=False)

                def update_history_link():
                    if args_manager.args.disable_image_log:
                        return gr.update(value='')
                    
                    return gr.update(value=f'<a href="file={get_current_html_path(output_format)}" target="_blank">\U0001F4DA History Log</a>')

                history_link = gr.HTML()
                shared.gradio_root.load(update_history_link, outputs=history_link, queue=False, show_progress=False)

            with gr.Tab(label='Style', elem_classes=['style_selections_tab']):
                style_sorter.try_load_sorted_styles(
                    style_names=legal_style_names,
                    default_selected=modules.config.default_styles)

                style_search_bar = gr.Textbox(show_label=False, container=False,
                                              placeholder="\U0001F50E Type here to search styles ...",
                                              value="",
                                              label='Search Styles')
                style_selections = gr.CheckboxGroup(show_label=False, container=False,
                                                    choices=copy.deepcopy(style_sorter.all_styles),
                                                    value=copy.deepcopy(modules.config.default_styles),
                                                    label='Selected Styles',
                                                    elem_classes=['style_selections'])
                gradio_receiver_style_selections = gr.Textbox(elem_id='gradio_receiver_style_selections', visible=False)

                shared.gradio_root.load(lambda: gr.update(choices=copy.deepcopy(style_sorter.all_styles)),
                                        outputs=style_selections)

                style_search_bar.change(style_sorter.search_styles,
                                        inputs=[style_selections, style_search_bar],
                                        outputs=style_selections,
                                        queue=False,
                                        show_progress=False).then(
                    lambda: None, _js='()=>{refresh_style_localization();}')

                gradio_receiver_style_selections.input(style_sorter.sort_styles,
                                                       inputs=style_selections,
                                                       outputs=style_selections,
                                                       queue=False,
                                                       show_progress=False).then(
                    lambda: None, _js='()=>{refresh_style_localization();}')

            with gr.Tab(label='Model'):
                with gr.Group():
                    with gr.Row():
                        base_model = gr.Dropdown(label='Base Model (SDXL only)', choices=modules.config.model_filenames, value=modules.config.default_base_model_name, show_label=True)
                        refiner_model = gr.Dropdown(label='Refiner (SDXL or SD 1.5)', choices=['None'] + modules.config.model_filenames, value=modules.config.default_refiner_model_name, show_label=True)

                    refiner_switch = gr.Slider(label='Refiner Switch At', minimum=0.1, maximum=1.0, step=0.0001,
                                               info='Use 0.4 for SD1.5 realistic models; '
                                                    'or 0.667 for SD1.5 anime models; '
                                                    'or 0.8 for XL-refiners; '
                                                    'or any value for switching two SDXL models.',
                                               value=modules.config.default_refiner_switch,
                                               visible=modules.config.default_refiner_model_name != 'None')

                    refiner_model.change(lambda x: gr.update(visible=x != 'None'),
                                         inputs=refiner_model, outputs=refiner_switch, show_progress=False, queue=False)

                with gr.Group():
                    lora_ctrls = []

                    for i, (enabled, filename, weight) in enumerate(modules.config.default_loras):
                        with gr.Row():
                            lora_enabled = gr.Checkbox(label='Enable', value=enabled,
                                                       elem_classes=['lora_enable', 'min_check'], scale=1)
                            lora_model = gr.Dropdown(label=f'LoRA {i + 1}',
                                                     choices=['None'] + modules.config.lora_filenames, value=filename,
                                                     elem_classes='lora_model', scale=5)
                            lora_weight = gr.Slider(label='Weight', minimum=modules.config.default_loras_min_weight,
                                                    maximum=modules.config.default_loras_max_weight, step=0.01, value=weight,
                                                    elem_classes='lora_weight', scale=5)
                            lora_ctrls += [lora_enabled, lora_model, lora_weight]

                with gr.Row():
                    refresh_files = gr.Button(label='Refresh', value='\U0001f504 Refresh All Files', variant='secondary', elem_classes='refresh_button')
            with gr.Tab(label='Advanced'):
                guidance_scale = gr.Slider(label='Guidance Scale', minimum=1.0, maximum=30.0, step=0.01,
                                           value=modules.config.default_cfg_scale,
                                           info='Higher value means style is cleaner, vivider, and more artistic.')
                sharpness = gr.Slider(label='Image Sharpness', minimum=0.0, maximum=30.0, step=0.001,
                                      value=modules.config.default_sample_sharpness,
                                      info='Higher value means image and texture are sharper.')
                gr.HTML('<a href="https://github.com/lllyasviel/Fooocus/discussions/117" target="_blank">\U0001F4D4 Document</a>')
                dev_mode = gr.Checkbox(label='Developer Debug Mode', value=False, container=False)

                with gr.Column(visible=False) as dev_tools:
                    with gr.Tab(label='Debug Tools'):
                        adm_scaler_positive = gr.Slider(label='Positive ADM Guidance Scaler', minimum=0.1, maximum=3.0,
                                                        step=0.001, value=1.5, info='The scaler multiplied to positive ADM (use 1.0 to disable). ')
                        adm_scaler_negative = gr.Slider(label='Negative ADM Guidance Scaler', minimum=0.1, maximum=3.0,
                                                        step=0.001, value=0.8, info='The scaler multiplied to negative ADM (use 1.0 to disable). ')
                        adm_scaler_end = gr.Slider(label='ADM Guidance End At Step', minimum=0.0, maximum=1.0,
                                                   step=0.001, value=0.3,
                                                   info='When to end the guidance from positive/negative ADM. ')

                        refiner_swap_method = gr.Dropdown(label='Refiner swap method', value=flags.refiner_swap_method,
                                                          choices=['joint', 'separate', 'vae'])

                        adaptive_cfg = gr.Slider(label='CFG Mimicking from TSNR', minimum=1.0, maximum=30.0, step=0.01,
                                                 value=modules.config.default_cfg_tsnr,
                                                 info='Enabling Fooocus\'s implementation of CFG mimicking for TSNR '
                                                      '(effective when real CFG > mimicked CFG).')
                        sampler_name = gr.Dropdown(label='Sampler', choices=flags.sampler_list,
                                                   value=modules.config.default_sampler)
                        scheduler_name = gr.Dropdown(label='Scheduler', choices=flags.scheduler_list,
                                                     value=modules.config.default_scheduler)

                        generate_image_grid = gr.Checkbox(label='Generate Image Grid for Each Batch',
                                                          info='(Experimental) This may cause performance problems on some computers and certain internet conditions.',
                                                          value=False)

                        overwrite_step = gr.Slider(label='Forced Overwrite of Sampling Step',
                                                   minimum=-1, maximum=200, step=1,
                                                   value=modules.config.default_overwrite_step,
                                                   info='Set as -1 to disable. For developer debugging.')
                        overwrite_switch = gr.Slider(label='Forced Overwrite of Refiner Switch Step',
                                                     minimum=-1, maximum=200, step=1,
                                                     value=modules.config.default_overwrite_switch,
                                                     info='Set as -1 to disable. For developer debugging.')
                        overwrite_width = gr.Slider(label='Forced Overwrite of Generating Width',
                                                    minimum=-1, maximum=2048, step=1, value=-1,
                                                    info='Set as -1 to disable. For developer debugging. '
                                                         'Results will be worse for non-standard numbers that SDXL is not trained on.')
                        overwrite_height = gr.Slider(label='Forced Overwrite of Generating Height',
                                                     minimum=-1, maximum=2048, step=1, value=-1,
                                                     info='Set as -1 to disable. For developer debugging. '
                                                          'Results will be worse for non-standard numbers that SDXL is not trained on.')
                        overwrite_vary_strength = gr.Slider(label='Forced Overwrite of Denoising Strength of "Vary"',
                                                            minimum=-1, maximum=1.0, step=0.001, value=-1,
                                                            info='Set as negative number to disable. For developer debugging.')
                        overwrite_upscale_strength = gr.Slider(label='Forced Overwrite of Denoising Strength of "Upscale"',
                                                               minimum=-1, maximum=1.0, step=0.001, value=-1,
                                                               info='Set as negative number to disable. For developer debugging.')
                        disable_preview = gr.Checkbox(label='Disable Preview', value=modules.config.default_black_out_nsfw,
                                                      interactive=not modules.config.default_black_out_nsfw,
                                                      info='Disable preview during generation.')
                        disable_intermediate_results = gr.Checkbox(label='Disable Intermediate Results', 
                                                      value=modules.config.default_performance == flags.Performance.EXTREME_SPEED.value,
                                                      interactive=modules.config.default_performance != flags.Performance.EXTREME_SPEED.value,
                                                      info='Disable intermediate results during generation, only show final gallery.')
                        disable_seed_increment = gr.Checkbox(label='Disable seed increment',
                                                             info='Disable automatic seed increment when image number is > 1.',
                                                             value=False)
                        read_wildcards_in_order = gr.Checkbox(label="Read wildcards in order", value=False)

                        if not args_manager.args.disable_metadata:
                            save_metadata_to_images = gr.Checkbox(label='Save Metadata to Images', value=modules.config.default_save_metadata_to_images,
                                                                  info='Adds parameters to generated images allowing manual regeneration.')
                            metadata_scheme = gr.Radio(label='Metadata Scheme', choices=flags.metadata_scheme, value=modules.config.default_metadata_scheme,
                                                       info='Image Prompt parameters are not included. Use png and a1111 for compatibility with Civitai.',
                                                       visible=modules.config.default_save_metadata_to_images)

                            save_metadata_to_images.change(lambda x: gr.update(visible=x), inputs=[save_metadata_to_images], outputs=[metadata_scheme], 
                                                           queue=False, show_progress=False)

                        black_out_nsfw = gr.Checkbox(label='Black Out NSFW', value=modules.config.default_black_out_nsfw,
                                                     interactive=not modules.config.default_black_out_nsfw,
                                                     info='Use black image if NSFW is detected.')

                        black_out_nsfw.change(lambda x: gr.update(value=x, interactive=not x),
                                     inputs=black_out_nsfw, outputs=disable_preview, queue=False, show_progress=False)

                    with gr.Tab(label='Control'):
                        debugging_cn_preprocessor = gr.Checkbox(label='Debug Preprocessors', value=False,
                                                                info='See the results from preprocessors.')
                        skipping_cn_preprocessor = gr.Checkbox(label='Skip Preprocessors', value=False,
                                                               info='Do not preprocess images. (Inputs are already canny/depth/cropped-face/etc.)')

                        mixing_image_prompt_and_vary_upscale = gr.Checkbox(label='Mixing Image Prompt and Vary/Upscale',
                                                                           value=False)
                        mixing_image_prompt_and_inpaint = gr.Checkbox(label='Mixing Image Prompt and Inpaint',
                                                                      value=False)

                        controlnet_softness = gr.Slider(label='Softness of ControlNet', minimum=0.0, maximum=1.0,
                                                        step=0.001, value=0.25,
                                                        info='Similar to the Control Mode in A1111 (use 0.0 to disable). ')

                        with gr.Tab(label='Canny'):
                            canny_low_threshold = gr.Slider(label='Canny Low Threshold', minimum=1, maximum=255,
                                                            step=1, value=64)
                            canny_high_threshold = gr.Slider(label='Canny High Threshold', minimum=1, maximum=255,
                                                             step=1, value=128)

                    with gr.Tab(label='Inpaint'):
                        debugging_inpaint_preprocessor = gr.Checkbox(label='Debug Inpaint Preprocessing', value=False)
                        inpaint_disable_initial_latent = gr.Checkbox(label='Disable initial latent in inpaint', value=False)
                        inpaint_engine = gr.Dropdown(label='Inpaint Engine',
                                                     value=modules.config.default_inpaint_engine_version,
                                                     choices=flags.inpaint_engine_versions,
                                                     info='Version of Fooocus inpaint model')
                        inpaint_strength = gr.Slider(label='Inpaint Denoising Strength',
                                                     minimum=0.0, maximum=1.0, step=0.001, value=1.0,
                                                     info='Same as the denoising strength in A1111 inpaint. '
                                                          'Only used in inpaint, not used in outpaint. '
                                                          '(Outpaint always use 1.0)')
                        inpaint_respective_field = gr.Slider(label='Inpaint Respective Field',
                                                             minimum=0.0, maximum=1.0, step=0.001, value=0.618,
                                                             info='The area to inpaint. '
                                                                  'Value 0 is same as "Only Masked" in A1111. '
                                                                  'Value 1 is same as "Whole Image" in A1111. '
                                                                  'Only used in inpaint, not used in outpaint. '
                                                                  '(Outpaint always use 1.0)')
                        inpaint_erode_or_dilate = gr.Slider(label='Mask Erode or Dilate',
                                                            minimum=-64, maximum=64, step=1, value=0,
                                                            info='Positive value will make white area in the mask larger, '
                                                                 'negative value will make white area smaller.'
                                                                 '(default is 0, always process before any mask invert)')
                        inpaint_mask_upload_checkbox = gr.Checkbox(label='Enable Mask Upload', value=False)
                        invert_mask_checkbox = gr.Checkbox(label='Invert Mask', value=False)

                        inpaint_ctrls = [debugging_inpaint_preprocessor, inpaint_disable_initial_latent, inpaint_engine,
                                         inpaint_strength, inpaint_respective_field,
                                         inpaint_mask_upload_checkbox, invert_mask_checkbox, inpaint_erode_or_dilate]

                        inpaint_mask_upload_checkbox.change(lambda x: gr.update(visible=x),
                                                           inputs=inpaint_mask_upload_checkbox,
                                                           outputs=inpaint_mask_image, queue=False, show_progress=False)

                    with gr.Tab(label='FreeU'):
                        freeu_enabled = gr.Checkbox(label='Enabled', value=False)
                        freeu_b1 = gr.Slider(label='B1', minimum=0, maximum=2, step=0.01, value=1.01)
                        freeu_b2 = gr.Slider(label='B2', minimum=0, maximum=2, step=0.01, value=1.02)
                        freeu_s1 = gr.Slider(label='S1', minimum=0, maximum=4, step=0.01, value=0.99)
                        freeu_s2 = gr.Slider(label='S2', minimum=0, maximum=4, step=0.01, value=0.95)
                        freeu_ctrls = [freeu_enabled, freeu_b1, freeu_b2, freeu_s1, freeu_s2]

<<<<<<< HEAD
                adps = [disable_preview, black_out_nsfw, adm_scaler_positive, adm_scaler_negative, adm_scaler_end, adaptive_cfg, sampler_name,
                        scheduler_name, generate_image_grid, overwrite_step, overwrite_switch, overwrite_width, overwrite_height,
                        overwrite_vary_strength, overwrite_upscale_strength,
                        mixing_image_prompt_and_vary_upscale, mixing_image_prompt_and_inpaint,
                        debugging_cn_preprocessor, skipping_cn_preprocessor, controlnet_softness,
                        canny_low_threshold, canny_high_threshold, refiner_swap_method]
                adps += freeu_ctrls
                adps += inpaint_ctrls

=======
>>>>>>> 6308fb8b
                def dev_mode_checked(r):
                    return gr.update(visible=r)

                dev_mode.change(dev_mode_checked, inputs=[dev_mode], outputs=[dev_tools],
                                queue=False, show_progress=False)

                def refresh_files_clicked():
                    modules.config.update_files()
                    results = [gr.update(choices=modules.config.model_filenames)]
                    results += [gr.update(choices=['None'] + modules.config.model_filenames)]
                    if not args_manager.args.disable_preset_selection:
                        results += [gr.update(choices=modules.config.available_presets)]
                    for i in range(modules.config.default_max_lora_number):
                        results += [gr.update(interactive=True),
                                    gr.update(choices=['None'] + modules.config.lora_filenames), gr.update()]
                    return results

                refresh_files_output = [base_model, refiner_model]
                if not args_manager.args.disable_preset_selection:
                    refresh_files_output += [preset_selection]
                refresh_files.click(refresh_files_clicked, [], refresh_files_output + lora_ctrls,
                                    queue=False, show_progress=False)

        state_is_generating = gr.State(False)

        load_data_outputs = [advanced_checkbox, image_number, prompt, negative_prompt, style_selections,
                             performance_selection, overwrite_step, overwrite_switch, aspect_ratios_selection,
                             overwrite_width, overwrite_height, guidance_scale, sharpness, adm_scaler_positive,
                             adm_scaler_negative, adm_scaler_end, refiner_swap_method, adaptive_cfg, base_model,
                             refiner_model, refiner_switch, sampler_name, scheduler_name, seed_random, image_seed,
                             generate_button, load_parameter_button] + freeu_ctrls + lora_ctrls

        if not args_manager.args.disable_preset_selection:
            def preset_selection_change(preset, is_generating):
                preset_content = modules.config.try_get_preset_content(preset) if preset != 'initial' else {}
                preset_prepared = modules.meta_parser.parse_meta_from_preset(preset_content)

                default_model = preset_prepared.get('base_model')
                previous_default_models = preset_prepared.get('previous_default_models', [])
                checkpoint_downloads = preset_prepared.get('checkpoint_downloads', {})
                embeddings_downloads = preset_prepared.get('embeddings_downloads', {})
                lora_downloads = preset_prepared.get('lora_downloads', {})

                preset_prepared['base_model'], preset_prepared['lora_downloads'] = launch.download_models(
                    default_model, previous_default_models, checkpoint_downloads, embeddings_downloads, lora_downloads)

                if 'prompt' in preset_prepared and preset_prepared.get('prompt') == '':
                    del preset_prepared['prompt']

                return modules.meta_parser.load_parameter_button_click(json.dumps(preset_prepared), is_generating)

            preset_selection.change(preset_selection_change, inputs=[preset_selection, state_is_generating], outputs=load_data_outputs, queue=False, show_progress=True) \
                .then(fn=style_sorter.sort_styles, inputs=style_selections, outputs=style_selections, queue=False, show_progress=False) \

        performance_selection.change(lambda x: [gr.update(interactive=not flags.Performance.has_restricted_features(x))] * 11 +
                                               [gr.update(visible=not flags.Performance.has_restricted_features(x))] * 1 +
                                               [gr.update(interactive=not flags.Performance.has_restricted_features(x), value=flags.Performance.has_restricted_features(x))] * 1,
                                     inputs=performance_selection,
                                     outputs=[
                                         guidance_scale, sharpness, adm_scaler_end, adm_scaler_positive,
                                         adm_scaler_negative, refiner_switch, refiner_model, sampler_name,
                                         scheduler_name, adaptive_cfg, refiner_swap_method, negative_prompt, disable_intermediate_results
                                     ], queue=False, show_progress=False)
        
        output_format.input(lambda x: gr.update(output_format=x), inputs=output_format)
        
        advanced_checkbox.change(lambda x: gr.update(visible=x), advanced_checkbox, advanced_column,
                                 queue=False, show_progress=False) \
            .then(fn=lambda: None, _js='refresh_grid_delayed', queue=False, show_progress=False)

        def inpaint_mode_change(mode):
            assert mode in modules.flags.inpaint_options

            # inpaint_additional_prompt, outpaint_selections, example_inpaint_prompts,
            # inpaint_disable_initial_latent, inpaint_engine,
            # inpaint_strength, inpaint_respective_field

            if mode == modules.flags.inpaint_option_detail:
                return [
                    gr.update(visible=True), gr.update(visible=False, value=[]),
                    gr.Dataset.update(visible=True, samples=modules.config.example_inpaint_prompts),
                    False, 'None', 0.5, 0.0
                ]

            if mode == modules.flags.inpaint_option_modify:
                return [
                    gr.update(visible=True), gr.update(visible=False, value=[]),
                    gr.Dataset.update(visible=False, samples=modules.config.example_inpaint_prompts),
                    True, modules.config.default_inpaint_engine_version, 1.0, 0.0
                ]

            return [
                gr.update(visible=False, value=''), gr.update(visible=True),
                gr.Dataset.update(visible=False, samples=modules.config.example_inpaint_prompts),
                False, modules.config.default_inpaint_engine_version, 1.0, 0.618
            ]

        inpaint_mode.input(inpaint_mode_change, inputs=inpaint_mode, outputs=[
            inpaint_additional_prompt, outpaint_selections, example_inpaint_prompts,
            inpaint_disable_initial_latent, inpaint_engine,
            inpaint_strength, inpaint_respective_field
        ], show_progress=False, queue=False)

        ctrls = [currentTask, generate_image_grid]
        ctrls += [
            prompt, negative_prompt, style_selections,
            performance_selection, aspect_ratios_selection, image_number, output_format, image_seed,
            read_wildcards_in_order, sharpness, guidance_scale
        ]

        ctrls += [base_model, refiner_model, refiner_switch] + lora_ctrls
        ctrls += [input_image_checkbox, current_tab]
        ctrls += [uov_method, uov_input_image]
        ctrls += [outpaint_selections, inpaint_input_image, inpaint_additional_prompt, inpaint_mask_image]
        ctrls += [disable_preview, disable_intermediate_results, disable_seed_increment]
        ctrls += [adm_scaler_positive, adm_scaler_negative, adm_scaler_end, adaptive_cfg]
        ctrls += [sampler_name, scheduler_name]
        ctrls += [overwrite_step, overwrite_switch, overwrite_width, overwrite_height, overwrite_vary_strength]
        ctrls += [overwrite_upscale_strength, mixing_image_prompt_and_vary_upscale, mixing_image_prompt_and_inpaint]
        ctrls += [debugging_cn_preprocessor, skipping_cn_preprocessor, canny_low_threshold, canny_high_threshold]
        ctrls += [refiner_swap_method, controlnet_softness]
        ctrls += freeu_ctrls
        ctrls += inpaint_ctrls

        if not args_manager.args.disable_metadata:
            ctrls += [save_metadata_to_images, metadata_scheme]

        ctrls += ip_ctrls

        def parse_meta(raw_prompt_txt, is_generating):
            loaded_json = None
            if is_json(raw_prompt_txt):
                loaded_json = json.loads(raw_prompt_txt)

            if loaded_json is None:
                if is_generating:
                    return gr.update(), gr.update(), gr.update()
                else:
                    return gr.update(), gr.update(visible=True), gr.update(visible=False)

            return json.dumps(loaded_json), gr.update(visible=False), gr.update(visible=True)

        prompt.input(parse_meta, inputs=[prompt, state_is_generating], outputs=[prompt, generate_button, load_parameter_button], queue=False, show_progress=False)

        load_parameter_button.click(modules.meta_parser.load_parameter_button_click, inputs=[prompt, state_is_generating], outputs=load_data_outputs, queue=False, show_progress=False)

        def trigger_metadata_import(filepath, state_is_generating):
            parameters, metadata_scheme = modules.meta_parser.read_info_from_image(filepath)
            if parameters is None:
                print('Could not find metadata in the image!')
                parsed_parameters = {}
            else:
                metadata_parser = modules.meta_parser.get_metadata_parser(metadata_scheme)
                parsed_parameters = metadata_parser.parse_json(parameters)

            return modules.meta_parser.load_parameter_button_click(parsed_parameters, state_is_generating)

        metadata_import_button.click(trigger_metadata_import, inputs=[metadata_input_image, state_is_generating], outputs=load_data_outputs, queue=False, show_progress=True) \
            .then(style_sorter.sort_styles, inputs=style_selections, outputs=style_selections, queue=False, show_progress=False)

        generate_button.click(lambda: (gr.update(visible=True, interactive=True), gr.update(visible=True, interactive=True), gr.update(visible=False, interactive=False), [], True),
                              outputs=[stop_button, skip_button, generate_button, gallery, state_is_generating]) \
            .then(fn=refresh_seed, inputs=[seed_random, image_seed], outputs=image_seed) \
            .then(fn=get_task, inputs=ctrls, outputs=currentTask) \
            .then(fn=generate_clicked, inputs=currentTask, outputs=[progress_html, progress_window, progress_gallery, gallery]) \
            .then(lambda: (gr.update(visible=True, interactive=True), gr.update(visible=False, interactive=False), gr.update(visible=False, interactive=False), False),
                  outputs=[generate_button, stop_button, skip_button, state_is_generating]) \
            .then(fn=update_history_link, outputs=history_link) \
            .then(fn=lambda: None, _js='playNotification').then(fn=lambda: None, _js='refresh_grid_delayed')

        for notification_file in ['notification.ogg', 'notification.mp3']:
            if os.path.exists(notification_file):
                gr.Audio(interactive=False, value=notification_file, elem_id='audio_notification', visible=False)
                break

        def trigger_describe(mode, img):
            if mode == flags.desc_type_photo:
                from extras.interrogate import default_interrogator as default_interrogator_photo
                return default_interrogator_photo(img), ["Fooocus V2", "Fooocus Enhance", "Fooocus Sharp"]
            if mode == flags.desc_type_anime:
                from extras.wd14tagger import default_interrogator as default_interrogator_anime
                return default_interrogator_anime(img), ["Fooocus V2", "Fooocus Masterpiece"]
            return mode, ["Fooocus V2"]

        desc_btn.click(trigger_describe, inputs=[desc_method, desc_input_image],
                       outputs=[prompt, style_selections], show_progress=True, queue=True)


def dump_default_english_config():
    from modules.localization import dump_english_config
    dump_english_config(grh.all_components)


# dump_default_english_config()

shared.gradio_root.launch(
    inbrowser=args_manager.args.in_browser,
    server_name=args_manager.args.listen,
    server_port=args_manager.args.port,
    share=args_manager.args.share,
    auth=check_auth if (args_manager.args.share or args_manager.args.listen) and auth_enabled else None,
    allowed_paths=[modules.config.path_outputs],
    blocked_paths=[constants.AUTH_FILENAME]
)<|MERGE_RESOLUTION|>--- conflicted
+++ resolved
@@ -526,18 +526,6 @@
                         freeu_s2 = gr.Slider(label='S2', minimum=0, maximum=4, step=0.01, value=0.95)
                         freeu_ctrls = [freeu_enabled, freeu_b1, freeu_b2, freeu_s1, freeu_s2]
 
-<<<<<<< HEAD
-                adps = [disable_preview, black_out_nsfw, adm_scaler_positive, adm_scaler_negative, adm_scaler_end, adaptive_cfg, sampler_name,
-                        scheduler_name, generate_image_grid, overwrite_step, overwrite_switch, overwrite_width, overwrite_height,
-                        overwrite_vary_strength, overwrite_upscale_strength,
-                        mixing_image_prompt_and_vary_upscale, mixing_image_prompt_and_inpaint,
-                        debugging_cn_preprocessor, skipping_cn_preprocessor, controlnet_softness,
-                        canny_low_threshold, canny_high_threshold, refiner_swap_method]
-                adps += freeu_ctrls
-                adps += inpaint_ctrls
-
-=======
->>>>>>> 6308fb8b
                 def dev_mode_checked(r):
                     return gr.update(visible=r)
 
