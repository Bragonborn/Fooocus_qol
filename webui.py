import gradio as gr
import random
import os
import json
import time
import shared
import modules.config
import fooocus_version
import modules.html
import modules.async_worker as worker
import modules.constants as constants
import modules.flags as flags
import modules.gradio_hijack as grh
import modules.style_sorter as style_sorter
import modules.meta_parser
import args_manager
import copy
import launch

from modules.sdxl_styles import legal_style_names
from modules.private_logger import get_current_html_path
from modules.ui_gradio_extensions import reload_javascript
from modules.auth import auth_enabled, check_auth
from modules.util import is_json

def get_task(*args):
    args = list(args)
    args.pop(0)

    return worker.AsyncTask(args=args)

def generate_clicked(task: worker.AsyncTask):
    import ldm_patched.modules.model_management as model_management

    with model_management.interrupt_processing_mutex:
        model_management.interrupt_processing = False
    # outputs=[progress_html, progress_window, progress_gallery, gallery]

    if len(task.args) == 0:
        return

    execution_start_time = time.perf_counter()
    finished = False

    yield gr.update(visible=True, value=modules.html.make_progress_html(1, 'Waiting for task to start ...')), \
        gr.update(visible=True, value=None), \
        gr.update(visible=False, value=None), \
        gr.update(visible=False)

    worker.async_tasks.append(task)

    while not finished:
        time.sleep(0.01)
        if len(task.yields) > 0:
            flag, product = task.yields.pop(0)
            if flag == 'preview':

                # help bad internet connection by skipping duplicated preview
                if len(task.yields) > 0:  # if we have the next item
                    if task.yields[0][0] == 'preview':   # if the next item is also a preview
                        # print('Skipped one preview for better internet connection.')
                        continue

                percentage, title, image = product
                yield gr.update(visible=True, value=modules.html.make_progress_html(percentage, title)), \
                    gr.update(visible=True, value=image) if image is not None else gr.update(), \
                    gr.update(), \
                    gr.update(visible=False)
            if flag == 'results':
                yield gr.update(visible=True), \
                    gr.update(visible=True), \
                    gr.update(visible=True, value=product), \
                    gr.update(visible=False)
            if flag == 'finish':
                yield gr.update(visible=False), \
                    gr.update(visible=False), \
                    gr.update(visible=False), \
                    gr.update(visible=True, value=product)
                finished = True

                # delete Fooocus temp images, only keep gradio temp images
                if args_manager.args.disable_image_log:
                    for filepath in product:
                        if isinstance(filepath, str) and os.path.exists(filepath):
                            os.remove(filepath)

    execution_time = time.perf_counter() - execution_start_time
    print(f'Total time: {execution_time:.2f} seconds')
    return


reload_javascript()

title = f'Fooocus {fooocus_version.version}'

if isinstance(args_manager.args.preset, str):
    title += ' ' + args_manager.args.preset

shared.gradio_root = gr.Blocks(title=title).queue()

with shared.gradio_root:
    currentTask = gr.State(worker.AsyncTask(args=[]))
    with gr.Row():
        with gr.Column(scale=2):
            with gr.Row():
                progress_window = grh.Image(label='Preview', show_label=True, visible=False, height=768,
                                            elem_classes=['main_view'])
                progress_gallery = gr.Gallery(label='Finished Images', show_label=True, object_fit='contain',
                                              height=768, visible=False, elem_classes=['main_view', 'image_gallery'])
            progress_html = gr.HTML(value=modules.html.make_progress_html(32, 'Progress 32%'), visible=False,
                                    elem_id='progress-bar', elem_classes='progress-bar')
            gallery = gr.Gallery(label='Gallery', show_label=False, object_fit='contain', visible=True, height=768,
                                 elem_classes=['resizable_area', 'main_view', 'final_gallery', 'image_gallery'],
                                 elem_id='final_gallery')
            with gr.Row(elem_classes='type_row'):
                with gr.Column(scale=17):
                    prompt = gr.Textbox(show_label=False, placeholder="Type prompt here or paste parameters.", elem_id='positive_prompt',
                                        container=False, autofocus=True, elem_classes='type_row', lines=1024)

                    default_prompt = modules.config.default_prompt
                    if isinstance(default_prompt, str) and default_prompt != '':
                        shared.gradio_root.load(lambda: default_prompt, outputs=prompt)

                with gr.Column(scale=3, min_width=0):
                    generate_button = gr.Button(label="Generate", value="Generate", elem_classes='type_row', elem_id='generate_button', visible=True)
                    load_parameter_button = gr.Button(label="Load Parameters", value="Load Parameters", elem_classes='type_row', elem_id='load_parameter_button', visible=False)
                    skip_button = gr.Button(label="Skip", value="Skip", elem_classes='type_row_half', visible=False)
                    stop_button = gr.Button(label="Stop", value="Stop", elem_classes='type_row_half', elem_id='stop_button', visible=False)

                    def stop_clicked(currentTask):
                        import ldm_patched.modules.model_management as model_management
                        currentTask.last_stop = 'stop'
                        if (currentTask.processing):
                            model_management.interrupt_current_processing()
                        return currentTask

                    def skip_clicked(currentTask):
                        import ldm_patched.modules.model_management as model_management
                        currentTask.last_stop = 'skip'
                        if (currentTask.processing):
                            model_management.interrupt_current_processing()
                        return currentTask

                    stop_button.click(stop_clicked, inputs=currentTask, outputs=currentTask, queue=False, show_progress=False, _js='cancelGenerateForever')
                    skip_button.click(skip_clicked, inputs=currentTask, outputs=currentTask, queue=False, show_progress=False)
            with gr.Row(elem_classes='advanced_check_row'):
                input_image_checkbox = gr.Checkbox(label='Input Image', value=False, container=False, elem_classes='min_check')
                advanced_checkbox = gr.Checkbox(label='Advanced', value=modules.config.default_advanced_checkbox, container=False, elem_classes='min_check')
            with gr.Row(visible=False) as image_input_panel:
                with gr.Tabs():
                    with gr.TabItem(label='Upscale or Variation') as uov_tab:
                        with gr.Row():
                            with gr.Column():
                                uov_input_image = grh.Image(label='Drag above image to here', source='upload', type='numpy')
                            with gr.Column():
                                uov_method = gr.Radio(label='Upscale or Variation:', choices=flags.uov_list, value=flags.disabled)
                                gr.HTML('<a href="https://github.com/lllyasviel/Fooocus/discussions/390" target="_blank">\U0001F4D4 Document</a>')
                    with gr.TabItem(label='Image Prompt') as ip_tab:
                        with gr.Row():
                            ip_images = []
                            ip_types = []
                            ip_stops = []
                            ip_weights = []
                            ip_ctrls = []
                            ip_ad_cols = []
                            for _ in range(flags.controlnet_image_count):
                                with gr.Column():
                                    ip_image = grh.Image(label='Image', source='upload', type='numpy', show_label=False, height=300)
                                    ip_images.append(ip_image)
                                    ip_ctrls.append(ip_image)
                                    with gr.Column(visible=False) as ad_col:
                                        with gr.Row():
                                            default_end, default_weight = flags.default_parameters[flags.default_ip]

                                            ip_stop = gr.Slider(label='Stop At', minimum=0.0, maximum=1.0, step=0.001, value=default_end)
                                            ip_stops.append(ip_stop)
                                            ip_ctrls.append(ip_stop)

                                            ip_weight = gr.Slider(label='Weight', minimum=0.0, maximum=2.0, step=0.001, value=default_weight)
                                            ip_weights.append(ip_weight)
                                            ip_ctrls.append(ip_weight)

                                        ip_type = gr.Radio(label='Type', choices=flags.ip_list, value=flags.default_ip, container=False)
                                        ip_types.append(ip_type)
                                        ip_ctrls.append(ip_type)

                                        ip_type.change(lambda x: flags.default_parameters[x], inputs=[ip_type], outputs=[ip_stop, ip_weight], queue=False, show_progress=False)
                                    ip_ad_cols.append(ad_col)
                        ip_advanced = gr.Checkbox(label='Advanced', value=False, container=False)
                        gr.HTML('* \"Image Prompt\" is powered by Fooocus Image Mixture Engine (v1.0.1). <a href="https://github.com/lllyasviel/Fooocus/discussions/557" target="_blank">\U0001F4D4 Document</a>')

                        def ip_advance_checked(x):
                            return [gr.update(visible=x)] * len(ip_ad_cols) + \
                                [flags.default_ip] * len(ip_types) + \
                                [flags.default_parameters[flags.default_ip][0]] * len(ip_stops) + \
                                [flags.default_parameters[flags.default_ip][1]] * len(ip_weights)

                        ip_advanced.change(ip_advance_checked, inputs=ip_advanced,
                                           outputs=ip_ad_cols + ip_types + ip_stops + ip_weights,
                                           queue=False, show_progress=False)

                    with gr.TabItem(label='Inpaint or Outpaint') as inpaint_tab:
                        with gr.Row():
                            with gr.Column():
                                inpaint_input_image = grh.Image(label='Drag inpaint or outpaint image to here', source='upload', type='numpy', tool='sketch', height=500, brush_color="#FFFFFF", elem_id='inpaint_canvas')
                                inpaint_mode = gr.Dropdown(choices=modules.flags.inpaint_options, value=modules.flags.inpaint_option_default, label='Method')
                                inpaint_additional_prompt = gr.Textbox(placeholder="Describe what you want to inpaint.", elem_id='inpaint_additional_prompt', label='Inpaint Additional Prompt', visible=False)
                                outpaint_selections = gr.CheckboxGroup(choices=['Left', 'Right', 'Top', 'Bottom'], value=[], label='Outpaint Direction')
                                example_inpaint_prompts = gr.Dataset(samples=modules.config.example_inpaint_prompts,
                                                                     label='Additional Prompt Quick List',
                                                                     components=[inpaint_additional_prompt],
                                                                     visible=False)
                                gr.HTML('* Powered by Fooocus Inpaint Engine <a href="https://github.com/lllyasviel/Fooocus/discussions/414" target="_blank">\U0001F4D4 Document</a>')
                                example_inpaint_prompts.click(lambda x: x[0], inputs=example_inpaint_prompts, outputs=inpaint_additional_prompt, show_progress=False, queue=False)

                            with gr.Column(visible=False) as inpaint_mask_generation_col:
                                inpaint_mask_image = grh.Image(label='Mask Upload', source='upload', type='numpy', tool='sketch', height=500, brush_color="#FFFFFF", mask_opacity=1)
                                inpaint_mask_model = gr.Dropdown(label='Mask generation model',
                                                                 choices=flags.inpaint_mask_models,
                                                                 value=modules.config.default_inpaint_mask_model)
                                inpaint_mask_cloth_category = gr.Dropdown(label='Cloth category',
                                                             choices=flags.inpaint_mask_cloth_category,
                                                             value=modules.config.default_inpaint_mask_cloth_category,
                                                             visible=False)
                                inpaint_mask_sam_prompt_text = gr.Textbox(label='Segmentation prompt', value='', visible=False)
                                with gr.Accordion("Advanced options", visible=False, open=False) as inpaint_mask_advanced_options:
                                    inpaint_mask_sam_model = gr.Dropdown(label='SAM model', choices=flags.inpaint_mask_sam_model, value=modules.config.default_inpaint_mask_sam_model)
                                    inpaint_mask_sam_quant = gr.Checkbox(label='Quantization', value=False)
                                    inpaint_mask_box_threshold = gr.Slider(label="Box Threshold", minimum=0.0, maximum=1.0, value=0.3, step=0.05)
                                    inpaint_mask_text_threshold = gr.Slider(label="Text Threshold", minimum=0.0, maximum=1.0, value=0.25, step=0.05)
                                generate_mask_button = gr.Button(value='Generate mask from image')

                                def generate_mask(image, mask_model, cloth_category, sam_prompt_text, sam_model, sam_quant, box_threshold, text_threshold):
                                    from extras.inpaint_mask import generate_mask_from_image

                                    extras = {}
                                    if mask_model == 'u2net_cloth_seg':
                                        extras['cloth_category'] = cloth_category
                                    elif mask_model == 'sam':
                                        extras['sam_prompt_text'] = sam_prompt_text
                                        extras['sam_model'] = sam_model
                                        extras['sam_quant'] = sam_quant
                                        extras['box_threshold'] = box_threshold
                                        extras['text_threshold'] = text_threshold

                                    return generate_mask_from_image(image, mask_model, extras)

                                generate_mask_button.click(fn=generate_mask,
                                                           inputs=[
                                                               inpaint_input_image, inpaint_mask_model,
                                                               inpaint_mask_cloth_category,
                                                               inpaint_mask_sam_prompt_text,
                                                               inpaint_mask_sam_model,
                                                               inpaint_mask_sam_quant,
                                                               inpaint_mask_box_threshold,
                                                               inpaint_mask_text_threshold
                                                           ],
                                                           outputs=inpaint_mask_image, show_progress=True, queue=True)

                                inpaint_mask_model.change(lambda x: [gr.update(visible=x == 'u2net_cloth_seg'), gr.update(visible=x == 'sam'), gr.update(visible=x == 'sam')],
                                                          inputs=inpaint_mask_model,
                                                          outputs=[inpaint_mask_cloth_category, inpaint_mask_sam_prompt_text, inpaint_mask_advanced_options],
                                                          queue=False, show_progress=False)

                    with gr.TabItem(label='Describe') as desc_tab:
                        with gr.Row():
                            with gr.Column():
                                desc_input_image = grh.Image(label='Drag any image to here', source='upload', type='numpy')
                            with gr.Column():
                                desc_method = gr.Radio(
                                    label='Content Type',
                                    choices=[flags.desc_type_photo, flags.desc_type_anime],
                                    value=flags.desc_type_photo)
                                desc_btn = gr.Button(value='Describe this Image into Prompt')
                                gr.HTML('<a href="https://github.com/lllyasviel/Fooocus/discussions/1363" target="_blank">\U0001F4D4 Document</a>')
                    with gr.TabItem(label='Metadata') as load_tab:
                        with gr.Column():
                            metadata_input_image = grh.Image(label='Drag any image generated by Fooocus here', source='upload', type='filepath')
                            metadata_json = gr.JSON(label='Metadata')
                            metadata_import_button = gr.Button(value='Apply Metadata')

                        def trigger_metadata_preview(filepath):
                            parameters, metadata_scheme = modules.meta_parser.read_info_from_image(filepath)

                            results = {}
                            if parameters is not None:
                                results['parameters'] = parameters

                            if isinstance(metadata_scheme, flags.MetadataScheme):
                                results['metadata_scheme'] = metadata_scheme.value

                            return results

                        metadata_input_image.upload(trigger_metadata_preview, inputs=metadata_input_image,
                                                    outputs=metadata_json, queue=False, show_progress=True)

            switch_js = "(x) => {if(x){viewer_to_bottom(100);viewer_to_bottom(500);}else{viewer_to_top();} return x;}"
            down_js = "() => {viewer_to_bottom();}"

            input_image_checkbox.change(lambda x: gr.update(visible=x), inputs=input_image_checkbox,
                                        outputs=image_input_panel, queue=False, show_progress=False, _js=switch_js)
            ip_advanced.change(lambda: None, queue=False, show_progress=False, _js=down_js)

            current_tab = gr.Textbox(value='uov', visible=False)
            uov_tab.select(lambda: 'uov', outputs=current_tab, queue=False, _js=down_js, show_progress=False)
            inpaint_tab.select(lambda: 'inpaint', outputs=current_tab, queue=False, _js=down_js, show_progress=False)
            ip_tab.select(lambda: 'ip', outputs=current_tab, queue=False, _js=down_js, show_progress=False)
            desc_tab.select(lambda: 'desc', outputs=current_tab, queue=False, _js=down_js, show_progress=False)

        with gr.Column(scale=1, visible=modules.config.default_advanced_checkbox) as advanced_column:
<<<<<<< HEAD
            with gr.Tab(label='Settings'):
=======
            with gr.Tab(label='Setting'):
>>>>>>> a1bda88a
                if not args_manager.args.disable_preset_selection:
                    preset_selection = gr.Radio(label='Preset',
                                                choices=modules.config.available_presets,
                                                value=args_manager.args.preset if args_manager.args.preset else "initial",
                                                interactive=True)
                performance_selection = gr.Radio(label='Performance',
<<<<<<< HEAD
                                                 choices=modules.flags.performance_selections,
                                                 value=modules.config.default_performance,
                                                 elem_classes='performance_selections')
=======
                                                 choices=flags.Performance.list(),
                                                 value=modules.config.default_performance)
>>>>>>> a1bda88a
                aspect_ratios_selection = gr.Radio(label='Aspect Ratios', choices=modules.config.available_aspect_ratios,
                                                   value=modules.config.default_aspect_ratio, info='width × height',
                                                   elem_classes='aspect_ratios')
                image_number = gr.Slider(label='Image Number', minimum=1, maximum=modules.config.default_max_image_number, step=1, value=modules.config.default_image_number)

                output_format = gr.Radio(label='Output Format',
                                            choices=flags.OutputFormat.list(),
                                            value=modules.config.default_output_format)

                negative_prompt = gr.Textbox(label='Negative Prompt', show_label=True, placeholder="Type prompt here.",
                                             info='Describing what you do not want to see.', lines=2,
                                             elem_id='negative_prompt',
                                             value=modules.config.default_prompt_negative)
                translate_prompts = gr.Checkbox(label='Translate Prompts',
                                                          info='Uses the internet to translate prompts to English.',
                                                          value=False)
                seed_random = gr.Checkbox(label='Random', value=True)
                image_seed = gr.Textbox(label='Seed', value=0, max_lines=1, visible=False) # workaround for https://github.com/gradio-app/gradio/issues/5354

                def random_checked(r):
                    return gr.update(visible=not r)

                def refresh_seed(r, seed_string):
                    if r:
                        return random.randint(constants.MIN_SEED, constants.MAX_SEED)
                    else:
                        try:
                            seed_value = int(seed_string)
                            if constants.MIN_SEED <= seed_value <= constants.MAX_SEED:
                                return seed_value
                        except ValueError:
                            pass
                        return random.randint(constants.MIN_SEED, constants.MAX_SEED)

                seed_random.change(random_checked, inputs=[seed_random], outputs=[image_seed],
                                   queue=False, show_progress=False)

                def update_history_link():
                    if args_manager.args.disable_image_log:
                        return gr.update(value='')
                    
                    return gr.update(value=f'<a href="file={get_current_html_path(output_format)}" target="_blank">\U0001F4DA History Log</a>')

                history_link = gr.HTML()
                shared.gradio_root.load(update_history_link, outputs=history_link, queue=False, show_progress=False)

<<<<<<< HEAD
            with gr.Tab(label='Styles'):
=======
            with gr.Tab(label='Style', elem_classes=['style_selections_tab']):
>>>>>>> a1bda88a
                style_sorter.try_load_sorted_styles(
                    style_names=legal_style_names,
                    default_selected=modules.config.default_styles)

                style_search_bar = gr.Textbox(show_label=False, container=False,
                                              placeholder="\U0001F50E Type here to search styles ...",
                                              value="",
                                              label='Search Styles')
                style_selections = gr.CheckboxGroup(show_label=False, container=False,
                                                    choices=copy.deepcopy(style_sorter.all_styles),
                                                    value=copy.deepcopy(modules.config.default_styles),
                                                    label='Selected Styles',
                                                    elem_classes=['style_selections'])
                gradio_receiver_style_selections = gr.Textbox(elem_id='gradio_receiver_style_selections', visible=False)

                shared.gradio_root.load(lambda: gr.update(choices=copy.deepcopy(style_sorter.all_styles)),
                                        outputs=style_selections)

                style_search_bar.change(style_sorter.search_styles,
                                        inputs=[style_selections, style_search_bar],
                                        outputs=style_selections,
                                        queue=False,
                                        show_progress=False).then(
                    lambda: None, _js='()=>{refresh_style_localization();}')

                gradio_receiver_style_selections.input(style_sorter.sort_styles,
                                                       inputs=style_selections,
                                                       outputs=style_selections,
                                                       queue=False,
                                                       show_progress=False).then(
                    lambda: None, _js='()=>{refresh_style_localization();}')

            with gr.Tab(label='Models'):
                with gr.Group():
                    with gr.Row():
                        base_model = gr.Dropdown(label='Base Model (SDXL only)', choices=modules.config.model_filenames, value=modules.config.default_base_model_name, show_label=True)
                        refiner_model = gr.Dropdown(label='Refiner (SDXL or SD 1.5)', choices=['None'] + modules.config.model_filenames, value=modules.config.default_refiner_model_name, show_label=True)

                    refiner_switch = gr.Slider(label='Refiner Switch At', minimum=0.1, maximum=1.0, step=0.0001,
                                               info='Use 0.4 for SD1.5 realistic models; '
                                                    'or 0.667 for SD1.5 anime models; '
                                                    'or 0.8 for XL-refiners; '
                                                    'or any value for switching two SDXL models.',
                                               value=modules.config.default_refiner_switch,
                                               visible=modules.config.default_refiner_model_name != 'None')

                    refiner_model.change(lambda x: gr.update(visible=x != 'None'),
                                         inputs=refiner_model, outputs=refiner_switch, show_progress=False, queue=False)

                with gr.Group():
                    lora_ctrls = []

                    for i, (enabled, filename, weight) in enumerate(modules.config.default_loras):
                        with gr.Row():
                            lora_enabled = gr.Checkbox(label='Enable', value=enabled,
                                                       elem_classes=['lora_enable', 'min_check'], scale=1)
                            lora_model = gr.Dropdown(label=f'LoRA {i + 1}',
                                                     choices=['None'] + modules.config.lora_filenames, value=filename,
                                                     elem_classes='lora_model', scale=5)
                            lora_weight = gr.Slider(label='Weight', minimum=modules.config.default_loras_min_weight,
                                                    maximum=modules.config.default_loras_max_weight, step=0.01, value=weight,
                                                    elem_classes='lora_weight', scale=5)
                            lora_ctrls += [lora_enabled, lora_model, lora_weight]

                with gr.Row():
                    refresh_files = gr.Button(label='Refresh', value='\U0001f504 Refresh All Files', variant='secondary', elem_classes='refresh_button')
            with gr.Tab(label='Advanced'):
                guidance_scale = gr.Slider(label='Guidance Scale', minimum=1.0, maximum=30.0, step=0.01,
                                           value=modules.config.default_cfg_scale,
                                           info='Higher value means style is cleaner, vivider, and more artistic.')
                sharpness = gr.Slider(label='Image Sharpness', minimum=0.0, maximum=30.0, step=0.001,
                                      value=modules.config.default_sample_sharpness,
                                      info='Higher value means image and texture are sharper.')
                gr.HTML('<a href="https://github.com/lllyasviel/Fooocus/discussions/117" target="_blank">\U0001F4D4 Document</a>')
                dev_mode = gr.Checkbox(label='Developer Debug Mode', value=False, container=False)

                with gr.Column(visible=False) as dev_tools:
                    with gr.Tab(label='Debug Tools'):
                        adm_scaler_positive = gr.Slider(label='Positive ADM Guidance Scaler', minimum=0.1, maximum=3.0,
                                                        step=0.001, value=1.5, info='The scaler multiplied to positive ADM (use 1.0 to disable). ')
                        adm_scaler_negative = gr.Slider(label='Negative ADM Guidance Scaler', minimum=0.1, maximum=3.0,
                                                        step=0.001, value=0.8, info='The scaler multiplied to negative ADM (use 1.0 to disable). ')
                        adm_scaler_end = gr.Slider(label='ADM Guidance End At Step', minimum=0.0, maximum=1.0,
                                                   step=0.001, value=0.3,
                                                   info='When to end the guidance from positive/negative ADM. ')

                        refiner_swap_method = gr.Dropdown(label='Refiner swap method', value=flags.refiner_swap_method,
                                                          choices=['joint', 'separate', 'vae'])

                        adaptive_cfg = gr.Slider(label='CFG Mimicking from TSNR', minimum=1.0, maximum=30.0, step=0.01,
                                                 value=modules.config.default_cfg_tsnr,
                                                 info='Enabling Fooocus\'s implementation of CFG mimicking for TSNR '
                                                      '(effective when real CFG > mimicked CFG).')
                        sampler_name = gr.Dropdown(label='Sampler', choices=flags.sampler_list,
                                                   value=modules.config.default_sampler)
                        scheduler_name = gr.Dropdown(label='Scheduler', choices=flags.scheduler_list,
                                                     value=modules.config.default_scheduler)

                        generate_image_grid = gr.Checkbox(label='Generate Image Grid for Each Batch',
                                                          info='(Experimental) This may cause performance problems on some computers and certain internet conditions.',
                                                          value=False)

                        overwrite_step = gr.Slider(label='Forced Overwrite of Sampling Step',
                                                   minimum=-1, maximum=200, step=1,
                                                   value=modules.config.default_overwrite_step,
                                                   info='Set as -1 to disable. For developer debugging.')
                        overwrite_switch = gr.Slider(label='Forced Overwrite of Refiner Switch Step',
                                                     minimum=-1, maximum=200, step=1,
                                                     value=modules.config.default_overwrite_switch,
                                                     info='Set as -1 to disable. For developer debugging.')
                        overwrite_width = gr.Slider(label='Forced Overwrite of Generating Width',
                                                    minimum=-1, maximum=2048, step=1, value=-1,
                                                    info='Set as -1 to disable. For developer debugging. '
                                                         'Results will be worse for non-standard numbers that SDXL is not trained on.')
                        overwrite_height = gr.Slider(label='Forced Overwrite of Generating Height',
                                                     minimum=-1, maximum=2048, step=1, value=-1,
                                                     info='Set as -1 to disable. For developer debugging. '
                                                          'Results will be worse for non-standard numbers that SDXL is not trained on.')
                        overwrite_vary_strength = gr.Slider(label='Forced Overwrite of Denoising Strength of "Vary"',
                                                            minimum=-1, maximum=1.0, step=0.001, value=-1,
                                                            info='Set as negative number to disable. For developer debugging.')
                        overwrite_upscale_strength = gr.Slider(label='Forced Overwrite of Denoising Strength of "Upscale"',
                                                               minimum=-1, maximum=1.0, step=0.001,
                                                               value=modules.config.default_overwrite_upscale,
                                                               info='Set as negative number to disable. For developer debugging.')

                        disable_preview = gr.Checkbox(label='Disable Preview', value=modules.config.default_black_out_nsfw,
                                                      interactive=not modules.config.default_black_out_nsfw,
                                                      info='Disable preview during generation.')
                        disable_intermediate_results = gr.Checkbox(label='Disable Intermediate Results', 
                                                      value=modules.config.default_performance == flags.Performance.EXTREME_SPEED.value,
                                                      interactive=modules.config.default_performance != flags.Performance.EXTREME_SPEED.value,
                                                      info='Disable intermediate results during generation, only show final gallery.')

                        disable_seed_increment = gr.Checkbox(label='Disable seed increment',
                                                             info='Disable automatic seed increment when image number is > 1.',
                                                             value=False)
                        read_wildcards_in_order = gr.Checkbox(label="Read wildcards in order", value=False)

                        black_out_nsfw = gr.Checkbox(label='Black Out NSFW', value=modules.config.default_black_out_nsfw,
                                                     interactive=not modules.config.default_black_out_nsfw,
                                                     info='Use black image if NSFW is detected.')

                        black_out_nsfw.change(lambda x: gr.update(value=x, interactive=not x),
                                     inputs=black_out_nsfw, outputs=disable_preview, queue=False, show_progress=False)

                        if not args_manager.args.disable_metadata:
                            save_metadata_to_images = gr.Checkbox(label='Save Metadata to Images', value=modules.config.default_save_metadata_to_images,
                                                                  info='Adds parameters to generated images allowing manual regeneration.')
                            metadata_scheme = gr.Radio(label='Metadata Scheme', choices=flags.metadata_scheme, value=modules.config.default_metadata_scheme,
                                                       info='Image Prompt parameters are not included. Use png and a1111 for compatibility with Civitai.',
                                                       visible=modules.config.default_save_metadata_to_images)

                            save_metadata_to_images.change(lambda x: gr.update(visible=x), inputs=[save_metadata_to_images], outputs=[metadata_scheme], 
                                                           queue=False, show_progress=False)

                    with gr.Tab(label='Control'):
                        debugging_cn_preprocessor = gr.Checkbox(label='Debug Preprocessors', value=False,
                                                                info='See the results from preprocessors.')
                        skipping_cn_preprocessor = gr.Checkbox(label='Skip Preprocessors', value=False,
                                                               info='Do not preprocess images. (Inputs are already canny/depth/cropped-face/etc.)')

                        mixing_image_prompt_and_vary_upscale = gr.Checkbox(label='Mixing Image Prompt and Vary/Upscale',
                                                                           value=False)
                        mixing_image_prompt_and_inpaint = gr.Checkbox(label='Mixing Image Prompt and Inpaint',
                                                                      value=False)

                        controlnet_softness = gr.Slider(label='Softness of ControlNet', minimum=0.0, maximum=1.0,
                                                        step=0.001, value=0.25,
                                                        info='Similar to the Control Mode in A1111 (use 0.0 to disable). ')

                        with gr.Tab(label='Canny'):
                            canny_low_threshold = gr.Slider(label='Canny Low Threshold', minimum=1, maximum=255,
                                                            step=1, value=64)
                            canny_high_threshold = gr.Slider(label='Canny High Threshold', minimum=1, maximum=255,
                                                             step=1, value=128)

                    with gr.Tab(label='Inpaint'):
                        debugging_inpaint_preprocessor = gr.Checkbox(label='Debug Inpaint Preprocessing', value=False)
                        inpaint_disable_initial_latent = gr.Checkbox(label='Disable initial latent in inpaint', value=False)
                        inpaint_engine = gr.Dropdown(label='Inpaint Engine',
                                                     value=modules.config.default_inpaint_engine_version,
                                                     choices=flags.inpaint_engine_versions,
                                                     info='Version of Fooocus inpaint model')
                        inpaint_strength = gr.Slider(label='Inpaint Denoising Strength',
                                                     minimum=0.0, maximum=1.0, step=0.001, value=1.0,
                                                     info='Same as the denoising strength in A1111 inpaint. '
                                                          'Only used in inpaint, not used in outpaint. '
                                                          '(Outpaint always use 1.0)')
                        inpaint_respective_field = gr.Slider(label='Inpaint Respective Field',
                                                             minimum=0.0, maximum=1.0, step=0.001, value=0.618,
                                                             info='The area to inpaint. '
                                                                  'Value 0 is same as "Only Masked" in A1111. '
                                                                  'Value 1 is same as "Whole Image" in A1111. '
                                                                  'Only used in inpaint, not used in outpaint. '
                                                                  '(Outpaint always use 1.0)')
                        inpaint_erode_or_dilate = gr.Slider(label='Mask Erode or Dilate',
                                                            minimum=-64, maximum=64, step=1, value=0,
                                                            info='Positive value will make white area in the mask larger, '
                                                                 'negative value will make white area smaller.'
                                                                 '(default is 0, always process before any mask invert)')
                        inpaint_mask_upload_checkbox = gr.Checkbox(label='Enable Mask Upload', value=False)
                        invert_mask_checkbox = gr.Checkbox(label='Invert Mask', value=False)

                        inpaint_ctrls = [debugging_inpaint_preprocessor, inpaint_disable_initial_latent, inpaint_engine,
                                         inpaint_strength, inpaint_respective_field,
                                         inpaint_mask_upload_checkbox, invert_mask_checkbox, inpaint_erode_or_dilate]

                        inpaint_mask_upload_checkbox.change(lambda x: [gr.update(visible=x)] * 2,
                                                            inputs=inpaint_mask_upload_checkbox,
                                                            outputs=[inpaint_mask_image, inpaint_mask_generation_col],
                                                            queue=False, show_progress=False)

                    with gr.Tab(label='FreeU'):
                        freeu_enabled = gr.Checkbox(label='Enabled', value=False)
                        freeu_b1 = gr.Slider(label='B1', minimum=0, maximum=2, step=0.01, value=1.01)
                        freeu_b2 = gr.Slider(label='B2', minimum=0, maximum=2, step=0.01, value=1.02)
                        freeu_s1 = gr.Slider(label='S1', minimum=0, maximum=4, step=0.01, value=0.99)
                        freeu_s2 = gr.Slider(label='S2', minimum=0, maximum=4, step=0.01, value=0.95)
                        freeu_ctrls = [freeu_enabled, freeu_b1, freeu_b2, freeu_s1, freeu_s2]

                def dev_mode_checked(r):
                    return gr.update(visible=r)

                dev_mode.change(dev_mode_checked, inputs=[dev_mode], outputs=[dev_tools],
                                queue=False, show_progress=False)

<<<<<<< HEAD
                def model_refresh_clicked():
                    modules.config.update_all_model_names()
                    modules.config.update_presets()
                    results = []
                    results += [gr.update(choices=modules.config.model_filenames),
                                gr.update(choices=['None'] + modules.config.model_filenames)]
=======
                def refresh_files_clicked():
                    modules.config.update_files()
                    results = [gr.update(choices=modules.config.model_filenames)]
                    results += [gr.update(choices=['None'] + modules.config.model_filenames)]
>>>>>>> a1bda88a
                    if not args_manager.args.disable_preset_selection:
                        results += [gr.update(choices=modules.config.available_presets)]
                    for i in range(modules.config.default_max_lora_number):
                        results += [gr.update(interactive=True),
                                    gr.update(choices=['None'] + modules.config.lora_filenames), gr.update()]
                    return results

<<<<<<< HEAD
                model_refresh_output = [base_model, refiner_model]
                if not args_manager.args.disable_preset_selection:
                    model_refresh_output += [preset_selection]
                model_refresh.click(model_refresh_clicked, [],  model_refresh_output + lora_ctrls,
                                    queue=False, show_progress=False)

            with gr.Tab(label='Audio'):
                play_notification = gr.Checkbox(label='Play notification after rendering', value=False)
                notification_file = 'notification.mp3'
                if os.path.exists(notification_file):
                    notification = gr.State(value=notification_file)
                    notification_input = gr.Audio(label='Notification', interactive=True, elem_id='audio_notification', visible=False, show_edit_button=False)

                    def play_notification_checked(r, notification):
                        return gr.update(visible=r, value=notification if r else None)

                    def notification_input_changed(notification_input, notification):
                        if notification_input:
                            notification = notification_input
                        return notification

                    play_notification.change(fn=play_notification_checked, inputs=[play_notification, notification], outputs=[notification_input], queue=False)
                    notification_input.change(fn=notification_input_changed, inputs=[notification_input, notification], outputs=[notification], queue=False)

=======
                refresh_files_output = [base_model, refiner_model]
                if not args_manager.args.disable_preset_selection:
                    refresh_files_output += [preset_selection]
                refresh_files.click(refresh_files_clicked, [], refresh_files_output + lora_ctrls,
                                    queue=False, show_progress=False)

>>>>>>> a1bda88a
        state_is_generating = gr.State(False)

        load_data_outputs = [advanced_checkbox, image_number, prompt, negative_prompt, style_selections,
                             performance_selection, overwrite_step, overwrite_switch, aspect_ratios_selection,
                             overwrite_width, overwrite_height, guidance_scale, sharpness, adm_scaler_positive,
                             adm_scaler_negative, adm_scaler_end, refiner_swap_method, adaptive_cfg, base_model,
                             refiner_model, refiner_switch, sampler_name, scheduler_name, seed_random, image_seed,
                             generate_button, load_parameter_button] + freeu_ctrls + lora_ctrls

        if not args_manager.args.disable_preset_selection:
            def preset_selection_change(preset, is_generating):
                preset_content = modules.config.try_get_preset_content(preset) if preset != 'initial' else {}
                preset_prepared = modules.meta_parser.parse_meta_from_preset(preset_content)

                default_model = preset_prepared.get('base_model')
                previous_default_models = preset_prepared.get('previous_default_models', [])
                checkpoint_downloads = preset_prepared.get('checkpoint_downloads', {})
                embeddings_downloads = preset_prepared.get('embeddings_downloads', {})
                lora_downloads = preset_prepared.get('lora_downloads', {})

                preset_prepared['base_model'], preset_prepared['lora_downloads'] = launch.download_models(
                    default_model, previous_default_models, checkpoint_downloads, embeddings_downloads, lora_downloads)

                if 'prompt' in preset_prepared and preset_prepared.get('prompt') == '':
                    del preset_prepared['prompt']

                return modules.meta_parser.load_parameter_button_click(json.dumps(preset_prepared), is_generating)

            preset_selection.change(preset_selection_change, inputs=[preset_selection, state_is_generating], outputs=load_data_outputs, queue=False, show_progress=True) \
                .then(fn=style_sorter.sort_styles, inputs=style_selections, outputs=style_selections, queue=False, show_progress=False) \
<<<<<<< HEAD
                .then(lambda: None, _js='()=>{refresh_style_localization();}')


        performance_selection.change(lambda x: [gr.update(interactive=x != 'Extreme Speed')] * 11 +
                                               [gr.update(visible=x != 'Extreme Speed')] * 1 +
                                               [gr.update(interactive=x != 'Extreme Speed', value=x == 'Extreme Speed', )] * 1,
=======

        performance_selection.change(lambda x: [gr.update(interactive=not flags.Performance.has_restricted_features(x))] * 11 +
                                               [gr.update(visible=not flags.Performance.has_restricted_features(x))] * 1 +
                                               [gr.update(interactive=not flags.Performance.has_restricted_features(x), value=flags.Performance.has_restricted_features(x))] * 1,
>>>>>>> a1bda88a
                                     inputs=performance_selection,
                                     outputs=[
                                         guidance_scale, sharpness, adm_scaler_end, adm_scaler_positive,
                                         adm_scaler_negative, refiner_switch, refiner_model, sampler_name,
                                         scheduler_name, adaptive_cfg, refiner_swap_method, negative_prompt, disable_intermediate_results
                                     ], queue=False, show_progress=False)
        
        output_format.input(lambda x: gr.update(output_format=x), inputs=output_format)
        
        advanced_checkbox.change(lambda x: gr.update(visible=x), advanced_checkbox, advanced_column,
                                 queue=False, show_progress=False) \
            .then(fn=lambda: None, _js='refresh_grid_delayed', queue=False, show_progress=False)

        def inpaint_mode_change(mode):
            assert mode in modules.flags.inpaint_options

            # inpaint_additional_prompt, outpaint_selections, example_inpaint_prompts,
            # inpaint_disable_initial_latent, inpaint_engine,
            # inpaint_strength, inpaint_respective_field

            if mode == modules.flags.inpaint_option_detail:
                return [
                    gr.update(visible=True), gr.update(visible=False, value=[]),
                    gr.Dataset.update(visible=True, samples=modules.config.example_inpaint_prompts),
                    False, 'None', 0.5, 0.0
                ]

            if mode == modules.flags.inpaint_option_modify:
                return [
                    gr.update(visible=True), gr.update(visible=False, value=[]),
                    gr.Dataset.update(visible=False, samples=modules.config.example_inpaint_prompts),
                    True, modules.config.default_inpaint_engine_version, 1.0, 0.0
                ]

            return [
                gr.update(visible=False, value=''), gr.update(visible=True),
                gr.Dataset.update(visible=False, samples=modules.config.example_inpaint_prompts),
                False, modules.config.default_inpaint_engine_version, 1.0, 0.618
            ]

        inpaint_mode.input(inpaint_mode_change, inputs=inpaint_mode, outputs=[
            inpaint_additional_prompt, outpaint_selections, example_inpaint_prompts,
            inpaint_disable_initial_latent, inpaint_engine,
            inpaint_strength, inpaint_respective_field
        ], show_progress=False, queue=False)

        ctrls = [currentTask, generate_image_grid]
        ctrls += [
<<<<<<< HEAD
            prompt, negative_prompt, translate_prompts, style_selections,
            performance_selection, aspect_ratios_selection, image_number, output_format, image_seed, sharpness, guidance_scale
=======
            prompt, negative_prompt, style_selections,
            performance_selection, aspect_ratios_selection, image_number, output_format, image_seed,
            read_wildcards_in_order, sharpness, guidance_scale
>>>>>>> a1bda88a
        ]

        ctrls += [base_model, refiner_model, refiner_switch] + lora_ctrls
        ctrls += [input_image_checkbox, current_tab]
        ctrls += [uov_method, uov_input_image]
        ctrls += [outpaint_selections, inpaint_input_image, inpaint_additional_prompt, inpaint_mask_image]
        ctrls += [disable_preview, disable_intermediate_results, disable_seed_increment, black_out_nsfw]
        ctrls += [adm_scaler_positive, adm_scaler_negative, adm_scaler_end, adaptive_cfg]
        ctrls += [sampler_name, scheduler_name]
        ctrls += [overwrite_step, overwrite_switch, overwrite_width, overwrite_height, overwrite_vary_strength]
        ctrls += [overwrite_upscale_strength, mixing_image_prompt_and_vary_upscale, mixing_image_prompt_and_inpaint]
        ctrls += [debugging_cn_preprocessor, skipping_cn_preprocessor, canny_low_threshold, canny_high_threshold]
        ctrls += [refiner_swap_method, controlnet_softness]
        ctrls += freeu_ctrls
        ctrls += inpaint_ctrls

        if not args_manager.args.disable_metadata:
            ctrls += [save_metadata_to_images, metadata_scheme]

        ctrls += ip_ctrls

<<<<<<< HEAD
        if not args_manager.args.disable_metadata:
            ctrls += [save_metadata_to_images, metadata_scheme]
        
        ctrls += ip_ctrls

=======
>>>>>>> a1bda88a
        def parse_meta(raw_prompt_txt, is_generating):
            loaded_json = None
            if is_json(raw_prompt_txt):
                loaded_json = json.loads(raw_prompt_txt)

            if loaded_json is None:
                if is_generating:
                    return gr.update(), gr.update(), gr.update()
                else:
                    return gr.update(), gr.update(visible=True), gr.update(visible=False)

            return json.dumps(loaded_json), gr.update(visible=False), gr.update(visible=True)

        prompt.input(parse_meta, inputs=[prompt, state_is_generating], outputs=[prompt, generate_button, load_parameter_button], queue=False, show_progress=False)

        load_parameter_button.click(modules.meta_parser.load_parameter_button_click, inputs=[prompt, state_is_generating], outputs=load_data_outputs, queue=False, show_progress=False)

        def trigger_metadata_import(filepath, state_is_generating):
            parameters, metadata_scheme = modules.meta_parser.read_info_from_image(filepath)
            if parameters is None:
                print('Could not find metadata in the image!')
                parsed_parameters = {}
            else:
                metadata_parser = modules.meta_parser.get_metadata_parser(metadata_scheme)
                parsed_parameters = metadata_parser.parse_json(parameters)

            return modules.meta_parser.load_parameter_button_click(parsed_parameters, state_is_generating)

        metadata_import_button.click(trigger_metadata_import, inputs=[metadata_input_image, state_is_generating], outputs=load_data_outputs, queue=False, show_progress=True) \
            .then(style_sorter.sort_styles, inputs=style_selections, outputs=style_selections, queue=False, show_progress=False)

        generate_button.click(lambda: (gr.update(visible=True, interactive=True), gr.update(visible=True, interactive=True), gr.update(visible=False, interactive=False), [], True),
                              outputs=[stop_button, skip_button, generate_button, gallery, state_is_generating]) \
            .then(fn=refresh_seed, inputs=[seed_random, image_seed], outputs=image_seed) \
            .then(fn=get_task, inputs=ctrls, outputs=currentTask) \
            .then(fn=generate_clicked, inputs=currentTask, outputs=[progress_html, progress_window, progress_gallery, gallery]) \
            .then(lambda: (gr.update(visible=True, interactive=True), gr.update(visible=False, interactive=False), gr.update(visible=False, interactive=False), False),
                  outputs=[generate_button, stop_button, skip_button, state_is_generating]) \
            .then(fn=update_history_link, outputs=history_link) \
            .then(fn=lambda: None, _js='playNotification').then(fn=lambda: None, _js='refresh_grid_delayed')

        def trigger_describe(mode, img):
            if mode == flags.desc_type_photo:
                from extras.interrogate import default_interrogator as default_interrogator_photo
                return default_interrogator_photo(img), ["Fooocus V2", "Fooocus Enhance", "Fooocus Sharp"]
            if mode == flags.desc_type_anime:
                from extras.wd14tagger import default_interrogator as default_interrogator_anime
                return default_interrogator_anime(img), ["Fooocus V2", "Fooocus Masterpiece"]
            return mode, ["Fooocus V2"]

        desc_btn.click(trigger_describe, inputs=[desc_method, desc_input_image],
                       outputs=[prompt, style_selections], show_progress=True, queue=True)

        def trigger_uov_describe(mode, img, prompt):
            # keep prompt if not empty
            if prompt == '':
                return trigger_describe(mode, img)
            return gr.update(), gr.update()

        uov_input_image.upload(trigger_uov_describe, inputs=[desc_method, uov_input_image, prompt],
                       outputs=[prompt, style_selections], show_progress=True, queue=True)

def dump_default_english_config():
    from modules.localization import dump_english_config
    dump_english_config(grh.all_components)


# dump_default_english_config()

shared.gradio_root.launch(
    inbrowser=args_manager.args.in_browser,
    server_name=args_manager.args.listen,
    server_port=args_manager.args.port,
    share=args_manager.args.share,
    auth=check_auth if (args_manager.args.share or args_manager.args.listen) and auth_enabled else None,
    allowed_paths=[modules.config.path_outputs],
    blocked_paths=[constants.AUTH_FILENAME]
)<|MERGE_RESOLUTION|>--- conflicted
+++ resolved
@@ -308,25 +308,16 @@
             desc_tab.select(lambda: 'desc', outputs=current_tab, queue=False, _js=down_js, show_progress=False)
 
         with gr.Column(scale=1, visible=modules.config.default_advanced_checkbox) as advanced_column:
-<<<<<<< HEAD
             with gr.Tab(label='Settings'):
-=======
-            with gr.Tab(label='Setting'):
->>>>>>> a1bda88a
                 if not args_manager.args.disable_preset_selection:
                     preset_selection = gr.Radio(label='Preset',
                                                 choices=modules.config.available_presets,
                                                 value=args_manager.args.preset if args_manager.args.preset else "initial",
                                                 interactive=True)
                 performance_selection = gr.Radio(label='Performance',
-<<<<<<< HEAD
                                                  choices=modules.flags.performance_selections,
                                                  value=modules.config.default_performance,
                                                  elem_classes='performance_selections')
-=======
-                                                 choices=flags.Performance.list(),
-                                                 value=modules.config.default_performance)
->>>>>>> a1bda88a
                 aspect_ratios_selection = gr.Radio(label='Aspect Ratios', choices=modules.config.available_aspect_ratios,
                                                    value=modules.config.default_aspect_ratio, info='width × height',
                                                    elem_classes='aspect_ratios')
@@ -373,11 +364,7 @@
                 history_link = gr.HTML()
                 shared.gradio_root.load(update_history_link, outputs=history_link, queue=False, show_progress=False)
 
-<<<<<<< HEAD
-            with gr.Tab(label='Styles'):
-=======
-            with gr.Tab(label='Style', elem_classes=['style_selections_tab']):
->>>>>>> a1bda88a
+            with gr.Tab(label='Styles', elem_classes=['style_selections_tab']):
                 style_sorter.try_load_sorted_styles(
                     style_names=legal_style_names,
                     default_selected=modules.config.default_styles)
@@ -605,19 +592,10 @@
                 dev_mode.change(dev_mode_checked, inputs=[dev_mode], outputs=[dev_tools],
                                 queue=False, show_progress=False)
 
-<<<<<<< HEAD
-                def model_refresh_clicked():
-                    modules.config.update_all_model_names()
-                    modules.config.update_presets()
-                    results = []
-                    results += [gr.update(choices=modules.config.model_filenames),
-                                gr.update(choices=['None'] + modules.config.model_filenames)]
-=======
                 def refresh_files_clicked():
                     modules.config.update_files()
                     results = [gr.update(choices=modules.config.model_filenames)]
                     results += [gr.update(choices=['None'] + modules.config.model_filenames)]
->>>>>>> a1bda88a
                     if not args_manager.args.disable_preset_selection:
                         results += [gr.update(choices=modules.config.available_presets)]
                     for i in range(modules.config.default_max_lora_number):
@@ -625,11 +603,10 @@
                                     gr.update(choices=['None'] + modules.config.lora_filenames), gr.update()]
                     return results
 
-<<<<<<< HEAD
-                model_refresh_output = [base_model, refiner_model]
+                refresh_files_output = [base_model, refiner_model]
                 if not args_manager.args.disable_preset_selection:
-                    model_refresh_output += [preset_selection]
-                model_refresh.click(model_refresh_clicked, [],  model_refresh_output + lora_ctrls,
+                    refresh_files_output += [preset_selection]
+                refresh_files.click(refresh_files_clicked, [], refresh_files_output + lora_ctrls,
                                     queue=False, show_progress=False)
 
             with gr.Tab(label='Audio'):
@@ -650,14 +627,6 @@
                     play_notification.change(fn=play_notification_checked, inputs=[play_notification, notification], outputs=[notification_input], queue=False)
                     notification_input.change(fn=notification_input_changed, inputs=[notification_input, notification], outputs=[notification], queue=False)
 
-=======
-                refresh_files_output = [base_model, refiner_model]
-                if not args_manager.args.disable_preset_selection:
-                    refresh_files_output += [preset_selection]
-                refresh_files.click(refresh_files_clicked, [], refresh_files_output + lora_ctrls,
-                                    queue=False, show_progress=False)
-
->>>>>>> a1bda88a
         state_is_generating = gr.State(False)
 
         load_data_outputs = [advanced_checkbox, image_number, prompt, negative_prompt, style_selections,
@@ -688,19 +657,11 @@
 
             preset_selection.change(preset_selection_change, inputs=[preset_selection, state_is_generating], outputs=load_data_outputs, queue=False, show_progress=True) \
                 .then(fn=style_sorter.sort_styles, inputs=style_selections, outputs=style_selections, queue=False, show_progress=False) \
-<<<<<<< HEAD
                 .then(lambda: None, _js='()=>{refresh_style_localization();}')
-
-
-        performance_selection.change(lambda x: [gr.update(interactive=x != 'Extreme Speed')] * 11 +
-                                               [gr.update(visible=x != 'Extreme Speed')] * 1 +
-                                               [gr.update(interactive=x != 'Extreme Speed', value=x == 'Extreme Speed', )] * 1,
-=======
 
         performance_selection.change(lambda x: [gr.update(interactive=not flags.Performance.has_restricted_features(x))] * 11 +
                                                [gr.update(visible=not flags.Performance.has_restricted_features(x))] * 1 +
                                                [gr.update(interactive=not flags.Performance.has_restricted_features(x), value=flags.Performance.has_restricted_features(x))] * 1,
->>>>>>> a1bda88a
                                      inputs=performance_selection,
                                      outputs=[
                                          guidance_scale, sharpness, adm_scaler_end, adm_scaler_positive,
@@ -749,14 +710,9 @@
 
         ctrls = [currentTask, generate_image_grid]
         ctrls += [
-<<<<<<< HEAD
             prompt, negative_prompt, translate_prompts, style_selections,
-            performance_selection, aspect_ratios_selection, image_number, output_format, image_seed, sharpness, guidance_scale
-=======
-            prompt, negative_prompt, style_selections,
             performance_selection, aspect_ratios_selection, image_number, output_format, image_seed,
             read_wildcards_in_order, sharpness, guidance_scale
->>>>>>> a1bda88a
         ]
 
         ctrls += [base_model, refiner_model, refiner_switch] + lora_ctrls
@@ -778,14 +734,6 @@
 
         ctrls += ip_ctrls
 
-<<<<<<< HEAD
-        if not args_manager.args.disable_metadata:
-            ctrls += [save_metadata_to_images, metadata_scheme]
-        
-        ctrls += ip_ctrls
-
-=======
->>>>>>> a1bda88a
         def parse_meta(raw_prompt_txt, is_generating):
             loaded_json = None
             if is_json(raw_prompt_txt):
