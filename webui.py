import gradio as gr
import random
import os
import json
import time
import shared
import modules.config
import fooocus_version
import modules.html
import modules.async_worker as worker
import modules.constants as constants
import modules.flags as flags
import modules.gradio_hijack as grh
import modules.style_sorter as style_sorter
import modules.meta_parser
import args_manager
import copy
import launch

from modules.sdxl_styles import legal_style_names
from modules.private_logger import get_current_html_path
from modules.ui_gradio_extensions import reload_javascript
from modules.auth import auth_enabled, check_auth
from modules.util import is_json

def get_task(*args):
    args = list(args)
    args.pop(0)

    return worker.AsyncTask(args=args)

def generate_clicked(task: worker.AsyncTask):
    import ldm_patched.modules.model_management as model_management

    with model_management.interrupt_processing_mutex:
        model_management.interrupt_processing = False
    # outputs=[progress_html, progress_window, progress_gallery, gallery]

    if len(task.args) == 0:
        return

    execution_start_time = time.perf_counter()
    finished = False

    yield gr.update(visible=True, value=modules.html.make_progress_html(1, 'Waiting for task to start ...')), \
        gr.update(visible=True, value=None), \
        gr.update(visible=False, value=None), \
        gr.update(visible=False)

    worker.async_tasks.append(task)

    while not finished:
        time.sleep(0.01)
        if len(task.yields) > 0:
            flag, product = task.yields.pop(0)
            if flag == 'preview':

                # help bad internet connection by skipping duplicated preview
                if len(task.yields) > 0:  # if we have the next item
                    if task.yields[0][0] == 'preview':   # if the next item is also a preview
                        # print('Skipped one preview for better internet connection.')
                        continue

                percentage, title, image = product
                yield gr.update(visible=True, value=modules.html.make_progress_html(percentage, title)), \
                    gr.update(visible=True, value=image) if image is not None else gr.update(), \
                    gr.update(), \
                    gr.update(visible=False)
            if flag == 'results':
                yield gr.update(visible=True), \
                    gr.update(visible=True), \
                    gr.update(visible=True, value=product), \
                    gr.update(visible=False)
            if flag == 'finish':
                yield gr.update(visible=False), \
                    gr.update(visible=False), \
                    gr.update(visible=False), \
                    gr.update(visible=True, value=product)
                finished = True

                # delete Fooocus temp images, only keep gradio temp images
                if args_manager.args.disable_image_log:
                    for filepath in product:
                        if isinstance(filepath, str) and os.path.exists(filepath):
                            os.remove(filepath)

    execution_time = time.perf_counter() - execution_start_time
    print(f'Total time: {execution_time:.2f} seconds')
    return


reload_javascript()

title = f'Fooocus {fooocus_version.version}'

if isinstance(args_manager.args.preset, str):
    title += ' ' + args_manager.args.preset

shared.gradio_root = gr.Blocks(title=title).queue()

with shared.gradio_root:
    currentTask = gr.State(worker.AsyncTask(args=[]))
    with gr.Row():
        with gr.Column(scale=2):
            with gr.Row():
                progress_window = grh.Image(label='Preview', show_label=True, visible=False, height=768,
                                            elem_classes=['main_view'])
                progress_gallery = gr.Gallery(label='Finished Images', show_label=True, object_fit='contain',
                                              height=768, visible=False, elem_classes=['main_view', 'image_gallery'])
            progress_html = gr.HTML(value=modules.html.make_progress_html(32, 'Progress 32%'), visible=False,
                                    elem_id='progress-bar', elem_classes='progress-bar')
            gallery = gr.Gallery(label='Gallery', show_label=False, object_fit='contain', visible=True, height=768,
                                 elem_classes=['resizable_area', 'main_view', 'final_gallery', 'image_gallery'],
                                 elem_id='final_gallery')
            with gr.Row(elem_classes='type_row'):
                with gr.Column(scale=17):
                    prompt = gr.Textbox(show_label=False, placeholder="Type prompt here or paste parameters.", elem_id='positive_prompt',
                                        container=False, autofocus=True, elem_classes='type_row', lines=1024)

                    default_prompt = modules.config.default_prompt
                    if isinstance(default_prompt, str) and default_prompt != '':
                        shared.gradio_root.load(lambda: default_prompt, outputs=prompt)

                with gr.Column(scale=3, min_width=0):
                    generate_button = gr.Button(label="Generate", value="Generate", elem_classes='type_row', elem_id='generate_button', visible=True)
                    reset_button = gr.Button(label="Reconnect", value="Reconnect", elem_classes='type_row', elem_id='reset_button', visible=False)
                    load_parameter_button = gr.Button(label="Load Parameters", value="Load Parameters", elem_classes='type_row', elem_id='load_parameter_button', visible=False)
                    skip_button = gr.Button(label="Skip", value="Skip", elem_classes='type_row_half', elem_id='skip_button', visible=False)
                    stop_button = gr.Button(label="Stop", value="Stop", elem_classes='type_row_half', elem_id='stop_button', visible=False)

                    def stop_clicked(currentTask):
                        import ldm_patched.modules.model_management as model_management
                        currentTask.last_stop = 'stop'
                        if (currentTask.processing):
                            model_management.interrupt_current_processing()
                        return currentTask

                    def skip_clicked(currentTask):
                        import ldm_patched.modules.model_management as model_management
                        currentTask.last_stop = 'skip'
                        if (currentTask.processing):
                            model_management.interrupt_current_processing()
                        return currentTask

                    stop_button.click(stop_clicked, inputs=currentTask, outputs=currentTask, queue=False, show_progress=False, _js='cancelGenerateForever')
                    skip_button.click(skip_clicked, inputs=currentTask, outputs=currentTask, queue=False, show_progress=False)
            with gr.Row(elem_classes='advanced_check_row'):
                input_image_checkbox = gr.Checkbox(label='Input Image', value=False, container=False, elem_classes='min_check')
                advanced_checkbox = gr.Checkbox(label='Advanced', value=modules.config.default_advanced_checkbox, container=False, elem_classes='min_check')
            with gr.Row(visible=False) as image_input_panel:
                with gr.Tabs():
                    with gr.TabItem(label='Upscale or Variation') as uov_tab:
                        with gr.Row():
                            with gr.Column():
                                uov_input_image = grh.Image(label='Image', source='upload', type='numpy', show_label=False)
                            with gr.Column():
                                uov_method = gr.Radio(label='Upscale or Variation:', choices=flags.uov_list, value=flags.disabled)
                                gr.HTML('<a href="https://github.com/lllyasviel/Fooocus/discussions/390" target="_blank">\U0001F4D4 Document</a>')
                    with gr.TabItem(label='Image Prompt') as ip_tab:
                        with gr.Row():
                            ip_images = []
                            ip_types = []
                            ip_stops = []
                            ip_weights = []
                            ip_ctrls = []
                            ip_ad_cols = []
                            for _ in range(flags.controlnet_image_count):
                                with gr.Column():
                                    ip_image = grh.Image(label='Image', source='upload', type='numpy', show_label=False, height=300)
                                    ip_images.append(ip_image)
                                    ip_ctrls.append(ip_image)
                                    with gr.Column(visible=False) as ad_col:
                                        with gr.Row():
                                            default_end, default_weight = flags.default_parameters[flags.default_ip]

                                            ip_stop = gr.Slider(label='Stop At', minimum=0.0, maximum=1.0, step=0.001, value=default_end)
                                            ip_stops.append(ip_stop)
                                            ip_ctrls.append(ip_stop)

                                            ip_weight = gr.Slider(label='Weight', minimum=0.0, maximum=2.0, step=0.001, value=default_weight)
                                            ip_weights.append(ip_weight)
                                            ip_ctrls.append(ip_weight)

                                        ip_type = gr.Radio(label='Type', choices=flags.ip_list, value=flags.default_ip, container=False)
                                        ip_types.append(ip_type)
                                        ip_ctrls.append(ip_type)

                                        ip_type.change(lambda x: flags.default_parameters[x], inputs=[ip_type], outputs=[ip_stop, ip_weight], queue=False, show_progress=False)
                                    ip_ad_cols.append(ad_col)
                        ip_advanced = gr.Checkbox(label='Advanced', value=False, container=False)
                        gr.HTML('* \"Image Prompt\" is powered by Fooocus Image Mixture Engine (v1.0.1). <a href="https://github.com/lllyasviel/Fooocus/discussions/557" target="_blank">\U0001F4D4 Document</a>')

                        def ip_advance_checked(x):
                            return [gr.update(visible=x)] * len(ip_ad_cols) + \
                                [flags.default_ip] * len(ip_types) + \
                                [flags.default_parameters[flags.default_ip][0]] * len(ip_stops) + \
                                [flags.default_parameters[flags.default_ip][1]] * len(ip_weights)

                        ip_advanced.change(ip_advance_checked, inputs=ip_advanced,
                                           outputs=ip_ad_cols + ip_types + ip_stops + ip_weights,
                                           queue=False, show_progress=False)
                    with gr.TabItem(label='Inpaint or Outpaint') as inpaint_tab:
                        with gr.Row():
                            inpaint_input_image = grh.Image(label='Image', source='upload', type='numpy', tool='sketch', height=500, brush_color="#FFFFFF", elem_id='inpaint_canvas', show_label=False)
                            inpaint_mask_image = grh.Image(label='Mask Upload', source='upload', type='numpy', height=500, visible=False)

                        with gr.Row():
                            inpaint_additional_prompt = gr.Textbox(placeholder="Describe what you want to inpaint.", elem_id='inpaint_additional_prompt', label='Inpaint Additional Prompt', visible=False)
                            outpaint_selections = gr.CheckboxGroup(choices=['Left', 'Right', 'Top', 'Bottom'], value=[], label='Outpaint Direction')
                            inpaint_mode = gr.Dropdown(choices=modules.flags.inpaint_options, value=modules.flags.inpaint_option_default, label='Method')
                        example_inpaint_prompts = gr.Dataset(samples=modules.config.example_inpaint_prompts, label='Additional Prompt Quick List', components=[inpaint_additional_prompt], visible=False)
                        gr.HTML('* Powered by Fooocus Inpaint Engine <a href="https://github.com/lllyasviel/Fooocus/discussions/414" target="_blank">\U0001F4D4 Document</a>')
                        example_inpaint_prompts.click(lambda x: x[0], inputs=example_inpaint_prompts, outputs=inpaint_additional_prompt, show_progress=False, queue=False)
                    with gr.TabItem(label='Describe') as desc_tab:
                        with gr.Row():
                            with gr.Column():
                                desc_input_image = grh.Image(label='Image', source='upload', type='numpy', show_label=False)
                            with gr.Column():
                                desc_method = gr.Radio(
                                    label='Content Type',
                                    choices=[flags.desc_type_photo, flags.desc_type_anime],
                                    value=flags.desc_type_photo)
                                desc_btn = gr.Button(value='Describe this Image into Prompt')
                                desc_image_size = gr.Textbox(label='Image Size and Recommended Size', elem_id='desc_image_size', visible=False)
                                gr.HTML('<a href="https://github.com/lllyasviel/Fooocus/discussions/1363" target="_blank">\U0001F4D4 Document</a>')
<<<<<<< HEAD
                    with gr.TabItem(label='Metadata') as metadata_tab:
=======

                                def trigger_show_image_properties(image):
                                    value = modules.util.get_image_size_info(image, modules.flags.sdxl_aspect_ratios)
                                    return gr.update(value=value, visible=True)

                                desc_input_image.upload(trigger_show_image_properties, inputs=desc_input_image,
                                                        outputs=desc_image_size, show_progress=False, queue=False)

                    with gr.TabItem(label='Metadata') as load_tab:
>>>>>>> 67289dd0
                        with gr.Column():
                            metadata_input_image = grh.Image(label='For images created by Fooocus', source='upload', type='filepath')
                            metadata_json = gr.JSON(label='Metadata')
                            metadata_import_button = gr.Button(value='Apply Metadata')

                        def trigger_metadata_preview(filepath):
                            parameters, metadata_scheme = modules.meta_parser.read_info_from_image(filepath)

                            results = {}
                            if parameters is not None:
                                results['parameters'] = parameters

                            if isinstance(metadata_scheme, flags.MetadataScheme):
                                results['metadata_scheme'] = metadata_scheme.value

                            return results

                        metadata_input_image.upload(trigger_metadata_preview, inputs=metadata_input_image,
                                                    outputs=metadata_json, queue=False, show_progress=True)

            switch_js = "(x) => {if(x){viewer_to_bottom(100);viewer_to_bottom(500);}else{viewer_to_top();} return x;}"
            down_js = "() => {viewer_to_bottom();}"

            input_image_checkbox.change(lambda x: gr.update(visible=x), inputs=input_image_checkbox,
                                        outputs=image_input_panel, queue=False, show_progress=False, _js=switch_js)
            ip_advanced.change(lambda: None, queue=False, show_progress=False, _js=down_js)

            current_tab = gr.Textbox(value='uov', visible=False)
            uov_tab.select(lambda: 'uov', outputs=current_tab, queue=False, _js=down_js, show_progress=False)
            inpaint_tab.select(lambda: 'inpaint', outputs=current_tab, queue=False, _js=down_js, show_progress=False)
            ip_tab.select(lambda: 'ip', outputs=current_tab, queue=False, _js=down_js, show_progress=False)
            desc_tab.select(lambda: 'desc', outputs=current_tab, queue=False, _js=down_js, show_progress=False)
            metadata_tab.select(lambda: 'metadata', outputs=current_tab, queue=False, _js=down_js, show_progress=False)

        with gr.Column(scale=1, visible=modules.config.default_advanced_checkbox) as advanced_column:
            with gr.Tab(label='Setting'):
                if not args_manager.args.disable_preset_selection:
                    preset_selection = gr.Dropdown(label='Preset',
                                                   choices=modules.config.available_presets,
                                                   value=args_manager.args.preset if args_manager.args.preset else "initial",
                                                   interactive=True)
                performance_selection = gr.Radio(label='Performance',
                                                 choices=flags.Performance.list(),
<<<<<<< HEAD
                                                 value=modules.config.default_performance,
                                                 elem_classes=['performance_selection'])
                with gr.Accordion(label='Aspect Ratios', open=False) as aspect_ratios_accordion:
                    aspect_ratios_selection = gr.Radio(label='Aspect Ratios', show_label=False,
                                                       choices=modules.config.available_aspect_ratios,
                                                       value=modules.config.default_aspect_ratio,
                                                       info='width × height',
                                                       elem_classes='aspect_ratios')

                    def change_aspect_ratio(text):
                        import re
                        regex = re.compile('<.*?>')
                        cleaned_text = re.sub(regex, '', text)
                        return gr.update(label='Aspect Ratios ' + cleaned_text)

                    aspect_ratios_selection.change(change_aspect_ratio, inputs=aspect_ratios_selection, outputs=aspect_ratios_accordion, queue=False, show_progress=False)
                    shared.gradio_root.load(change_aspect_ratio, inputs=aspect_ratios_selection, outputs=aspect_ratios_accordion, queue=False, show_progress=False)

=======
                                                 value=modules.config.default_performance)
                aspect_ratios_selection = gr.Radio(label='Aspect Ratios', choices=modules.config.available_aspect_ratios_labels,
                                                   value=modules.config.default_aspect_ratio, info='width × height',
                                                   elem_classes='aspect_ratios')
>>>>>>> 67289dd0
                image_number = gr.Slider(label='Image Number', minimum=1, maximum=modules.config.default_max_image_number, step=1, value=modules.config.default_image_number)

                output_format = gr.Radio(label='Output Format',
                                         choices=flags.OutputFormat.list(),
                                         value=modules.config.default_output_format)

                negative_prompt = gr.Textbox(label='Negative Prompt', show_label=True, placeholder="Type prompt here.",
                                             info='Describing what you do not want to see.', lines=2,
                                             elem_id='negative_prompt',
                                             value=modules.config.default_prompt_negative)
                seed_random = gr.Checkbox(label='Random', value=True)
                image_seed = gr.Textbox(label='Seed', value=0, max_lines=1, visible=False) # workaround for https://github.com/gradio-app/gradio/issues/5354

                def random_checked(r):
                    return gr.update(visible=not r)

                def refresh_seed(r, seed_string):
                    if r:
                        return random.randint(constants.MIN_SEED, constants.MAX_SEED)
                    else:
                        try:
                            seed_value = int(seed_string)
                            if constants.MIN_SEED <= seed_value <= constants.MAX_SEED:
                                return seed_value
                        except ValueError:
                            pass
                        return random.randint(constants.MIN_SEED, constants.MAX_SEED)

                seed_random.change(random_checked, inputs=[seed_random], outputs=[image_seed],
                                   queue=False, show_progress=False)

                def update_history_link():
                    if args_manager.args.disable_image_log:
                        return gr.update(value='')
                    
                    return gr.update(value=f'<a href="file={get_current_html_path(output_format)}" target="_blank">\U0001F4DA History Log</a>')

                history_link = gr.HTML()
                shared.gradio_root.load(update_history_link, outputs=history_link, queue=False, show_progress=False)

            with gr.Tab(label='Style', elem_classes=['style_selections_tab']):
                style_sorter.try_load_sorted_styles(
                    style_names=legal_style_names,
                    default_selected=modules.config.default_styles)

                style_search_bar = gr.Textbox(show_label=False, container=False,
                                              placeholder="\U0001F50E Type here to search styles ...",
                                              value="",
                                              label='Search Styles')
                style_selections = gr.CheckboxGroup(show_label=False, container=False,
                                                    choices=copy.deepcopy(style_sorter.all_styles),
                                                    value=copy.deepcopy(modules.config.default_styles),
                                                    label='Selected Styles',
                                                    elem_classes=['style_selections'])
                gradio_receiver_style_selections = gr.Textbox(elem_id='gradio_receiver_style_selections', visible=False)

                shared.gradio_root.load(lambda: gr.update(choices=copy.deepcopy(style_sorter.all_styles)),
                                        outputs=style_selections)

                style_search_bar.change(style_sorter.search_styles,
                                        inputs=[style_selections, style_search_bar],
                                        outputs=style_selections,
                                        queue=False,
                                        show_progress=False).then(
                    lambda: None, _js='()=>{refresh_style_localization();}')

                gradio_receiver_style_selections.input(style_sorter.sort_styles,
                                                       inputs=style_selections,
                                                       outputs=style_selections,
                                                       queue=False,
                                                       show_progress=False).then(
                    lambda: None, _js='()=>{refresh_style_localization();}')

            with gr.Tab(label='Model'):
                with gr.Group():
                    with gr.Row():
                        base_model = gr.Dropdown(label='Base Model (SDXL only)', choices=modules.config.model_filenames, value=modules.config.default_base_model_name, show_label=True)
                        refiner_model = gr.Dropdown(label='Refiner (SDXL or SD 1.5)', choices=['None'] + modules.config.model_filenames, value=modules.config.default_refiner_model_name, show_label=True)

                    refiner_switch = gr.Slider(label='Refiner Switch At', minimum=0.1, maximum=1.0, step=0.0001,
                                               info='Use 0.4 for SD1.5 realistic models; '
                                                    'or 0.667 for SD1.5 anime models; '
                                                    'or 0.8 for XL-refiners; '
                                                    'or any value for switching two SDXL models.',
                                               value=modules.config.default_refiner_switch,
                                               visible=modules.config.default_refiner_model_name != 'None')

                    refiner_model.change(lambda x: gr.update(visible=x != 'None'),
                                         inputs=refiner_model, outputs=refiner_switch, show_progress=False, queue=False)

                with gr.Group():
                    lora_ctrls = []

                    for i, (enabled, filename, weight) in enumerate(modules.config.default_loras):
                        with gr.Row():
                            lora_enabled = gr.Checkbox(label='Enable', value=enabled,
                                                       elem_classes=['lora_enable', 'min_check'], scale=1)
                            lora_model = gr.Dropdown(label=f'LoRA {i + 1}',
                                                     choices=['None'] + modules.config.lora_filenames, value=filename,
                                                     elem_classes='lora_model', scale=5)
                            lora_weight = gr.Slider(label='Weight', minimum=modules.config.default_loras_min_weight,
                                                    maximum=modules.config.default_loras_max_weight, step=0.01, value=weight,
                                                    elem_classes='lora_weight', scale=5)
                            lora_ctrls += [lora_enabled, lora_model, lora_weight]

                with gr.Row():
                    refresh_files = gr.Button(label='Refresh', value='\U0001f504 Refresh All Files', variant='secondary', elem_classes='refresh_button')
            with gr.Tab(label='Advanced'):
                guidance_scale = gr.Slider(label='Guidance Scale', minimum=1.0, maximum=30.0, step=0.01,
                                           value=modules.config.default_cfg_scale,
                                           info='Higher value means style is cleaner, vivider, and more artistic.')
                sharpness = gr.Slider(label='Image Sharpness', minimum=0.0, maximum=30.0, step=0.001,
                                      value=modules.config.default_sample_sharpness,
                                      info='Higher value means image and texture are sharper.')
                gr.HTML('<a href="https://github.com/lllyasviel/Fooocus/discussions/117" target="_blank">\U0001F4D4 Document</a>')
                dev_mode = gr.Checkbox(label='Developer Debug Mode', value=False, container=False)

                with gr.Column(visible=False) as dev_tools:
                    with gr.Tab(label='Debug Tools'):
                        adm_scaler_positive = gr.Slider(label='Positive ADM Guidance Scaler', minimum=0.1, maximum=3.0,
                                                        step=0.001, value=1.5, info='The scaler multiplied to positive ADM (use 1.0 to disable). ')
                        adm_scaler_negative = gr.Slider(label='Negative ADM Guidance Scaler', minimum=0.1, maximum=3.0,
                                                        step=0.001, value=0.8, info='The scaler multiplied to negative ADM (use 1.0 to disable). ')
                        adm_scaler_end = gr.Slider(label='ADM Guidance End At Step', minimum=0.0, maximum=1.0,
                                                   step=0.001, value=0.3,
                                                   info='When to end the guidance from positive/negative ADM. ')

                        refiner_swap_method = gr.Dropdown(label='Refiner swap method', value=flags.refiner_swap_method,
                                                          choices=['joint', 'separate', 'vae'])

                        adaptive_cfg = gr.Slider(label='CFG Mimicking from TSNR', minimum=1.0, maximum=30.0, step=0.01,
                                                 value=modules.config.default_cfg_tsnr,
                                                 info='Enabling Fooocus\'s implementation of CFG mimicking for TSNR '
                                                      '(effective when real CFG > mimicked CFG).')
                        clip_skip = gr.Slider(label='CLIP Skip', minimum=1, maximum=10, step=1,
                                                 value=modules.config.default_clip_skip,
                                                 info='Bypass CLIP layers to avoid overfitting (use 1 to disable).')
                        sampler_name = gr.Dropdown(label='Sampler', choices=flags.sampler_list,
                                                   value=modules.config.default_sampler)
                        scheduler_name = gr.Dropdown(label='Scheduler', choices=flags.scheduler_list,
                                                     value=modules.config.default_scheduler)
                        vae_name = gr.Dropdown(label='VAE', choices=[modules.flags.default_vae] + modules.config.vae_filenames,
                                                     value=modules.config.default_vae, show_label=True)

                        generate_image_grid = gr.Checkbox(label='Generate Image Grid for Each Batch',
                                                          info='(Experimental) This may cause performance problems on some computers and certain internet conditions.',
                                                          value=False)

                        overwrite_step = gr.Slider(label='Forced Overwrite of Sampling Step',
                                                   minimum=-1, maximum=200, step=1,
                                                   value=modules.config.default_overwrite_step,
                                                   info='Set as -1 to disable. For developer debugging.')
                        overwrite_switch = gr.Slider(label='Forced Overwrite of Refiner Switch Step',
                                                     minimum=-1, maximum=200, step=1,
                                                     value=modules.config.default_overwrite_switch,
                                                     info='Set as -1 to disable. For developer debugging.')
                        overwrite_width = gr.Slider(label='Forced Overwrite of Generating Width',
                                                    minimum=-1, maximum=2048, step=1, value=-1,
                                                    info='Set as -1 to disable. For developer debugging. '
                                                         'Results will be worse for non-standard numbers that SDXL is not trained on.')
                        overwrite_height = gr.Slider(label='Forced Overwrite of Generating Height',
                                                     minimum=-1, maximum=2048, step=1, value=-1,
                                                     info='Set as -1 to disable. For developer debugging. '
                                                          'Results will be worse for non-standard numbers that SDXL is not trained on.')
                        overwrite_vary_strength = gr.Slider(label='Forced Overwrite of Denoising Strength of "Vary"',
                                                            minimum=-1, maximum=1.0, step=0.001, value=-1,
                                                            info='Set as negative number to disable. For developer debugging.')
                        overwrite_upscale_strength = gr.Slider(label='Forced Overwrite of Denoising Strength of "Upscale"',
                                                               minimum=-1, maximum=1.0, step=0.001, value=-1,
                                                               info='Set as negative number to disable. For developer debugging.')
                        disable_preview = gr.Checkbox(label='Disable Preview', value=modules.config.default_black_out_nsfw,
                                                      interactive=not modules.config.default_black_out_nsfw,
                                                      info='Disable preview during generation.')
                        disable_intermediate_results = gr.Checkbox(label='Disable Intermediate Results', 
                                                      value=modules.config.default_performance == flags.Performance.EXTREME_SPEED.value,
                                                      interactive=modules.config.default_performance != flags.Performance.EXTREME_SPEED.value,
                                                      info='Disable intermediate results during generation, only show final gallery.')
                        disable_seed_increment = gr.Checkbox(label='Disable seed increment',
                                                             info='Disable automatic seed increment when image number is > 1.',
                                                             value=False)
                        read_wildcards_in_order = gr.Checkbox(label="Read wildcards in order", value=False)

                        black_out_nsfw = gr.Checkbox(label='Black Out NSFW',
                                                     value=modules.config.default_black_out_nsfw,
                                                     interactive=not modules.config.default_black_out_nsfw,
                                                     info='Use black image if NSFW is detected.')

                        black_out_nsfw.change(lambda x: gr.update(value=x, interactive=not x),
                                              inputs=black_out_nsfw, outputs=disable_preview, queue=False,
                                              show_progress=False)

                        if not args_manager.args.disable_metadata:
                            save_metadata_to_images = gr.Checkbox(label='Save Metadata to Images', value=modules.config.default_save_metadata_to_images,
                                                                  info='Adds parameters to generated images allowing manual regeneration.')
                            metadata_scheme = gr.Radio(label='Metadata Scheme', choices=flags.metadata_scheme, value=modules.config.default_metadata_scheme,
                                                       info='Image Prompt parameters are not included. Use png and a1111 for compatibility with Civitai.',
                                                       visible=modules.config.default_save_metadata_to_images)

                            save_metadata_to_images.change(lambda x: gr.update(visible=x), inputs=[save_metadata_to_images], outputs=[metadata_scheme], 
                                                           queue=False, show_progress=False)

                    with gr.Tab(label='Control'):
                        debugging_cn_preprocessor = gr.Checkbox(label='Debug Preprocessors', value=False,
                                                                info='See the results from preprocessors.')
                        skipping_cn_preprocessor = gr.Checkbox(label='Skip Preprocessors', value=False,
                                                               info='Do not preprocess images. (Inputs are already canny/depth/cropped-face/etc.)')

                        mixing_image_prompt_and_vary_upscale = gr.Checkbox(label='Mixing Image Prompt and Vary/Upscale',
                                                                           value=False)
                        mixing_image_prompt_and_inpaint = gr.Checkbox(label='Mixing Image Prompt and Inpaint',
                                                                      value=False)

                        controlnet_softness = gr.Slider(label='Softness of ControlNet', minimum=0.0, maximum=1.0,
                                                        step=0.001, value=0.25,
                                                        info='Similar to the Control Mode in A1111 (use 0.0 to disable). ')

                        with gr.Tab(label='Canny'):
                            canny_low_threshold = gr.Slider(label='Canny Low Threshold', minimum=1, maximum=255,
                                                            step=1, value=64)
                            canny_high_threshold = gr.Slider(label='Canny High Threshold', minimum=1, maximum=255,
                                                             step=1, value=128)

                    with gr.Tab(label='Inpaint'):
                        debugging_inpaint_preprocessor = gr.Checkbox(label='Debug Inpaint Preprocessing', value=False)
                        inpaint_disable_initial_latent = gr.Checkbox(label='Disable initial latent in inpaint', value=False)
                        inpaint_engine = gr.Dropdown(label='Inpaint Engine',
                                                     value=modules.config.default_inpaint_engine_version,
                                                     choices=flags.inpaint_engine_versions,
                                                     info='Version of Fooocus inpaint model')
                        inpaint_strength = gr.Slider(label='Inpaint Denoising Strength',
                                                     minimum=0.0, maximum=1.0, step=0.001, value=1.0,
                                                     info='Same as the denoising strength in A1111 inpaint. '
                                                          'Only used in inpaint, not used in outpaint. '
                                                          '(Outpaint always use 1.0)')
                        inpaint_respective_field = gr.Slider(label='Inpaint Respective Field',
                                                             minimum=0.0, maximum=1.0, step=0.001, value=0.618,
                                                             info='The area to inpaint. '
                                                                  'Value 0 is same as "Only Masked" in A1111. '
                                                                  'Value 1 is same as "Whole Image" in A1111. '
                                                                  'Only used in inpaint, not used in outpaint. '
                                                                  '(Outpaint always use 1.0)')
                        inpaint_erode_or_dilate = gr.Slider(label='Mask Erode or Dilate',
                                                            minimum=-64, maximum=64, step=1, value=0,
                                                            info='Positive value will make white area in the mask larger, '
                                                                 'negative value will make white area smaller.'
                                                                 '(default is 0, always process before any mask invert)')
                        inpaint_mask_upload_checkbox = gr.Checkbox(label='Enable Mask Upload', value=False)
                        invert_mask_checkbox = gr.Checkbox(label='Invert Mask', value=False)

                        inpaint_mask_color = gr.ColorPicker(label='Inpaint brush color', value='#FFFFFF', elem_id='inpaint_brush_color')

                        inpaint_ctrls = [debugging_inpaint_preprocessor, inpaint_disable_initial_latent, inpaint_engine,
                                         inpaint_strength, inpaint_respective_field,
                                         inpaint_mask_upload_checkbox, invert_mask_checkbox, inpaint_erode_or_dilate]

                        inpaint_mask_upload_checkbox.change(lambda x: gr.update(visible=x),
                                                            inputs=inpaint_mask_upload_checkbox,
                                                            outputs=inpaint_mask_image, queue=False,
                                                            show_progress=False)

                        inpaint_mask_color.change(lambda x: gr.update(brush_color=x), inputs=inpaint_mask_color,
                                                  outputs=inpaint_input_image,
                                                  queue=False, show_progress=False)

                    with gr.Tab(label='FreeU'):
                        freeu_enabled = gr.Checkbox(label='Enabled', value=False)
                        freeu_b1 = gr.Slider(label='B1', minimum=0, maximum=2, step=0.01, value=1.01)
                        freeu_b2 = gr.Slider(label='B2', minimum=0, maximum=2, step=0.01, value=1.02)
                        freeu_s1 = gr.Slider(label='S1', minimum=0, maximum=4, step=0.01, value=0.99)
                        freeu_s2 = gr.Slider(label='S2', minimum=0, maximum=4, step=0.01, value=0.95)
                        freeu_ctrls = [freeu_enabled, freeu_b1, freeu_b2, freeu_s1, freeu_s2]

                def dev_mode_checked(r):
                    return gr.update(visible=r)

                dev_mode.change(dev_mode_checked, inputs=[dev_mode], outputs=[dev_tools],
                                queue=False, show_progress=False)

                def refresh_files_clicked():
                    modules.config.update_files()
                    results = [gr.update(choices=modules.config.model_filenames)]
                    results += [gr.update(choices=['None'] + modules.config.model_filenames)]
                    results += [gr.update(choices=['None'] + modules.config.vae_filenames)]
                    if not args_manager.args.disable_preset_selection:
                        results += [gr.update(choices=modules.config.available_presets)]
                    for i in range(modules.config.default_max_lora_number):
                        results += [gr.update(interactive=True),
                                    gr.update(choices=['None'] + modules.config.lora_filenames), gr.update()]
                    return results

                refresh_files_output = [base_model, refiner_model, vae_name]
                if not args_manager.args.disable_preset_selection:
                    refresh_files_output += [preset_selection]
                refresh_files.click(refresh_files_clicked, [], refresh_files_output + lora_ctrls,
                                    queue=False, show_progress=False)

        state_is_generating = gr.State(False)

        load_data_outputs = [advanced_checkbox, image_number, prompt, negative_prompt, style_selections,
                             performance_selection, overwrite_step, overwrite_switch, aspect_ratios_selection,
                             overwrite_width, overwrite_height, guidance_scale, sharpness, adm_scaler_positive,
                             adm_scaler_negative, adm_scaler_end, refiner_swap_method, adaptive_cfg, clip_skip,
                             base_model, refiner_model, refiner_switch, sampler_name, scheduler_name, vae_name,
                             seed_random, image_seed, generate_button, load_parameter_button] + freeu_ctrls + lora_ctrls

        if not args_manager.args.disable_preset_selection:
            def preset_selection_change(preset, is_generating):
                preset_content = modules.config.try_get_preset_content(preset) if preset != 'initial' else {}
                preset_prepared = modules.meta_parser.parse_meta_from_preset(preset_content)

                default_model = preset_prepared.get('base_model')
                previous_default_models = preset_prepared.get('previous_default_models', [])
                checkpoint_downloads = preset_prepared.get('checkpoint_downloads', {})
                embeddings_downloads = preset_prepared.get('embeddings_downloads', {})
                lora_downloads = preset_prepared.get('lora_downloads', {})

                preset_prepared['base_model'], preset_prepared['lora_downloads'] = launch.download_models(
                    default_model, previous_default_models, checkpoint_downloads, embeddings_downloads, lora_downloads)

                if 'prompt' in preset_prepared and preset_prepared.get('prompt') == '':
                    del preset_prepared['prompt']

                return modules.meta_parser.load_parameter_button_click(json.dumps(preset_prepared), is_generating)

            preset_selection.change(preset_selection_change, inputs=[preset_selection, state_is_generating], outputs=load_data_outputs, queue=False, show_progress=True) \
                .then(fn=style_sorter.sort_styles, inputs=style_selections, outputs=style_selections, queue=False, show_progress=False)

        performance_selection.change(lambda x: [gr.update(interactive=not flags.Performance.has_restricted_features(x))] * 11 +
                                               [gr.update(visible=not flags.Performance.has_restricted_features(x))] * 1 +
                                               [gr.update(interactive=not flags.Performance.has_restricted_features(x), value=flags.Performance.has_restricted_features(x))] * 1,
                                     inputs=performance_selection,
                                     outputs=[
                                         guidance_scale, sharpness, adm_scaler_end, adm_scaler_positive,
                                         adm_scaler_negative, refiner_switch, refiner_model, sampler_name,
                                         scheduler_name, adaptive_cfg, refiner_swap_method, negative_prompt, disable_intermediate_results
                                     ], queue=False, show_progress=False)
        
        output_format.input(lambda x: gr.update(output_format=x), inputs=output_format)
        
        advanced_checkbox.change(lambda x: gr.update(visible=x), advanced_checkbox, advanced_column,
                                 queue=False, show_progress=False) \
            .then(fn=lambda: None, _js='refresh_grid_delayed', queue=False, show_progress=False)

        def inpaint_mode_change(mode):
            assert mode in modules.flags.inpaint_options

            # inpaint_additional_prompt, outpaint_selections, example_inpaint_prompts,
            # inpaint_disable_initial_latent, inpaint_engine,
            # inpaint_strength, inpaint_respective_field

            if mode == modules.flags.inpaint_option_detail:
                return [
                    gr.update(visible=True), gr.update(visible=False, value=[]),
                    gr.Dataset.update(visible=True, samples=modules.config.example_inpaint_prompts),
                    False, 'None', 0.5, 0.0
                ]

            if mode == modules.flags.inpaint_option_modify:
                return [
                    gr.update(visible=True), gr.update(visible=False, value=[]),
                    gr.Dataset.update(visible=False, samples=modules.config.example_inpaint_prompts),
                    True, modules.config.default_inpaint_engine_version, 1.0, 0.0
                ]

            return [
                gr.update(visible=False, value=''), gr.update(visible=True),
                gr.Dataset.update(visible=False, samples=modules.config.example_inpaint_prompts),
                False, modules.config.default_inpaint_engine_version, 1.0, 0.618
            ]

        inpaint_mode.input(inpaint_mode_change, inputs=inpaint_mode, outputs=[
            inpaint_additional_prompt, outpaint_selections, example_inpaint_prompts,
            inpaint_disable_initial_latent, inpaint_engine,
            inpaint_strength, inpaint_respective_field
        ], show_progress=False, queue=False)

        ctrls = [currentTask, generate_image_grid]
        ctrls += [
            prompt, negative_prompt, style_selections,
            performance_selection, aspect_ratios_selection, image_number, output_format, image_seed,
            read_wildcards_in_order, sharpness, guidance_scale
        ]

        ctrls += [base_model, refiner_model, refiner_switch] + lora_ctrls
        ctrls += [input_image_checkbox, current_tab]
        ctrls += [uov_method, uov_input_image]
        ctrls += [outpaint_selections, inpaint_input_image, inpaint_additional_prompt, inpaint_mask_image]
        ctrls += [disable_preview, disable_intermediate_results, disable_seed_increment, black_out_nsfw]
        ctrls += [adm_scaler_positive, adm_scaler_negative, adm_scaler_end, adaptive_cfg, clip_skip]
        ctrls += [sampler_name, scheduler_name, vae_name]
        ctrls += [overwrite_step, overwrite_switch, overwrite_width, overwrite_height, overwrite_vary_strength]
        ctrls += [overwrite_upscale_strength, mixing_image_prompt_and_vary_upscale, mixing_image_prompt_and_inpaint]
        ctrls += [debugging_cn_preprocessor, skipping_cn_preprocessor, canny_low_threshold, canny_high_threshold]
        ctrls += [refiner_swap_method, controlnet_softness]
        ctrls += freeu_ctrls
        ctrls += inpaint_ctrls

        if not args_manager.args.disable_metadata:
            ctrls += [save_metadata_to_images, metadata_scheme]

        ctrls += ip_ctrls

        def parse_meta(raw_prompt_txt, is_generating):
            loaded_json = None
            if is_json(raw_prompt_txt):
                loaded_json = json.loads(raw_prompt_txt)

            if loaded_json is None:
                if is_generating:
                    return gr.update(), gr.update(), gr.update()
                else:
                    return gr.update(), gr.update(visible=True), gr.update(visible=False)

            return json.dumps(loaded_json), gr.update(visible=False), gr.update(visible=True)

        prompt.input(parse_meta, inputs=[prompt, state_is_generating], outputs=[prompt, generate_button, load_parameter_button], queue=False, show_progress=False)

        load_parameter_button.click(modules.meta_parser.load_parameter_button_click, inputs=[prompt, state_is_generating], outputs=load_data_outputs, queue=False, show_progress=False)

        def trigger_metadata_import(filepath, state_is_generating):
            parameters, metadata_scheme = modules.meta_parser.read_info_from_image(filepath)
            if parameters is None:
                print('Could not find metadata in the image!')
                parsed_parameters = {}
            else:
                metadata_parser = modules.meta_parser.get_metadata_parser(metadata_scheme)
                parsed_parameters = metadata_parser.parse_json(parameters)

            return modules.meta_parser.load_parameter_button_click(parsed_parameters, state_is_generating)

        metadata_import_button.click(trigger_metadata_import, inputs=[metadata_input_image, state_is_generating], outputs=load_data_outputs, queue=False, show_progress=True) \
            .then(style_sorter.sort_styles, inputs=style_selections, outputs=style_selections, queue=False, show_progress=False)

        generate_button.click(lambda: (gr.update(visible=True, interactive=True), gr.update(visible=True, interactive=True), gr.update(visible=False, interactive=False), [], True),
                              outputs=[stop_button, skip_button, generate_button, gallery, state_is_generating]) \
            .then(fn=refresh_seed, inputs=[seed_random, image_seed], outputs=image_seed) \
            .then(fn=get_task, inputs=ctrls, outputs=currentTask) \
            .then(fn=generate_clicked, inputs=currentTask, outputs=[progress_html, progress_window, progress_gallery, gallery]) \
            .then(lambda: (gr.update(visible=True, interactive=True), gr.update(visible=False, interactive=False), gr.update(visible=False, interactive=False), False),
                  outputs=[generate_button, stop_button, skip_button, state_is_generating]) \
            .then(fn=update_history_link, outputs=history_link) \
            .then(fn=lambda: None, _js='playNotification').then(fn=lambda: None, _js='refresh_grid_delayed')

        reset_button.click(lambda: [worker.AsyncTask(args=[]), False, gr.update(visible=True, interactive=True)] +
                                   [gr.update(visible=False)] * 6 +
                                   [gr.update(visible=True, value=[])],
                           outputs=[currentTask, state_is_generating, generate_button,
                                    reset_button, stop_button, skip_button,
                                    progress_html, progress_window, progress_gallery, gallery],
                           queue=False)

        for notification_file in ['notification.ogg', 'notification.mp3']:
            if os.path.exists(notification_file):
                gr.Audio(interactive=False, value=notification_file, elem_id='audio_notification', visible=False)
                break

        def trigger_describe(mode, img):
            if mode == flags.desc_type_photo:
                from extras.interrogate import default_interrogator as default_interrogator_photo
                return default_interrogator_photo(img), ["Fooocus V2", "Fooocus Enhance", "Fooocus Sharp"]
            if mode == flags.desc_type_anime:
                from extras.wd14tagger import default_interrogator as default_interrogator_anime
                return default_interrogator_anime(img), ["Fooocus V2", "Fooocus Masterpiece"]
            return mode, ["Fooocus V2"]

        desc_btn.click(trigger_describe, inputs=[desc_method, desc_input_image],
                       outputs=[prompt, style_selections], show_progress=True, queue=True)

        if args_manager.args.enable_describe_uov_image:
            def trigger_uov_describe(mode, img, prompt):
                # keep prompt if not empty
                if prompt == '':
                    return trigger_describe(mode, img)
                return gr.update(), gr.update()

            uov_input_image.upload(trigger_uov_describe, inputs=[desc_method, uov_input_image, prompt],
                           outputs=[prompt, style_selections], show_progress=True, queue=True)

def dump_default_english_config():
    from modules.localization import dump_english_config
    dump_english_config(grh.all_components)


# dump_default_english_config()

shared.gradio_root.launch(
    inbrowser=args_manager.args.in_browser,
    server_name=args_manager.args.listen,
    server_port=args_manager.args.port,
    share=args_manager.args.share,
    auth=check_auth if (args_manager.args.share or args_manager.args.listen) and auth_enabled else None,
    allowed_paths=[modules.config.path_outputs],
    blocked_paths=[constants.AUTH_FILENAME]
)<|MERGE_RESOLUTION|>--- conflicted
+++ resolved
@@ -223,9 +223,6 @@
                                 desc_btn = gr.Button(value='Describe this Image into Prompt')
                                 desc_image_size = gr.Textbox(label='Image Size and Recommended Size', elem_id='desc_image_size', visible=False)
                                 gr.HTML('<a href="https://github.com/lllyasviel/Fooocus/discussions/1363" target="_blank">\U0001F4D4 Document</a>')
-<<<<<<< HEAD
-                    with gr.TabItem(label='Metadata') as metadata_tab:
-=======
 
                                 def trigger_show_image_properties(image):
                                     value = modules.util.get_image_size_info(image, modules.flags.sdxl_aspect_ratios)
@@ -234,8 +231,7 @@
                                 desc_input_image.upload(trigger_show_image_properties, inputs=desc_input_image,
                                                         outputs=desc_image_size, show_progress=False, queue=False)
 
-                    with gr.TabItem(label='Metadata') as load_tab:
->>>>>>> 67289dd0
+                     with gr.TabItem(label='Metadata') as metadata_tab:
                         with gr.Column():
                             metadata_input_image = grh.Image(label='For images created by Fooocus', source='upload', type='filepath')
                             metadata_json = gr.JSON(label='Metadata')
@@ -279,12 +275,11 @@
                                                    interactive=True)
                 performance_selection = gr.Radio(label='Performance',
                                                  choices=flags.Performance.list(),
-<<<<<<< HEAD
                                                  value=modules.config.default_performance,
                                                  elem_classes=['performance_selection'])
                 with gr.Accordion(label='Aspect Ratios', open=False) as aspect_ratios_accordion:
                     aspect_ratios_selection = gr.Radio(label='Aspect Ratios', show_label=False,
-                                                       choices=modules.config.available_aspect_ratios,
+                                                       choices=modules.config.available_aspect_ratios_labels,
                                                        value=modules.config.default_aspect_ratio,
                                                        info='width × height',
                                                        elem_classes='aspect_ratios')
@@ -298,12 +293,6 @@
                     aspect_ratios_selection.change(change_aspect_ratio, inputs=aspect_ratios_selection, outputs=aspect_ratios_accordion, queue=False, show_progress=False)
                     shared.gradio_root.load(change_aspect_ratio, inputs=aspect_ratios_selection, outputs=aspect_ratios_accordion, queue=False, show_progress=False)
 
-=======
-                                                 value=modules.config.default_performance)
-                aspect_ratios_selection = gr.Radio(label='Aspect Ratios', choices=modules.config.available_aspect_ratios_labels,
-                                                   value=modules.config.default_aspect_ratio, info='width × height',
-                                                   elem_classes='aspect_ratios')
->>>>>>> 67289dd0
                 image_number = gr.Slider(label='Image Number', minimum=1, maximum=modules.config.default_max_image_number, step=1, value=modules.config.default_image_number)
 
                 output_format = gr.Radio(label='Output Format',
