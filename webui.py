--- conflicted
+++ resolved
@@ -229,11 +229,7 @@
             desc_tab.select(lambda: 'desc', outputs=current_tab, queue=False, _js=down_js, show_progress=False)
 
         with gr.Column(scale=1, visible=modules.config.default_advanced_checkbox) as advanced_column:
-<<<<<<< HEAD
             with gr.Tab(label='Settings'):
-=======
-            with gr.Tab(label='Setting'):
->>>>>>> e86b7f56
                 preset_selection = gr.Radio(label='Preset',
                                             choices=modules.config.available_presets,
                                             value=args_manager.args.preset if args_manager.args.preset else "initial",
@@ -508,7 +504,6 @@
                 model_refresh.click(model_refresh_clicked, [], [base_model, refiner_model, preset_selection] + lora_ctrls,
                                     queue=False, show_progress=False)
 
-<<<<<<< HEAD
             with gr.Tab(label='Audio'):
                 play_notification = gr.Checkbox(label='Play notification after rendering', value=False)
                 notification_file = 'notification.mp3'
@@ -527,8 +522,6 @@
                     play_notification.change(fn=play_notification_checked, inputs=[play_notification, notification], outputs=[notification_input], queue=False)
                     notification_input.change(fn=notification_input_changed, inputs=[notification_input, notification], outputs=[notification], queue=False)
 
-=======
->>>>>>> e86b7f56
         state_is_generating = gr.State(False)
 
         def preset_selection_change(preset, is_generating):
@@ -542,130 +535,7 @@
 
             return modules.meta_parser.load_parameter_button_click(json.dumps(preset_prepared), is_generating)
 
-<<<<<<< HEAD
-        preset_selection.change(preset_selection_change, inputs=[preset_selection, state_is_generating], outputs=[
-=======
         load_parameter_outputs = [
->>>>>>> e86b7f56
-            advanced_checkbox,
-            image_number,
-            prompt,
-            negative_prompt,
-            style_selections,
-            performance_selection,
-            aspect_ratios_selection,
-            overwrite_width,
-            overwrite_height,
-            sharpness,
-            guidance_scale,
-            adm_scaler_positive,
-            adm_scaler_negative,
-            adm_scaler_end,
-            base_model,
-            refiner_model,
-            refiner_switch,
-            sampler_name,
-            scheduler_name,
-<<<<<<< HEAD
-            overwrite_step,
-=======
->>>>>>> e86b7f56
-            seed_random,
-            image_seed,
-            generate_button,
-            load_parameter_button
-<<<<<<< HEAD
-        ] + lora_ctrls, queue=False, show_progress=True) \
-=======
-        ] + lora_ctrls
-
-        preset_selection.change(preset_selection_change, inputs=[preset_selection, state_is_generating], outputs=load_parameter_outputs, queue=False, show_progress=True) \
->>>>>>> e86b7f56
-            .then(fn=style_sorter.sort_styles, inputs=style_selections, outputs=style_selections, queue=False, show_progress=False) \
-            .then(lambda: None, _js='()=>{refresh_style_localization();}')
-
-
-        performance_selection.change(lambda x: [gr.update(interactive=x != 'Extreme Speed')] * 11 +
-                                               [gr.update(visible=x != 'Extreme Speed')] * 1 +
-                                               [gr.update(interactive=x != 'Extreme Speed', value=x == 'Extreme Speed', )] * 1,
-                                     inputs=performance_selection,
-                                     outputs=[
-                                         guidance_scale, sharpness, adm_scaler_end, adm_scaler_positive,
-                                         adm_scaler_negative, refiner_switch, refiner_model, sampler_name,
-                                         scheduler_name, adaptive_cfg, refiner_swap_method, negative_prompt, disable_intermediate_results
-                                     ], queue=False, show_progress=False)
-
-        advanced_checkbox.change(lambda x: gr.update(visible=x), advanced_checkbox, advanced_column,
-                                 queue=False, show_progress=False) \
-            .then(fn=lambda: None, _js='refresh_grid_delayed', queue=False, show_progress=False)
-
-        def inpaint_mode_change(mode):
-            assert mode in modules.flags.inpaint_options
-
-            # inpaint_additional_prompt, outpaint_selections, example_inpaint_prompts,
-            # inpaint_disable_initial_latent, inpaint_engine,
-            # inpaint_strength, inpaint_respective_field
-
-            if mode == modules.flags.inpaint_option_detail:
-                return [
-                    gr.update(visible=True), gr.update(visible=False, value=[]),
-                    gr.Dataset.update(visible=True, samples=modules.config.example_inpaint_prompts),
-                    False, 'None', 0.5, 0.0
-                ]
-
-            if mode == modules.flags.inpaint_option_modify:
-                return [
-                    gr.update(visible=True), gr.update(visible=False, value=[]),
-                    gr.Dataset.update(visible=False, samples=modules.config.example_inpaint_prompts),
-                    True, modules.config.default_inpaint_engine_version, 1.0, 0.0
-                ]
-
-            return [
-                gr.update(visible=False, value=''), gr.update(visible=True),
-                gr.Dataset.update(visible=False, samples=modules.config.example_inpaint_prompts),
-                False, modules.config.default_inpaint_engine_version, 1.0, 0.618
-            ]
-
-        inpaint_mode.input(inpaint_mode_change, inputs=inpaint_mode, outputs=[
-            inpaint_additional_prompt, outpaint_selections, example_inpaint_prompts,
-            inpaint_disable_initial_latent, inpaint_engine,
-            inpaint_strength, inpaint_respective_field
-        ], show_progress=False, queue=False)
-
-        ctrls = [
-            currentTask, prompt, negative_prompt, translate_prompts, style_selections,
-            performance_selection, aspect_ratios_selection, image_number, image_seed, sharpness, guidance_scale
-        ]
-
-        ctrls += [base_model, refiner_model, refiner_switch] + lora_ctrls
-        ctrls += [input_image_checkbox, current_tab]
-        ctrls += [uov_method, uov_input_image]
-        ctrls += [outpaint_selections, inpaint_input_image, inpaint_additional_prompt, inpaint_mask_image]
-        ctrls += ip_ctrls
-
-        def parse_meta(raw_prompt_txt, is_generating):
-            loaded_json = None
-            try:
-                if '{' in raw_prompt_txt:
-                    if '}' in raw_prompt_txt:
-                        if ':' in raw_prompt_txt:
-                            loaded_json = json.loads(raw_prompt_txt)
-                            assert isinstance(loaded_json, dict)
-            except:
-                loaded_json = None
-
-            if loaded_json is None:
-                if is_generating:
-                    return gr.update(), gr.update(), gr.update()
-                else:
-                    return gr.update(), gr.update(visible=True), gr.update(visible=False)
-
-            return json.dumps(loaded_json), gr.update(visible=False), gr.update(visible=True)
-
-        prompt.input(parse_meta, inputs=[prompt, state_is_generating], outputs=[prompt, generate_button, load_parameter_button], queue=False, show_progress=False)
-
-<<<<<<< HEAD
-        load_parameter_button.click(modules.meta_parser.load_parameter_button_click, inputs=[prompt, state_is_generating], outputs=[
             advanced_checkbox,
             image_number,
             prompt,
@@ -690,10 +560,93 @@
             image_seed,
             generate_button,
             load_parameter_button
-        ] + lora_ctrls, queue=False, show_progress=False)
-=======
+        ] + lora_ctrls
+
+        preset_selection.change(preset_selection_change, inputs=[preset_selection, state_is_generating], outputs=load_parameter_outputs, queue=False, show_progress=True) \
+            .then(fn=style_sorter.sort_styles, inputs=style_selections, outputs=style_selections, queue=False, show_progress=False) \
+            .then(lambda: None, _js='()=>{refresh_style_localization();}')
+
+
+        performance_selection.change(lambda x: [gr.update(interactive=x != 'Extreme Speed')] * 11 +
+                                               [gr.update(visible=x != 'Extreme Speed')] * 1 +
+                                               [gr.update(interactive=x != 'Extreme Speed', value=x == 'Extreme Speed', )] * 1,
+                                     inputs=performance_selection,
+                                     outputs=[
+                                         guidance_scale, sharpness, adm_scaler_end, adm_scaler_positive,
+                                         adm_scaler_negative, refiner_switch, refiner_model, sampler_name,
+                                         scheduler_name, adaptive_cfg, refiner_swap_method, negative_prompt, disable_intermediate_results
+                                     ], queue=False, show_progress=False)
+
+        advanced_checkbox.change(lambda x: gr.update(visible=x), advanced_checkbox, advanced_column,
+                                 queue=False, show_progress=False) \
+            .then(fn=lambda: None, _js='refresh_grid_delayed', queue=False, show_progress=False)
+
+        def inpaint_mode_change(mode):
+            assert mode in modules.flags.inpaint_options
+
+            # inpaint_additional_prompt, outpaint_selections, example_inpaint_prompts,
+            # inpaint_disable_initial_latent, inpaint_engine,
+            # inpaint_strength, inpaint_respective_field
+
+            if mode == modules.flags.inpaint_option_detail:
+                return [
+                    gr.update(visible=True), gr.update(visible=False, value=[]),
+                    gr.Dataset.update(visible=True, samples=modules.config.example_inpaint_prompts),
+                    False, 'None', 0.5, 0.0
+                ]
+
+            if mode == modules.flags.inpaint_option_modify:
+                return [
+                    gr.update(visible=True), gr.update(visible=False, value=[]),
+                    gr.Dataset.update(visible=False, samples=modules.config.example_inpaint_prompts),
+                    True, modules.config.default_inpaint_engine_version, 1.0, 0.0
+                ]
+
+            return [
+                gr.update(visible=False, value=''), gr.update(visible=True),
+                gr.Dataset.update(visible=False, samples=modules.config.example_inpaint_prompts),
+                False, modules.config.default_inpaint_engine_version, 1.0, 0.618
+            ]
+
+        inpaint_mode.input(inpaint_mode_change, inputs=inpaint_mode, outputs=[
+            inpaint_additional_prompt, outpaint_selections, example_inpaint_prompts,
+            inpaint_disable_initial_latent, inpaint_engine,
+            inpaint_strength, inpaint_respective_field
+        ], show_progress=False, queue=False)
+
+        ctrls = [
+            currentTask, prompt, negative_prompt, translate_prompts, style_selections,
+            performance_selection, aspect_ratios_selection, image_number, image_seed, sharpness, guidance_scale
+        ]
+
+        ctrls += [base_model, refiner_model, refiner_switch] + lora_ctrls
+        ctrls += [input_image_checkbox, current_tab]
+        ctrls += [uov_method, uov_input_image]
+        ctrls += [outpaint_selections, inpaint_input_image, inpaint_additional_prompt, inpaint_mask_image]
+        ctrls += ip_ctrls
+
+        def parse_meta(raw_prompt_txt, is_generating):
+            loaded_json = None
+            try:
+                if '{' in raw_prompt_txt:
+                    if '}' in raw_prompt_txt:
+                        if ':' in raw_prompt_txt:
+                            loaded_json = json.loads(raw_prompt_txt)
+                            assert isinstance(loaded_json, dict)
+            except:
+                loaded_json = None
+
+            if loaded_json is None:
+                if is_generating:
+                    return gr.update(), gr.update(), gr.update()
+                else:
+                    return gr.update(), gr.update(visible=True), gr.update(visible=False)
+
+            return json.dumps(loaded_json), gr.update(visible=False), gr.update(visible=True)
+
+        prompt.input(parse_meta, inputs=[prompt, state_is_generating], outputs=[prompt, generate_button, load_parameter_button], queue=False, show_progress=False)
+
         load_parameter_button.click(modules.meta_parser.load_parameter_button_click, inputs=[prompt, state_is_generating], outputs=load_parameter_outputs, queue=False, show_progress=False)
->>>>>>> e86b7f56
 
         generate_button.click(lambda: (gr.update(visible=True, interactive=True), gr.update(visible=True, interactive=True), gr.update(visible=False, interactive=False), [], True),
                               outputs=[stop_button, skip_button, generate_button, gallery, state_is_generating]) \
