--- conflicted
+++ resolved
@@ -360,11 +360,7 @@
                     return gr.update(value=f'<a href="file={get_current_html_path()}" target="_blank">\U0001F4DA History Log</a>')
 
                 history_link = gr.HTML()
-<<<<<<< HEAD
-                shared.gradio_root.load(update_history_link,outputs=history_link)
-=======
                 shared.gradio_root.load(update_history_link, outputs=history_link, queue=False, show_progress=False)
->>>>>>> 1c999be8
 
             with gr.Tab(label='Styles'):
                 style_sorter.try_load_sorted_styles(
