--- conflicted
+++ resolved
@@ -23,7 +23,6 @@
 from modules.ui_gradio_extensions import reload_javascript
 from modules.auth import auth_enabled, check_auth
 
-<<<<<<< HEAD
 def get_task(*args):
     args = list(args)
     currentTask = args.pop(0)
@@ -31,9 +30,6 @@
     return currentTask
 
 def generate_clicked(task):
-=======
-def generate_clicked(*args):
->>>>>>> 8e605504
     import ldm_patched.modules.model_management as model_management
 
     with model_management.interrupt_processing_mutex:
@@ -248,11 +244,7 @@
                                              elem_id='negative_prompt',
                                              value=modules.config.default_prompt_negative)
                 translate_prompts = gr.Checkbox(label='Translate Prompts',
-<<<<<<< HEAD
-                                                          info='Uses the internet to translate prompts to English',
-=======
                                                           info='Uses the internet to translate prompts to English.',
->>>>>>> 8e605504
                                                           value=False)
                 seed_random = gr.Checkbox(label='Random', value=True)
                 image_seed = gr.Textbox(label='Seed', value=0, max_lines=1, visible=False) # workaround for https://github.com/gradio-app/gradio/issues/5354
@@ -602,11 +594,7 @@
         ], show_progress=False, queue=False)
 
         ctrls = [
-<<<<<<< HEAD
             currentTask, prompt, negative_prompt, translate_prompts, style_selections,
-=======
-            prompt, negative_prompt, translate_prompts, style_selections,
->>>>>>> 8e605504
             performance_selection, aspect_ratios_selection, image_number, image_seed, sharpness, guidance_scale
         ]
 
