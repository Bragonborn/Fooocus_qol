--- conflicted
+++ resolved
@@ -493,10 +493,7 @@
                                                                minimum=-1, maximum=1.0, step=0.001,
                                                                value=modules.config.default_overwrite_upscale,
                                                                info='Set as negative number to disable. For developer debugging.')
-<<<<<<< HEAD
-
-=======
->>>>>>> 5d8eb523
+
                         disable_preview = gr.Checkbox(label='Disable Preview', value=modules.config.default_black_out_nsfw,
                                                       interactive=not modules.config.default_black_out_nsfw,
                                                       info='Disable preview during generation.')
@@ -510,22 +507,13 @@
                                                              value=False)
                         read_wildcards_in_order = gr.Checkbox(label="Read wildcards in order", value=False)
 
-<<<<<<< HEAD
                         black_out_nsfw = gr.Checkbox(label='Black Out NSFW', value=modules.config.default_black_out_nsfw,
-=======
-                        black_out_nsfw = gr.Checkbox(label='Black Out NSFW',
-                                                     value=modules.config.default_black_out_nsfw,
->>>>>>> 5d8eb523
                                                      interactive=not modules.config.default_black_out_nsfw,
                                                      info='Use black image if NSFW is detected.')
 
                         black_out_nsfw.change(lambda x: gr.update(value=x, interactive=not x),
-<<<<<<< HEAD
-                                     inputs=black_out_nsfw, outputs=disable_preview, queue=False, show_progress=False)
-=======
                                               inputs=black_out_nsfw, outputs=disable_preview, queue=False,
                                               show_progress=False)
->>>>>>> 5d8eb523
 
                         if not args_manager.args.disable_metadata:
                             save_metadata_to_images = gr.Checkbox(label='Save Metadata to Images', value=modules.config.default_save_metadata_to_images,
