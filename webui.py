--- conflicted
+++ resolved
@@ -90,7 +90,7 @@
     return
 
 
-def inpaint_mode_change(mode):
+def inpaint_mode_change(mode, inpaint_engine_version):
     assert mode in modules.flags.inpaint_options
 
     # inpaint_additional_prompt, outpaint_selections, example_inpaint_prompts,
@@ -104,17 +104,20 @@
             False, 'None', 0.5, 0.0
         ]
 
+    if inpaint_engine_version == 'empty':
+        inpaint_engine_version = modules.config.default_inpaint_engine_version
+
     if mode == modules.flags.inpaint_option_modify:
         return [
             gr.update(visible=True), gr.update(visible=False, value=[]),
             gr.Dataset.update(visible=False, samples=modules.config.example_inpaint_prompts),
-            True, modules.config.default_inpaint_engine_version, 1.0, 0.0
+            True, inpaint_engine_version, 1.0, 0.0
         ]
 
     return [
         gr.update(visible=False, value=''), gr.update(visible=True),
         gr.Dataset.update(visible=False, samples=modules.config.example_inpaint_prompts),
-        False, modules.config.default_inpaint_engine_version, 1.0, 0.618
+        False, inpaint_engine_version, 1.0, 0.618
     ]
 
 
@@ -379,6 +382,7 @@
                                 gr.HTML('<a href="https://github.com/mashb1t/Fooocus/discussions/42" target="_blank">\U0001F4D4 Document</a>')
                     enhance_ctrls = []
                     enhance_inpaint_mode_ctrls = []
+                    enhance_inpaint_engine_ctrls = []
                     enhance_inpaint_update_ctrls = []
                     for index in range(modules.config.default_enhance_tabs):
                         with gr.TabItem(label=f'#{index + 1}') as enhance_tab_item:
@@ -489,13 +493,14 @@
                         ]
 
                         enhance_inpaint_mode_ctrls += [enhance_inpaint_mode]
+                        enhance_inpaint_engine_ctrls += [enhance_inpaint_engine]
 
                         enhance_inpaint_update_ctrls += [[
                             enhance_inpaint_mode, enhance_inpaint_disable_initial_latent, enhance_inpaint_engine,
                             enhance_inpaint_strength, enhance_inpaint_respective_field
                         ]]
 
-                        enhance_inpaint_mode.change(inpaint_mode_change, inputs=enhance_inpaint_mode, outputs=[
+                        enhance_inpaint_mode.change(inpaint_mode_change, inputs=[enhance_inpaint_mode, inpaint_engine_state], outputs=[
                             inpaint_additional_prompt, outpaint_selections, example_inpaint_prompts,
                             enhance_inpaint_disable_initial_latent, enhance_inpaint_engine,
                             enhance_inpaint_strength, enhance_inpaint_respective_field
@@ -884,13 +889,9 @@
                              overwrite_width, overwrite_height, guidance_scale, sharpness, adm_scaler_positive,
                              adm_scaler_negative, adm_scaler_end, refiner_swap_method, adaptive_cfg, clip_skip,
                              base_model, refiner_model, refiner_switch, sampler_name, scheduler_name, vae_name,
-<<<<<<< HEAD
-                             seed_random, image_seed, inpaint_mode] + enhance_inpaint_mode_ctrls + [generate_button,
+                             seed_random, image_seed, inpaint_engine, inpaint_engine_state,
+                             inpaint_mode] + enhance_inpaint_mode_ctrls + [generate_button,
                              load_parameter_button] + freeu_ctrls + lora_ctrls
-=======
-                             seed_random, image_seed, inpaint_engine, inpaint_engine_state, inpaint_mode,
-                             generate_button, load_parameter_button] + freeu_ctrls + lora_ctrls
->>>>>>> 33c22929
 
         if not args_manager.args.disable_preset_selection:
             def preset_selection_change(preset, is_generating):
@@ -913,9 +914,24 @@
 
                 return modules.meta_parser.load_parameter_button_click(json.dumps(preset_prepared), is_generating)
 
+
+            def inpaint_engine_state_change(inpaint_engine_version, *args):
+                if inpaint_engine_version == 'empty':
+                    inpaint_engine_version = modules.config.default_inpaint_engine_version
+
+                result = []
+                for inpaint_mode in args:
+                    if inpaint_mode != modules.flags.inpaint_option_detail:
+                        result.append(gr.update(value=inpaint_engine_version))
+                    else:
+                        result.append(gr.update())
+
+                return result
+
             preset_selection.change(preset_selection_change, inputs=[preset_selection, state_is_generating], outputs=load_data_outputs, queue=False, show_progress=True) \
                 .then(fn=style_sorter.sort_styles, inputs=style_selections, outputs=style_selections, queue=False, show_progress=False) \
-                .then(lambda: None, _js='()=>{refresh_style_localization();}')
+                .then(lambda: None, _js='()=>{refresh_style_localization();}') \
+                .then(inpaint_engine_state_change, inputs=[inpaint_engine_state] + enhance_inpaint_mode_ctrls, outputs=enhance_inpaint_engine_ctrls, queue=False, show_progress=False)
 
         performance_selection.change(lambda x: [gr.update(interactive=not flags.Performance.has_restricted_features(x))] * 11 +
                                                [gr.update(visible=not flags.Performance.has_restricted_features(x))] * 1 +
@@ -933,50 +949,16 @@
                                  queue=False, show_progress=False) \
             .then(fn=lambda: None, _js='refresh_grid_delayed', queue=False, show_progress=False)
 
-<<<<<<< HEAD
-        inpaint_mode.change(inpaint_mode_change, inputs=inpaint_mode, outputs=[
-=======
-        def inpaint_mode_change(mode, inpaint_engine_version):
-            assert mode in modules.flags.inpaint_options
-
-            # inpaint_additional_prompt, outpaint_selections, example_inpaint_prompts,
-            # inpaint_disable_initial_latent, inpaint_engine,
-            # inpaint_strength, inpaint_respective_field
-
-            if mode == modules.flags.inpaint_option_detail:
-                return [
-                    gr.update(visible=True), gr.update(visible=False, value=[]),
-                    gr.Dataset.update(visible=True, samples=modules.config.example_inpaint_prompts),
-                    False, 'None', 0.5, 0.0
-                ]
-            if inpaint_engine_version == 'empty':
-                inpaint_engine_version = modules.config.default_inpaint_engine_version
-
-            if mode == modules.flags.inpaint_option_modify:
-                return [
-                    gr.update(visible=True), gr.update(visible=False, value=[]),
-                    gr.Dataset.update(visible=False, samples=modules.config.example_inpaint_prompts),
-                    True, inpaint_engine_version, 1.0, 0.0
-                ]
-
-            return [
-                gr.update(visible=False, value=''), gr.update(visible=True),
-                gr.Dataset.update(visible=False, samples=modules.config.example_inpaint_prompts),
-                False, inpaint_engine_version, 1.0, 0.618
-            ]
-
         inpaint_mode.change(inpaint_mode_change, inputs=[inpaint_mode, inpaint_engine_state], outputs=[
->>>>>>> 33c22929
             inpaint_additional_prompt, outpaint_selections, example_inpaint_prompts,
             inpaint_disable_initial_latent, inpaint_engine,
             inpaint_strength, inpaint_respective_field
         ], show_progress=False, queue=False)
 
         # load configured default_inpaint_method
-<<<<<<< HEAD
         default_inpaint_ctrls = [inpaint_mode, inpaint_disable_initial_latent, inpaint_engine, inpaint_strength, inpaint_respective_field]
         for mode, disable_initial_latent, engine, strength, respective_field in [default_inpaint_ctrls] + enhance_inpaint_update_ctrls:
-            shared.gradio_root.load(inpaint_mode_change, inputs=mode, outputs=[
+            shared.gradio_root.load(inpaint_mode_change, inputs=[mode, inpaint_engine_state], outputs=[
                 inpaint_additional_prompt, outpaint_selections, example_inpaint_prompts, disable_initial_latent,
                 engine, strength, respective_field
             ], show_progress=False, queue=False)
@@ -987,13 +969,6 @@
                                            inpaint_mask_box_threshold, inpaint_mask_text_threshold,
                                            inpaint_mask_sam_max_detections, dino_erode_or_dilate, debugging_dino],
                                    outputs=inpaint_mask_image, show_progress=True, queue=True)
-=======
-        shared.gradio_root.load(inpaint_mode_change, inputs=[inpaint_mode, inpaint_engine_state], outputs=[
-            inpaint_additional_prompt, outpaint_selections, example_inpaint_prompts,
-            inpaint_disable_initial_latent, inpaint_engine,
-            inpaint_strength, inpaint_respective_field
-        ], show_progress=False, queue=False)
->>>>>>> 33c22929
 
         ctrls = [currentTask, generate_image_grid]
         ctrls += [
