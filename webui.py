--- conflicted
+++ resolved
@@ -281,10 +281,6 @@
                 seed_random.change(random_checked, inputs=[seed_random], outputs=[image_seed],
                                    queue=False, show_progress=False)
 
-<<<<<<< HEAD
-                if not args_manager.args.disable_image_log:
-                    gr.HTML(f'<a href="/file={get_current_html_path(output_format)}" target="_blank">\U0001F4DA History Log</a>')
-=======
                 def update_history_link():
                     if args_manager.args.disable_image_log:
                         return gr.update(value='')
@@ -293,7 +289,6 @@
 
                 history_link = gr.HTML()
                 shared.gradio_root.load(update_history_link,outputs=history_link)
->>>>>>> 4912599f
 
             with gr.Tab(label='Styles'):
                 style_sorter.try_load_sorted_styles(
