import gradio as gr
import random
import os
import json
import time
import shared
import modules.config
import fooocus_version
import modules.html
import modules.async_worker as worker
import modules.constants as constants
import modules.flags as flags
import modules.gradio_hijack as grh
import modules.advanced_parameters as advanced_parameters
import modules.style_sorter as style_sorter
import modules.meta_parser
import args_manager
import copy
import launch

from modules.sdxl_styles import legal_style_names
from modules.private_logger import get_current_html_path
from modules.ui_gradio_extensions import reload_javascript
from modules.auth import auth_enabled, check_auth

def get_task(*args):
    args = list(args)
    currentTask = args.pop(0)
    currentTask = worker.AsyncTask(args=args)
    return currentTask

def generate_clicked(task):
    import ldm_patched.modules.model_management as model_management

    with model_management.interrupt_processing_mutex:
        model_management.interrupt_processing = False
    # outputs=[progress_html, progress_window, progress_gallery, gallery]
    execution_start_time = time.perf_counter()
    finished = False

    yield gr.update(visible=True, value=modules.html.make_progress_html(1, 'Waiting for task to start ...')), \
        gr.update(visible=True, value=None), \
        gr.update(visible=False, value=None), \
        gr.update(visible=False)

    worker.async_tasks.append(task)

    while not finished:
        time.sleep(0.01)
        if len(task.yields) > 0:
            flag, product = task.yields.pop(0)
            if flag == 'preview':

                # help bad internet connection by skipping duplicated preview
                if len(task.yields) > 0:  # if we have the next item
                    if task.yields[0][0] == 'preview':   # if the next item is also a preview
                        # print('Skipped one preview for better internet connection.')
                        continue

                percentage, title, image = product
                yield gr.update(visible=True, value=modules.html.make_progress_html(percentage, title)), \
                    gr.update(visible=True, value=image) if image is not None else gr.update(), \
                    gr.update(), \
                    gr.update(visible=False)
            if flag == 'results':
                yield gr.update(visible=True), \
                    gr.update(visible=True), \
                    gr.update(visible=True, value=product) if not advanced_parameters.disable_intermediate_results and advanced_parameters.sampler_name != 'lcm' else gr.update(), \
                    gr.update(visible=False)
            if flag == 'finish':
                yield gr.update(visible=False), \
                    gr.update(visible=False), \
                    gr.update(visible=False), \
                    gr.update(visible=True, value=product)
                finished = True

    execution_time = time.perf_counter() - execution_start_time
    print(f'Total time: {execution_time:.2f} seconds')
    return


reload_javascript()

title = f'Fooocus {fooocus_version.version}'

if isinstance(args_manager.args.preset, str):
    title += ' ' + args_manager.args.preset

shared.gradio_root = gr.Blocks(
    title=title,
    css=modules.html.css).queue()

with shared.gradio_root:
    currentTask = gr.State(worker.AsyncTask(args=[]))
    with gr.Row():
        with gr.Column(scale=2):
            with gr.Row():
                progress_window = grh.Image(label='Preview', show_label=True, visible=False, height=768,
                                            elem_classes=['main_view'])
                progress_gallery = gr.Gallery(label='Finished Images', show_label=True, object_fit='contain',
                                              height=768, visible=False, elem_classes=['main_view', 'image_gallery'])
            progress_html = gr.HTML(value=modules.html.make_progress_html(32, 'Progress 32%'), visible=False,
                                    elem_id='progress-bar', elem_classes='progress-bar')
            gallery = gr.Gallery(label='Gallery', show_label=False, object_fit='contain', visible=True, height=768,
                                 elem_classes=['resizable_area', 'main_view', 'final_gallery', 'image_gallery'],
                                 elem_id='final_gallery')
            with gr.Row(elem_classes='type_row'):
                with gr.Column(scale=17):
                    prompt = gr.Textbox(show_label=False, placeholder="Type prompt here or paste parameters.", elem_id='positive_prompt',
                                        container=False, autofocus=True, elem_classes='type_row', lines=1024)

                    default_prompt = modules.config.default_prompt
                    if isinstance(default_prompt, str) and default_prompt != '':
                        shared.gradio_root.load(lambda: default_prompt, outputs=prompt)

                with gr.Column(scale=3, min_width=0):
                    generate_button = gr.Button(label="Generate", value="Generate", elem_classes='type_row', elem_id='generate_button', visible=True)
                    load_parameter_button = gr.Button(label="Load Parameters", value="Load Parameters", elem_classes='type_row', elem_id='load_parameter_button', visible=False)
                    skip_button = gr.Button(label="Skip", value="Skip", elem_classes='type_row_half', visible=False)
                    stop_button = gr.Button(label="Stop", value="Stop", elem_classes='type_row_half', elem_id='stop_button', visible=False)

                    def stop_clicked(currentTask):
                        import ldm_patched.modules.model_management as model_management
                        currentTask.last_stop = 'stop'
                        if (currentTask.processing):
                            model_management.interrupt_current_processing()
                        return currentTask

                    def skip_clicked(currentTask):
                        import ldm_patched.modules.model_management as model_management
                        currentTask.last_stop = 'skip'
                        if (currentTask.processing):
                            model_management.interrupt_current_processing()
                        return currentTask

                    stop_button.click(stop_clicked, inputs=currentTask, outputs=currentTask, queue=False, show_progress=False, _js='cancelGenerateForever')
                    skip_button.click(skip_clicked, inputs=currentTask, outputs=currentTask, queue=False, show_progress=False)
            with gr.Row(elem_classes='advanced_check_row'):
                input_image_checkbox = gr.Checkbox(label='Input Image', value=False, container=False, elem_classes='min_check')
                advanced_checkbox = gr.Checkbox(label='Advanced', value=modules.config.default_advanced_checkbox, container=False, elem_classes='min_check')
            with gr.Row(visible=False) as image_input_panel:
                with gr.Tabs():
                    with gr.TabItem(label='Upscale or Variation') as uov_tab:
                        with gr.Row():
                            with gr.Column():
                                uov_input_image = grh.Image(label='Drag above image to here', source='upload', type='numpy')
                            with gr.Column():
                                uov_method = gr.Radio(label='Upscale or Variation:', choices=flags.uov_list, value=flags.disabled)
                                gr.HTML('<a href="https://github.com/lllyasviel/Fooocus/discussions/390" target="_blank">\U0001F4D4 Document</a>')
                    with gr.TabItem(label='Image Prompt') as ip_tab:
                        with gr.Row():
                            ip_images = []
                            ip_types = []
                            ip_stops = []
                            ip_weights = []
                            ip_ctrls = []
                            ip_ad_cols = []
                            for _ in range(4):
                                with gr.Column():
                                    ip_image = grh.Image(label='Image', source='upload', type='numpy', show_label=False, height=300)
                                    ip_images.append(ip_image)
                                    ip_ctrls.append(ip_image)
                                    with gr.Column(visible=False) as ad_col:
                                        with gr.Row():
                                            default_end, default_weight = flags.default_parameters[flags.default_ip]

                                            ip_stop = gr.Slider(label='Stop At', minimum=0.0, maximum=1.0, step=0.001, value=default_end)
                                            ip_stops.append(ip_stop)
                                            ip_ctrls.append(ip_stop)

                                            ip_weight = gr.Slider(label='Weight', minimum=0.0, maximum=2.0, step=0.001, value=default_weight)
                                            ip_weights.append(ip_weight)
                                            ip_ctrls.append(ip_weight)

                                        ip_type = gr.Radio(label='Type', choices=flags.ip_list, value=flags.default_ip, container=False)
                                        ip_types.append(ip_type)
                                        ip_ctrls.append(ip_type)

                                        ip_type.change(lambda x: flags.default_parameters[x], inputs=[ip_type], outputs=[ip_stop, ip_weight], queue=False, show_progress=False)
                                    ip_ad_cols.append(ad_col)
                        ip_advanced = gr.Checkbox(label='Advanced', value=False, container=False)
                        gr.HTML('* \"Image Prompt\" is powered by Fooocus Image Mixture Engine (v1.0.1). <a href="https://github.com/lllyasviel/Fooocus/discussions/557" target="_blank">\U0001F4D4 Document</a>')

                        def ip_advance_checked(x):
                            return [gr.update(visible=x)] * len(ip_ad_cols) + \
                                [flags.default_ip] * len(ip_types) + \
                                [flags.default_parameters[flags.default_ip][0]] * len(ip_stops) + \
                                [flags.default_parameters[flags.default_ip][1]] * len(ip_weights)

                        ip_advanced.change(ip_advance_checked, inputs=ip_advanced,
                                           outputs=ip_ad_cols + ip_types + ip_stops + ip_weights,
                                           queue=False, show_progress=False)

                    with gr.TabItem(label='Inpaint or Outpaint') as inpaint_tab:
                        with gr.Row():
                            inpaint_input_image = grh.Image(label='Drag inpaint or outpaint image to here', source='upload', type='numpy', tool='sketch', height=500, brush_color="#FFFFFF", elem_id='inpaint_canvas')
                            inpaint_mask_image = grh.Image(label='Mask Upload', source='upload', type='numpy', height=500, visible=False)

                        with gr.Row():
                            inpaint_additional_prompt = gr.Textbox(placeholder="Describe what you want to inpaint.", elem_id='inpaint_additional_prompt', label='Inpaint Additional Prompt', visible=False)
                            outpaint_selections = gr.CheckboxGroup(choices=['Left', 'Right', 'Top', 'Bottom'], value=[], label='Outpaint Direction')
                            inpaint_mode = gr.Dropdown(choices=modules.flags.inpaint_options, value=modules.flags.inpaint_option_default, label='Method')
                        example_inpaint_prompts = gr.Dataset(samples=modules.config.example_inpaint_prompts, label='Additional Prompt Quick List', components=[inpaint_additional_prompt], visible=False)
                        gr.HTML('* Powered by Fooocus Inpaint Engine <a href="https://github.com/lllyasviel/Fooocus/discussions/414" target="_blank">\U0001F4D4 Document</a>')
                        example_inpaint_prompts.click(lambda x: x[0], inputs=example_inpaint_prompts, outputs=inpaint_additional_prompt, show_progress=False, queue=False)

                    with gr.TabItem(label='Describe') as desc_tab:
                        with gr.Row():
                            with gr.Column():
                                desc_input_image = grh.Image(label='Drag any image to here', source='upload', type='numpy')
                            with gr.Column():
                                desc_method = gr.Radio(
                                    label='Content Type',
                                    choices=[flags.desc_type_photo, flags.desc_type_anime],
                                    value=flags.desc_type_photo)
                                desc_btn = gr.Button(value='Describe this Image into Prompt')
                                gr.HTML('<a href="https://github.com/lllyasviel/Fooocus/discussions/1363" target="_blank">\U0001F4D4 Document</a>')
            switch_js = "(x) => {if(x){viewer_to_bottom(100);viewer_to_bottom(500);}else{viewer_to_top();} return x;}"
            down_js = "() => {viewer_to_bottom();}"

            input_image_checkbox.change(lambda x: gr.update(visible=x), inputs=input_image_checkbox,
                                        outputs=image_input_panel, queue=False, show_progress=False, _js=switch_js)
            ip_advanced.change(lambda: None, queue=False, show_progress=False, _js=down_js)

            current_tab = gr.Textbox(value='uov', visible=False)
            uov_tab.select(lambda: 'uov', outputs=current_tab, queue=False, _js=down_js, show_progress=False)
            inpaint_tab.select(lambda: 'inpaint', outputs=current_tab, queue=False, _js=down_js, show_progress=False)
            ip_tab.select(lambda: 'ip', outputs=current_tab, queue=False, _js=down_js, show_progress=False)
            desc_tab.select(lambda: 'desc', outputs=current_tab, queue=False, _js=down_js, show_progress=False)

        with gr.Column(scale=1, visible=modules.config.default_advanced_checkbox) as advanced_column:
<<<<<<< HEAD
            with gr.Tab(label='Settings'):
                preset_selection = gr.Radio(label='Preset',
                                            choices=modules.config.available_presets,
                                            value=args_manager.args.preset if args_manager.args.preset else "initial",
                                            interactive=True)
=======
            with gr.Tab(label='Setting'):
                if not args_manager.args.disable_preset_selection:
                    preset_selection = gr.Radio(label='Preset',
                                                choices=modules.config.available_presets,
                                                value=args_manager.args.preset if args_manager.args.preset else "initial",
                                                interactive=True)
>>>>>>> 49008377
                performance_selection = gr.Radio(label='Performance',
                                                 choices=modules.flags.performance_selections,
                                                 value=modules.config.default_performance,
                                                 elem_classes='performance_selections')
                aspect_ratios_selection = gr.Radio(label='Aspect Ratios', choices=modules.config.available_aspect_ratios,
                                                   value=modules.config.default_aspect_ratio, info='width × height',
                                                   elem_classes='aspect_ratios')
                image_number = gr.Slider(label='Image Number', minimum=1, maximum=modules.config.default_max_image_number, step=1, value=modules.config.default_image_number)
                negative_prompt = gr.Textbox(label='Negative Prompt', show_label=True, placeholder="Type prompt here.",
                                             info='Describing what you do not want to see.', lines=2,
                                             elem_id='negative_prompt',
                                             value=modules.config.default_prompt_negative)
                translate_prompts = gr.Checkbox(label='Translate Prompts',
                                                          info='Uses the internet to translate prompts to English.',
                                                          value=False)
                seed_random = gr.Checkbox(label='Random', value=True)
                image_seed = gr.Textbox(label='Seed', value=0, max_lines=1, visible=False) # workaround for https://github.com/gradio-app/gradio/issues/5354

                def random_checked(r):
                    return gr.update(visible=not r)

                def refresh_seed(r, seed_string):
                    if r:
                        return random.randint(constants.MIN_SEED, constants.MAX_SEED)
                    else:
                        try:
                            seed_value = int(seed_string)
                            if constants.MIN_SEED <= seed_value <= constants.MAX_SEED:
                                return seed_value
                        except ValueError:
                            pass
                        return random.randint(constants.MIN_SEED, constants.MAX_SEED)

                seed_random.change(random_checked, inputs=[seed_random], outputs=[image_seed],
                                   queue=False, show_progress=False)

                if not args_manager.args.disable_image_log:
                    gr.HTML(f'<a href="/file={get_current_html_path()}" target="_blank">\U0001F4DA History Log</a>')

            with gr.Tab(label='Styles'):
                style_sorter.try_load_sorted_styles(
                    style_names=legal_style_names,
                    default_selected=modules.config.default_styles)

                style_search_bar = gr.Textbox(show_label=False, container=False,
                                              placeholder="\U0001F50E Type here to search styles ...",
                                              value="",
                                              label='Search Styles')
                style_selections = gr.CheckboxGroup(show_label=False, container=False,
                                                    choices=copy.deepcopy(style_sorter.all_styles),
                                                    value=copy.deepcopy(modules.config.default_styles),
                                                    label='Selected Styles',
                                                    elem_classes=['style_selections'])
                gradio_receiver_style_selections = gr.Textbox(elem_id='gradio_receiver_style_selections', visible=False)

                shared.gradio_root.load(lambda: gr.update(choices=copy.deepcopy(style_sorter.all_styles)),
                                        outputs=style_selections)

                style_search_bar.change(style_sorter.search_styles,
                                        inputs=[style_selections, style_search_bar],
                                        outputs=style_selections,
                                        queue=False,
                                        show_progress=False).then(
                    lambda: None, _js='()=>{refresh_style_localization();}')

                gradio_receiver_style_selections.input(style_sorter.sort_styles,
                                                       inputs=style_selections,
                                                       outputs=style_selections,
                                                       queue=False,
                                                       show_progress=False).then(
                    lambda: None, _js='()=>{refresh_style_localization();}')

            with gr.Tab(label='Models'):
                with gr.Group():
                    with gr.Row():
                        base_model = gr.Dropdown(label='Base Model (SDXL only)', choices=modules.config.model_filenames, value=modules.config.default_base_model_name, show_label=True)
                        refiner_model = gr.Dropdown(label='Refiner (SDXL or SD 1.5)', choices=['None'] + modules.config.model_filenames, value=modules.config.default_refiner_model_name, show_label=True)

                    refiner_switch = gr.Slider(label='Refiner Switch At', minimum=0.1, maximum=1.0, step=0.0001,
                                               info='Use 0.4 for SD1.5 realistic models; '
                                                    'or 0.667 for SD1.5 anime models; '
                                                    'or 0.8 for XL-refiners; '
                                                    'or any value for switching two SDXL models.',
                                               value=modules.config.default_refiner_switch,
                                               visible=modules.config.default_refiner_model_name != 'None')

                    refiner_model.change(lambda x: gr.update(visible=x != 'None'),
                                         inputs=refiner_model, outputs=refiner_switch, show_progress=False, queue=False)

                with gr.Group():
                    lora_ctrls = []

                    for i, (n, v) in enumerate(modules.config.default_loras):
                        with gr.Row():
                            lora_model = gr.Dropdown(label=f'LoRA {i + 1}',
                                                     choices=['None'] + modules.config.lora_filenames, value=n)
                            lora_weight = gr.Slider(label='Weight', minimum=-2, maximum=2, step=0.01, value=v,
                                                    elem_classes='lora_weight')
                            lora_ctrls += [lora_model, lora_weight]

                with gr.Row():
                    model_refresh = gr.Button(label='Refresh', value='\U0001f504 Refresh All Files', variant='secondary', elem_classes='refresh_button')
            with gr.Tab(label='Advanced'):
                guidance_scale = gr.Slider(label='Guidance Scale', minimum=1.0, maximum=30.0, step=0.01,
                                           value=modules.config.default_cfg_scale,
                                           info='Higher value means style is cleaner, vivider, and more artistic.')
                sharpness = gr.Slider(label='Image Sharpness', minimum=0.0, maximum=30.0, step=0.001,
                                      value=modules.config.default_sample_sharpness,
                                      info='Higher value means image and texture are sharper.')
                gr.HTML('<a href="https://github.com/lllyasviel/Fooocus/discussions/117" target="_blank">\U0001F4D4 Document</a>')
                dev_mode = gr.Checkbox(label='Developer Debug Mode', value=False, container=False)

                with gr.Column(visible=False) as dev_tools:
                    with gr.Tab(label='Debug Tools'):
                        adm_scaler_positive = gr.Slider(label='Positive ADM Guidance Scaler', minimum=0.1, maximum=3.0,
                                                        step=0.001, value=1.5, info='The scaler multiplied to positive ADM (use 1.0 to disable). ')
                        adm_scaler_negative = gr.Slider(label='Negative ADM Guidance Scaler', minimum=0.1, maximum=3.0,
                                                        step=0.001, value=0.8, info='The scaler multiplied to negative ADM (use 1.0 to disable). ')
                        adm_scaler_end = gr.Slider(label='ADM Guidance End At Step', minimum=0.0, maximum=1.0,
                                                   step=0.001, value=0.3,
                                                   info='When to end the guidance from positive/negative ADM. ')

                        refiner_swap_method = gr.Dropdown(label='Refiner swap method', value='joint',
                                                          choices=['joint', 'separate', 'vae'])

                        adaptive_cfg = gr.Slider(label='CFG Mimicking from TSNR', minimum=1.0, maximum=30.0, step=0.01,
                                                 value=modules.config.default_cfg_tsnr,
                                                 info='Enabling Fooocus\'s implementation of CFG mimicking for TSNR '
                                                      '(effective when real CFG > mimicked CFG).')
                        sampler_name = gr.Dropdown(label='Sampler', choices=flags.sampler_list,
                                                   value=modules.config.default_sampler)
                        scheduler_name = gr.Dropdown(label='Scheduler', choices=flags.scheduler_list,
                                                     value=modules.config.default_scheduler)

                        generate_image_grid = gr.Checkbox(label='Generate Image Grid for Each Batch',
                                                          info='(Experimental) This may cause performance problems on some computers and certain internet conditions.',
                                                          value=False)

                        overwrite_step = gr.Slider(label='Forced Overwrite of Sampling Step',
                                                   minimum=-1, maximum=200, step=1,
                                                   value=modules.config.default_overwrite_step,
                                                   info='Set as -1 to disable. For developer debugging.')
                        overwrite_switch = gr.Slider(label='Forced Overwrite of Refiner Switch Step',
                                                     minimum=-1, maximum=200, step=1,
                                                     value=modules.config.default_overwrite_switch,
                                                     info='Set as -1 to disable. For developer debugging.')
                        overwrite_width = gr.Slider(label='Forced Overwrite of Generating Width',
                                                    minimum=-1, maximum=2048, step=1, value=-1,
                                                    info='Set as -1 to disable. For developer debugging. '
                                                         'Results will be worse for non-standard numbers that SDXL is not trained on.')
                        overwrite_height = gr.Slider(label='Forced Overwrite of Generating Height',
                                                     minimum=-1, maximum=2048, step=1, value=-1,
                                                     info='Set as -1 to disable. For developer debugging. '
                                                          'Results will be worse for non-standard numbers that SDXL is not trained on.')
                        overwrite_vary_strength = gr.Slider(label='Forced Overwrite of Denoising Strength of "Vary"',
                                                            minimum=-1, maximum=1.0, step=0.001, value=-1,
                                                            info='Set as negative number to disable. For developer debugging.')
                        overwrite_upscale_strength = gr.Slider(label='Forced Overwrite of Denoising Strength of "Upscale"',
                                                               minimum=-1, maximum=1.0, step=0.001, value=-1,
                                                               info='Set as negative number to disable. For developer debugging.')

                        disable_preview = gr.Checkbox(label='Disable Preview', value=modules.config.default_black_out_nsfw,
                                                      interactive=not modules.config.default_black_out_nsfw,
                                                      info='Disable preview during generation.')
                        disable_intermediate_results = gr.Checkbox(label='Disable Intermediate Results', 
                                                      value=modules.config.default_performance == 'Extreme Speed',
                                                      interactive=modules.config.default_performance != 'Extreme Speed',
                                                      info='Disable intermediate results during generation, only show final gallery.')

                        black_out_nsfw = gr.Checkbox(label='Black Out NSFW', value=modules.config.default_black_out_nsfw,
                                                     interactive=not modules.config.default_black_out_nsfw,
                                                     info='Use black image if NSFW is detected.')

                        black_out_nsfw.change(lambda x: gr.update(value=x, interactive=not x),
                                     inputs=black_out_nsfw, outputs=disable_preview, queue=False, show_progress=False)

                    with gr.Tab(label='Control'):
                        debugging_cn_preprocessor = gr.Checkbox(label='Debug Preprocessors', value=False,
                                                                info='See the results from preprocessors.')
                        skipping_cn_preprocessor = gr.Checkbox(label='Skip Preprocessors', value=False,
                                                               info='Do not preprocess images. (Inputs are already canny/depth/cropped-face/etc.)')

                        mixing_image_prompt_and_vary_upscale = gr.Checkbox(label='Mixing Image Prompt and Vary/Upscale',
                                                                           value=False)
                        mixing_image_prompt_and_inpaint = gr.Checkbox(label='Mixing Image Prompt and Inpaint',
                                                                      value=False)

                        controlnet_softness = gr.Slider(label='Softness of ControlNet', minimum=0.0, maximum=1.0,
                                                        step=0.001, value=0.25,
                                                        info='Similar to the Control Mode in A1111 (use 0.0 to disable). ')

                        with gr.Tab(label='Canny'):
                            canny_low_threshold = gr.Slider(label='Canny Low Threshold', minimum=1, maximum=255,
                                                            step=1, value=64)
                            canny_high_threshold = gr.Slider(label='Canny High Threshold', minimum=1, maximum=255,
                                                             step=1, value=128)

                    with gr.Tab(label='Inpaint'):
                        debugging_inpaint_preprocessor = gr.Checkbox(label='Debug Inpaint Preprocessing', value=False)
                        inpaint_disable_initial_latent = gr.Checkbox(label='Disable initial latent in inpaint', value=False)
                        inpaint_engine = gr.Dropdown(label='Inpaint Engine',
                                                     value=modules.config.default_inpaint_engine_version,
                                                     choices=flags.inpaint_engine_versions,
                                                     info='Version of Fooocus inpaint model')
                        inpaint_strength = gr.Slider(label='Inpaint Denoising Strength',
                                                     minimum=0.0, maximum=1.0, step=0.001, value=1.0,
                                                     info='Same as the denoising strength in A1111 inpaint. '
                                                          'Only used in inpaint, not used in outpaint. '
                                                          '(Outpaint always use 1.0)')
                        inpaint_respective_field = gr.Slider(label='Inpaint Respective Field',
                                                             minimum=0.0, maximum=1.0, step=0.001, value=0.618,
                                                             info='The area to inpaint. '
                                                                  'Value 0 is same as "Only Masked" in A1111. '
                                                                  'Value 1 is same as "Whole Image" in A1111. '
                                                                  'Only used in inpaint, not used in outpaint. '
                                                                  '(Outpaint always use 1.0)')
                        inpaint_erode_or_dilate = gr.Slider(label='Mask Erode or Dilate',
                                                            minimum=-64, maximum=64, step=1, value=0,
                                                            info='Positive value will make white area in the mask larger, '
                                                                 'negative value will make white area smaller.'
                                                                 '(default is 0, always process before any mask invert)')
                        inpaint_mask_upload_checkbox = gr.Checkbox(label='Enable Mask Upload', value=False)
                        invert_mask_checkbox = gr.Checkbox(label='Invert Mask', value=False)
                        
                        inpaint_ctrls = [debugging_inpaint_preprocessor, inpaint_disable_initial_latent, inpaint_engine,
                                         inpaint_strength, inpaint_respective_field,
                                         inpaint_mask_upload_checkbox, invert_mask_checkbox, inpaint_erode_or_dilate]

                        inpaint_mask_upload_checkbox.change(lambda x: gr.update(visible=x),
                                                           inputs=inpaint_mask_upload_checkbox,
                                                           outputs=inpaint_mask_image, queue=False, show_progress=False)

                    with gr.Tab(label='FreeU'):
                        freeu_enabled = gr.Checkbox(label='Enabled', value=False)
                        freeu_b1 = gr.Slider(label='B1', minimum=0, maximum=2, step=0.01, value=1.01)
                        freeu_b2 = gr.Slider(label='B2', minimum=0, maximum=2, step=0.01, value=1.02)
                        freeu_s1 = gr.Slider(label='S1', minimum=0, maximum=4, step=0.01, value=0.99)
                        freeu_s2 = gr.Slider(label='S2', minimum=0, maximum=4, step=0.01, value=0.95)
                        freeu_ctrls = [freeu_enabled, freeu_b1, freeu_b2, freeu_s1, freeu_s2]

                adps = [disable_preview, disable_intermediate_results, black_out_nsfw, adm_scaler_positive, adm_scaler_negative, adm_scaler_end, adaptive_cfg, sampler_name,
                        scheduler_name, generate_image_grid, overwrite_step, overwrite_switch, overwrite_width, overwrite_height,
                        overwrite_vary_strength, overwrite_upscale_strength,
                        mixing_image_prompt_and_vary_upscale, mixing_image_prompt_and_inpaint,
                        debugging_cn_preprocessor, skipping_cn_preprocessor, controlnet_softness,
                        canny_low_threshold, canny_high_threshold, refiner_swap_method]
                adps += freeu_ctrls
                adps += inpaint_ctrls

                def dev_mode_checked(r):
                    return gr.update(visible=r)


                dev_mode.change(dev_mode_checked, inputs=[dev_mode], outputs=[dev_tools],
                                queue=False, show_progress=False)

                def model_refresh_clicked():
                    modules.config.update_all_model_names()
                    modules.config.update_presets()
                    results = []
                    results += [gr.update(choices=modules.config.model_filenames), 
                                gr.update(choices=['None'] + modules.config.model_filenames)]
                    if not args_manager.args.disable_preset_selection:
                        results += [gr.update(choices=modules.config.available_presets)]
                    for i in range(5):
                        results += [gr.update(choices=['None'] + modules.config.lora_filenames), gr.update()]
                    return results

                model_refresh_output = [base_model, refiner_model]
                if not args_manager.args.disable_preset_selection:
                    model_refresh_output += [preset_selection]
                model_refresh.click(model_refresh_clicked, [],  model_refresh_output + lora_ctrls,
                                    queue=False, show_progress=False)

            with gr.Tab(label='Audio'):
                play_notification = gr.Checkbox(label='Play notification after rendering', value=False)
                notification_file = 'notification.mp3'
                if os.path.exists(notification_file):
                    notification = gr.State(value=notification_file)
                    notification_input = gr.Audio(label='Notification', interactive=True, elem_id='audio_notification', visible=False, show_edit_button=False)

                    def play_notification_checked(r, notification):
                        return gr.update(visible=r, value=notification if r else None)

                    def notification_input_changed(notification_input, notification):
                        if notification_input:
                            notification = notification_input
                        return notification

                    play_notification.change(fn=play_notification_checked, inputs=[play_notification, notification], outputs=[notification_input], queue=False)
                    notification_input.change(fn=notification_input_changed, inputs=[notification_input, notification], outputs=[notification], queue=False)

        state_is_generating = gr.State(False)

        load_parameter_outputs = [
            advanced_checkbox,
            image_number,
            prompt,
            negative_prompt,
            style_selections,
            performance_selection,
            aspect_ratios_selection,
            overwrite_width,
            overwrite_height,
            sharpness,
            guidance_scale,
            adm_scaler_positive,
            adm_scaler_negative,
            adm_scaler_end,
            base_model,
            refiner_model,
            refiner_switch,
            sampler_name,
            scheduler_name,
            overwrite_step,
            seed_random,
            image_seed,
            generate_button,
            load_parameter_button
        ] + lora_ctrls

        if not args_manager.args.disable_preset_selection:
            def preset_selection_change(preset, is_generating):
                preset_content = modules.config.try_get_preset_content(preset) if preset != 'initial' else {}
                preset_prepared = modules.meta_parser.parse_meta_from_preset(preset_content)

                launch.checkpoint_downloads = preset_prepared['checkpoint_downloads']
                launch.embeddings_downloads = preset_prepared['embeddings_downloads']
                launch.lora_downloads = preset_prepared['lora_downloads']
                launch.download_models()

                return modules.meta_parser.load_parameter_button_click(json.dumps(preset_prepared), is_generating)

            preset_selection.change(preset_selection_change, inputs=[preset_selection, state_is_generating], outputs=load_parameter_outputs, queue=False, show_progress=True) \
                .then(fn=style_sorter.sort_styles, inputs=style_selections, outputs=style_selections, queue=False, show_progress=False) \
                .then(lambda: None, _js='()=>{refresh_style_localization();}')


        performance_selection.change(lambda x: [gr.update(interactive=x != 'Extreme Speed')] * 11 +
                                               [gr.update(visible=x != 'Extreme Speed')] * 1 +
                                               [gr.update(interactive=x != 'Extreme Speed', value=x == 'Extreme Speed', )] * 1,
                                     inputs=performance_selection,
                                     outputs=[
                                         guidance_scale, sharpness, adm_scaler_end, adm_scaler_positive,
                                         adm_scaler_negative, refiner_switch, refiner_model, sampler_name,
                                         scheduler_name, adaptive_cfg, refiner_swap_method, negative_prompt, disable_intermediate_results
                                     ], queue=False, show_progress=False)

        advanced_checkbox.change(lambda x: gr.update(visible=x), advanced_checkbox, advanced_column,
                                 queue=False, show_progress=False) \
            .then(fn=lambda: None, _js='refresh_grid_delayed', queue=False, show_progress=False)

        def inpaint_mode_change(mode):
            assert mode in modules.flags.inpaint_options

            # inpaint_additional_prompt, outpaint_selections, example_inpaint_prompts,
            # inpaint_disable_initial_latent, inpaint_engine,
            # inpaint_strength, inpaint_respective_field

            if mode == modules.flags.inpaint_option_detail:
                return [
                    gr.update(visible=True), gr.update(visible=False, value=[]),
                    gr.Dataset.update(visible=True, samples=modules.config.example_inpaint_prompts),
                    False, 'None', 0.5, 0.0
                ]

            if mode == modules.flags.inpaint_option_modify:
                return [
                    gr.update(visible=True), gr.update(visible=False, value=[]),
                    gr.Dataset.update(visible=False, samples=modules.config.example_inpaint_prompts),
                    True, modules.config.default_inpaint_engine_version, 1.0, 0.0
                ]

            return [
                gr.update(visible=False, value=''), gr.update(visible=True),
                gr.Dataset.update(visible=False, samples=modules.config.example_inpaint_prompts),
                False, modules.config.default_inpaint_engine_version, 1.0, 0.618
            ]

        inpaint_mode.input(inpaint_mode_change, inputs=inpaint_mode, outputs=[
            inpaint_additional_prompt, outpaint_selections, example_inpaint_prompts,
            inpaint_disable_initial_latent, inpaint_engine,
            inpaint_strength, inpaint_respective_field
        ], show_progress=False, queue=False)

        ctrls = [
            currentTask, prompt, negative_prompt, translate_prompts, style_selections,
            performance_selection, aspect_ratios_selection, image_number, image_seed, sharpness, guidance_scale
        ]

        ctrls += [base_model, refiner_model, refiner_switch] + lora_ctrls
        ctrls += [input_image_checkbox, current_tab]
        ctrls += [uov_method, uov_input_image]
        ctrls += [outpaint_selections, inpaint_input_image, inpaint_additional_prompt, inpaint_mask_image]
        ctrls += ip_ctrls

        def parse_meta(raw_prompt_txt, is_generating):
            loaded_json = None
            try:
                if '{' in raw_prompt_txt:
                    if '}' in raw_prompt_txt:
                        if ':' in raw_prompt_txt:
                            loaded_json = json.loads(raw_prompt_txt)
                            assert isinstance(loaded_json, dict)
            except:
                loaded_json = None

            if loaded_json is None:
                if is_generating:
                    return gr.update(), gr.update(), gr.update()
                else:
                    return gr.update(), gr.update(visible=True), gr.update(visible=False)

            return json.dumps(loaded_json), gr.update(visible=False), gr.update(visible=True)

        prompt.input(parse_meta, inputs=[prompt, state_is_generating], outputs=[prompt, generate_button, load_parameter_button], queue=False, show_progress=False)

        load_parameter_button.click(modules.meta_parser.load_parameter_button_click, inputs=[prompt, state_is_generating], outputs=load_parameter_outputs, queue=False, show_progress=False)

        generate_button.click(lambda: (gr.update(visible=True, interactive=True), gr.update(visible=True, interactive=True), gr.update(visible=False, interactive=False), [], True),
                              outputs=[stop_button, skip_button, generate_button, gallery, state_is_generating]) \
            .then(fn=refresh_seed, inputs=[seed_random, image_seed], outputs=image_seed) \
            .then(advanced_parameters.set_all_advanced_parameters, inputs=adps) \
            .then(fn=get_task, inputs=ctrls, outputs=currentTask) \
            .then(fn=generate_clicked, inputs=currentTask, outputs=[progress_html, progress_window, progress_gallery, gallery]) \
            .then(lambda: (gr.update(visible=True, interactive=True), gr.update(visible=False, interactive=False), gr.update(visible=False, interactive=False), False),
                  outputs=[generate_button, stop_button, skip_button, state_is_generating]) \
            .then(fn=lambda: None, _js='playNotification').then(fn=lambda: None, _js='refresh_grid_delayed')

        def trigger_describe(mode, img):
            if mode == flags.desc_type_photo:
                from extras.interrogate import default_interrogator as default_interrogator_photo
                return default_interrogator_photo(img), ["Fooocus V2", "Fooocus Enhance", "Fooocus Sharp"]
            if mode == flags.desc_type_anime:
                from extras.wd14tagger import default_interrogator as default_interrogator_anime
                return default_interrogator_anime(img), ["Fooocus V2", "Fooocus Masterpiece"]
            return mode, ["Fooocus V2"]

        desc_btn.click(trigger_describe, inputs=[desc_method, desc_input_image],
                       outputs=[prompt, style_selections], show_progress=True, queue=True)

def dump_default_english_config():
    from modules.localization import dump_english_config
    dump_english_config(grh.all_components)


# dump_default_english_config()

shared.gradio_root.launch(
    inbrowser=args_manager.args.in_browser,
    server_name=args_manager.args.listen,
    server_port=args_manager.args.port,
    share=args_manager.args.share,
    auth=check_auth if args_manager.args.share and auth_enabled else None,
    blocked_paths=[constants.AUTH_FILENAME]
)<|MERGE_RESOLUTION|>--- conflicted
+++ resolved
@@ -229,20 +229,12 @@
             desc_tab.select(lambda: 'desc', outputs=current_tab, queue=False, _js=down_js, show_progress=False)
 
         with gr.Column(scale=1, visible=modules.config.default_advanced_checkbox) as advanced_column:
-<<<<<<< HEAD
             with gr.Tab(label='Settings'):
-                preset_selection = gr.Radio(label='Preset',
-                                            choices=modules.config.available_presets,
-                                            value=args_manager.args.preset if args_manager.args.preset else "initial",
-                                            interactive=True)
-=======
-            with gr.Tab(label='Setting'):
                 if not args_manager.args.disable_preset_selection:
                     preset_selection = gr.Radio(label='Preset',
                                                 choices=modules.config.available_presets,
                                                 value=args_manager.args.preset if args_manager.args.preset else "initial",
                                                 interactive=True)
->>>>>>> 49008377
                 performance_selection = gr.Radio(label='Performance',
                                                  choices=modules.flags.performance_selections,
                                                  value=modules.config.default_performance,
