--- conflicted
+++ resolved
@@ -688,8 +688,6 @@
         desc_btn.click(trigger_describe, inputs=[desc_method, desc_input_image],
                        outputs=[prompt, style_selections], show_progress=True, queue=True)
 
-<<<<<<< HEAD
-=======
         def trigger_uov_describe(mode, img, prompt):
             # keep prompt if not empty
             if prompt == '':
@@ -699,7 +697,6 @@
         uov_input_image.upload(trigger_uov_describe, inputs=[desc_method, uov_input_image, prompt],
                        outputs=[prompt, style_selections], show_progress=True, queue=True)
 
->>>>>>> 5c1d2e81
 def dump_default_english_config():
     from modules.localization import dump_english_config
     dump_english_config(grh.all_components)
