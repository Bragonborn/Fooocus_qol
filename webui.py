--- conflicted
+++ resolved
@@ -227,16 +227,9 @@
                                     inpaint_mask_text_threshold = gr.Slider(label="Text Threshold", minimum=0.0, maximum=1.0, value=0.25, step=0.05)
                                 generate_mask_button = gr.Button(value='Generate mask from image')
 
-<<<<<<< HEAD
-                                def generate_mask(image, mask_model, cloth_category):
-=======
-
                                 def generate_mask(image, mask_model, cloth_category, sam_prompt_text, sam_model, sam_quant, box_threshold, text_threshold):
->>>>>>> dd2fd04f
                                     from extras.inpaint_mask import generate_mask_from_image
 
-<<<<<<< HEAD
-=======
                                     extras = {}
                                     if mask_model == 'u2net_cloth_seg':
                                         extras['cloth_category'] = cloth_category
@@ -249,7 +242,6 @@
 
                                     return generate_mask_from_image(image, mask_model, extras)
 
->>>>>>> dd2fd04f
                                 generate_mask_button.click(fn=generate_mask,
                                                            inputs=[
                                                                inpaint_input_image, inpaint_mask_model,
@@ -262,18 +254,11 @@
                                                            ],
                                                            outputs=inpaint_mask_image, show_progress=True, queue=True)
 
-<<<<<<< HEAD
-                                inpaint_mask_model.change(lambda x: gr.update(visible=x == 'u2net_cloth_seg'),
+                                inpaint_mask_model.change(lambda x: [gr.update(visible=x == 'u2net_cloth_seg'), gr.update(visible=x == 'sam'), gr.update(visible=x == 'sam')],
                                                           inputs=inpaint_mask_model,
-                                                          outputs=inpaint_mask_cloth_category,
+                                                          outputs=[inpaint_mask_cloth_category, inpaint_mask_sam_prompt_text, inpaint_mask_advanced_options],
                                                           queue=False, show_progress=False)
 
-=======
-                            inpaint_mask_model.change(lambda x: [gr.update(visible=x == 'u2net_cloth_seg'), gr.update(visible=x == 'sam'), gr.update(visible=x == 'sam')],
-                                                      inputs=inpaint_mask_model,
-                                                      outputs=[inpaint_mask_cloth_category, inpaint_mask_sam_prompt_text, inpaint_mask_advanced_options],
-                                                      queue=False, show_progress=False)
->>>>>>> dd2fd04f
                     with gr.TabItem(label='Describe') as desc_tab:
                         with gr.Row():
                             with gr.Column():
