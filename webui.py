--- conflicted
+++ resolved
@@ -13,7 +13,6 @@
 import modules.advanced_parameters as advanced_parameters
 import modules.style_sorter as style_sorter
 import args_manager
-import fcbh.model_management as model_management
 import copy
 
 from modules.sdxl_styles import legal_style_names
@@ -27,13 +26,8 @@
     currentTask = worker.AsyncTask(args=args)
     return currentTask
 
-<<<<<<< HEAD
 def generate_clicked(task):
-    import fcbh.model_management as model_management
-=======
-def generate_clicked(*args):
     import ldm_patched.modules.model_management as model_management
->>>>>>> bac5c882
 
     with model_management.interrupt_processing_mutex:
         model_management.interrupt_processing = False
@@ -121,33 +115,19 @@
                     skip_button = gr.Button(label="Skip", value="Skip", elem_classes='type_row_half', visible=False)
                     stop_button = gr.Button(label="Stop", value="Stop", elem_classes='type_row_half', elem_id='stop_button', visible=False)
 
-<<<<<<< HEAD
                     def stop_clicked(currentTask):
-                        import fcbh.model_management as model_management
+                        import ldm_patched.modules.model_management as model_management
                         currentTask.last_stop = 'stop'
                         if (currentTask.processing):
                             model_management.interrupt_current_processing()
                         return currentTask
 
                     def skip_clicked(currentTask):
-                        import fcbh.model_management as model_management
+                        import ldm_patched.modules.model_management as model_management
                         currentTask.last_stop = 'skip'
                         if (currentTask.processing):
                             model_management.interrupt_current_processing()
                         return currentTask
-=======
-                    def stop_clicked():
-                        import ldm_patched.modules.model_management as model_management
-                        shared.last_stop = 'stop'
-                        model_management.interrupt_current_processing()
-                        return [gr.update(interactive=False)] * 2
-
-                    def skip_clicked():
-                        import ldm_patched.modules.model_management as model_management
-                        shared.last_stop = 'skip'
-                        model_management.interrupt_current_processing()
-                        return
->>>>>>> bac5c882
 
                     stop_button.click(stop_clicked, inputs=currentTask, outputs=currentTask, queue=False, show_progress=False, _js='cancelGenerateForever')
                     skip_button.click(skip_clicked, inputs=currentTask, outputs=currentTask, queue=False, show_progress=False)
@@ -206,6 +186,7 @@
                         ip_advanced.change(ip_advance_checked, inputs=ip_advanced,
                                            outputs=ip_ad_cols + ip_types + ip_stops + ip_weights,
                                            queue=False, show_progress=False)
+
                     with gr.TabItem(label='Inpaint or Outpaint') as inpaint_tab:
                         inpaint_input_image = grh.Image(label='Drag above image to here', source='upload', type='numpy', tool='sketch', height=500, brush_color="#FFFFFF", elem_id='inpaint_canvas')
                         with gr.Row():
@@ -215,6 +196,7 @@
                         example_inpaint_prompts = gr.Dataset(samples=modules.config.example_inpaint_prompts, label='Additional Prompt Quick List', components=[inpaint_additional_prompt], visible=False)
                         gr.HTML('* Powered by Fooocus Inpaint Engine <a href="https://github.com/lllyasviel/Fooocus/discussions/414" target="_blank">\U0001F4D4 Document</a>')
                         example_inpaint_prompts.click(lambda x: x[0], inputs=example_inpaint_prompts, outputs=inpaint_additional_prompt, show_progress=False, queue=False)
+
                     with gr.TabItem(label='Describe') as desc_tab:
                         with gr.Row():
                             with gr.Column():
@@ -485,7 +467,6 @@
                 model_refresh.click(model_refresh_clicked, [], [base_model, refiner_model] + lora_ctrls,
                                     queue=False, show_progress=False)
 
-<<<<<<< HEAD
             with gr.Tab(label='Audio'):
                 play_notification = gr.Checkbox(label='Play notification after rendering', value=False)
                 notification_file = 'notification.mp3'
@@ -504,20 +485,14 @@
                     play_notification.change(fn=play_notification_checked, inputs=[play_notification, notification], outputs=[notification_input], queue=False)
                     notification_input.change(fn=notification_input_changed, inputs=[notification_input, notification], outputs=[notification], queue=False)
 
-        performance_selection.change(lambda x: [gr.update(interactive=x != 'Extreme Speed')] * 12,
-=======
-        performance_selection.change(lambda x: [gr.update(interactive=x != 'Extreme Speed')] * 11 +
+        performance_selection.change(lambda x: [gr.update(interactive=x != 'Extreme Speed')] * 12 +
                                                [gr.update(visible=x != 'Extreme Speed')] * 1,
->>>>>>> bac5c882
+
                                      inputs=performance_selection,
                                      outputs=[
                                          guidance_scale, sharpness, adm_scaler_end, adm_scaler_positive,
                                          adm_scaler_negative, refiner_switch, refiner_model, sampler_name,
-<<<<<<< HEAD
-                                         scheduler_name, adaptive_cfg, refiner_swap_method, disable_intermediate_results
-=======
-                                         scheduler_name, adaptive_cfg, refiner_swap_method, negative_prompt
->>>>>>> bac5c882
+                                         scheduler_name, adaptive_cfg, refiner_swap_method, disable_intermediate_results, negative_prompt
                                      ], queue=False, show_progress=False)
 
         advanced_checkbox.change(lambda x: gr.update(visible=x), advanced_checkbox, advanced_column,
@@ -575,13 +550,6 @@
             .then(fn=generate_clicked, inputs=currentTask, outputs=[progress_html, progress_window, progress_gallery, gallery]) \
             .then(lambda: (gr.update(visible=True), gr.update(visible=False), gr.update(visible=False)), outputs=[generate_button, stop_button, skip_button]) \
             .then(fn=lambda: None, _js='playNotification').then(fn=lambda: None, _js='refresh_grid_delayed')
-
-<<<<<<< HEAD
-=======
-        for notification_file in ['notification.ogg', 'notification.mp3']:
-            if os.path.exists(notification_file):
-                gr.Audio(interactive=False, value=notification_file, elem_id='audio_notification', visible=False)
-                break
 
         def trigger_describe(mode, img):
             if mode == flags.desc_type_photo:
@@ -595,8 +563,6 @@
         desc_btn.click(trigger_describe, inputs=[desc_method, desc_input_image],
                        outputs=[prompt, style_selections], show_progress=True, queue=False)
 
-
->>>>>>> bac5c882
 def dump_default_english_config():
     from modules.localization import dump_english_config
     dump_english_config(grh.all_components)
