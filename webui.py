import gradio as gr
import random
import os
import time
import shared
import modules.config
import fooocus_version
import modules.html
import modules.async_worker as worker
import modules.constants as constants
import modules.flags as flags
import modules.gradio_hijack as grh
import modules.advanced_parameters as advanced_parameters
import modules.style_sorter as style_sorter
import args_manager
import copy

from modules.sdxl_styles import legal_style_names
from modules.private_logger import get_current_html_path
from modules.ui_gradio_extensions import reload_javascript
from modules.auth import auth_enabled, check_auth

def get_task(*args):
    args = list(args)
    currentTask = args.pop(0)
    currentTask = worker.AsyncTask(args=args)
    return currentTask

<<<<<<< HEAD
def generate_clicked(task):
    import fcbh.model_management as model_management
=======
def generate_clicked(*args):
    import ldm_patched.modules.model_management as model_management
>>>>>>> bac5c882

    with model_management.interrupt_processing_mutex:
        model_management.interrupt_processing = False
    # outputs=[progress_html, progress_window, progress_gallery, gallery]
    execution_start_time = time.perf_counter()
    finished = False

    yield gr.update(visible=True, value=modules.html.make_progress_html(1, 'Waiting for task to start ...')), \
        gr.update(visible=True, value=None), \
        gr.update(visible=False, value=None), \
        gr.update(visible=False)

    worker.async_tasks.append(task)

    while not finished:
        time.sleep(0.01)
        if len(task.yields) > 0:
            flag, product = task.yields.pop(0)
            if flag == 'preview':

                # help bad internet connection by skipping duplicated preview
                if len(task.yields) > 0:  # if we have the next item
                    if task.yields[0][0] == 'preview':   # if the next item is also a preview
                        # print('Skipped one preview for better internet connection.')
                        continue

                percentage, title, image = product
                yield gr.update(visible=True, value=modules.html.make_progress_html(percentage, title)), \
                    gr.update(visible=True, value=image) if image is not None else gr.update(), \
                    gr.update(), \
                    gr.update(visible=False)
            if flag == 'results':
                yield gr.update(visible=True), \
                    gr.update(visible=True), \
                    gr.update(visible=True, value=product), \
                    gr.update(visible=False)
            if flag == 'finish':
                yield gr.update(visible=False), \
                    gr.update(visible=False), \
                    gr.update(visible=False), \
                    gr.update(visible=True, value=product)
                finished = True

    execution_time = time.perf_counter() - execution_start_time
    print(f'Total time: {execution_time:.2f} seconds')
    return


reload_javascript()

title = f'Fooocus {fooocus_version.version}'

if isinstance(args_manager.args.preset, str):
    title += ' ' + args_manager.args.preset

shared.gradio_root = gr.Blocks(
    title=title,
    css=modules.html.css).queue()

with shared.gradio_root:
    currentTask = gr.State(worker.AsyncTask(args=[]))
    with gr.Row():
        with gr.Column(scale=2):
            with gr.Row():
                progress_window = grh.Image(label='Preview', show_label=True, visible=False, height=768,
                                            elem_classes=['main_view'])
                progress_gallery = gr.Gallery(label='Finished Images', show_label=True, object_fit='contain',
                                              height=768, visible=False, elem_classes=['main_view', 'image_gallery'])
            progress_html = gr.HTML(value=modules.html.make_progress_html(32, 'Progress 32%'), visible=False,
                                    elem_id='progress-bar', elem_classes='progress-bar')
            gallery = gr.Gallery(label='Gallery', show_label=False, object_fit='contain', visible=True, height=768,
                                 elem_classes=['resizable_area', 'main_view', 'final_gallery', 'image_gallery'],
                                 elem_id='final_gallery')
            with gr.Row(elem_classes='type_row'):
                with gr.Column(scale=17):
                    prompt = gr.Textbox(show_label=False, placeholder="Type prompt here.", elem_id='positive_prompt',
                                        container=False, autofocus=True, elem_classes='type_row', lines=1024)

                    default_prompt = modules.config.default_prompt
                    if isinstance(default_prompt, str) and default_prompt != '':
                        shared.gradio_root.load(lambda: default_prompt, outputs=prompt)

                with gr.Column(scale=3, min_width=0):
                    generate_button = gr.Button(label="Generate", value="Generate", elem_classes='type_row', elem_id='generate_button', visible=True)
                    skip_button = gr.Button(label="Skip", value="Skip", elem_classes='type_row_half', visible=False)
                    stop_button = gr.Button(label="Stop", value="Stop", elem_classes='type_row_half', elem_id='stop_button', visible=False)

<<<<<<< HEAD
                    def stop_clicked(currentTask):
                        import fcbh.model_management as model_management
                        currentTask.last_stop = 'stop'
                        if (currentTask.processing):
                            model_management.interrupt_current_processing()
                        return currentTask

                    def skip_clicked(currentTask):
                        import fcbh.model_management as model_management
                        currentTask.last_stop = 'skip'
                        if (currentTask.processing):
                            model_management.interrupt_current_processing()
                        return currentTask
=======
                    def stop_clicked():
                        import ldm_patched.modules.model_management as model_management
                        shared.last_stop = 'stop'
                        model_management.interrupt_current_processing()
                        return [gr.update(interactive=False)] * 2

                    def skip_clicked():
                        import ldm_patched.modules.model_management as model_management
                        shared.last_stop = 'skip'
                        model_management.interrupt_current_processing()
                        return
>>>>>>> bac5c882

                    stop_button.click(stop_clicked, inputs=currentTask, outputs=currentTask, queue=False, show_progress=False, _js='cancelGenerateForever')
                    skip_button.click(skip_clicked, inputs=currentTask, outputs=currentTask, queue=False, show_progress=False)
            with gr.Row(elem_classes='advanced_check_row'):
                input_image_checkbox = gr.Checkbox(label='Input Image', value=False, container=False, elem_classes='min_check')
                advanced_checkbox = gr.Checkbox(label='Advanced', value=modules.config.default_advanced_checkbox, container=False, elem_classes='min_check')
            with gr.Row(visible=False) as image_input_panel:
                with gr.Tabs():
                    with gr.TabItem(label='Upscale or Variation') as uov_tab:
                        with gr.Row():
                            with gr.Column():
                                uov_input_image = grh.Image(label='Drag above image to here', source='upload', type='numpy')
                            with gr.Column():
                                uov_method = gr.Radio(label='Upscale or Variation:', choices=flags.uov_list, value=flags.disabled)
                                gr.HTML('<a href="https://github.com/lllyasviel/Fooocus/discussions/390" target="_blank">\U0001F4D4 Document</a>')
                    with gr.TabItem(label='Image Prompt') as ip_tab:
                        with gr.Row():
                            ip_images = []
                            ip_types = []
                            ip_stops = []
                            ip_weights = []
                            ip_ctrls = []
                            ip_ad_cols = []
                            for _ in range(4):
                                with gr.Column():
                                    ip_image = grh.Image(label='Image', source='upload', type='numpy', show_label=False, height=300)
                                    ip_images.append(ip_image)
                                    ip_ctrls.append(ip_image)
                                    with gr.Column(visible=False) as ad_col:
                                        with gr.Row():
                                            default_end, default_weight = flags.default_parameters[flags.default_ip]

                                            ip_stop = gr.Slider(label='Stop At', minimum=0.0, maximum=1.0, step=0.001, value=default_end)
                                            ip_stops.append(ip_stop)
                                            ip_ctrls.append(ip_stop)

                                            ip_weight = gr.Slider(label='Weight', minimum=0.0, maximum=2.0, step=0.001, value=default_weight)
                                            ip_weights.append(ip_weight)
                                            ip_ctrls.append(ip_weight)

                                        ip_type = gr.Radio(label='Type', choices=flags.ip_list, value=flags.default_ip, container=False)
                                        ip_types.append(ip_type)
                                        ip_ctrls.append(ip_type)

                                        ip_type.change(lambda x: flags.default_parameters[x], inputs=[ip_type], outputs=[ip_stop, ip_weight], queue=False, show_progress=False)
                                    ip_ad_cols.append(ad_col)
                        ip_advanced = gr.Checkbox(label='Advanced', value=False, container=False)
                        gr.HTML('* \"Image Prompt\" is powered by Fooocus Image Mixture Engine (v1.0.1). <a href="https://github.com/lllyasviel/Fooocus/discussions/557" target="_blank">\U0001F4D4 Document</a>')

                        def ip_advance_checked(x):
                            return [gr.update(visible=x)] * len(ip_ad_cols) + \
                                [flags.default_ip] * len(ip_types) + \
                                [flags.default_parameters[flags.default_ip][0]] * len(ip_stops) + \
                                [flags.default_parameters[flags.default_ip][1]] * len(ip_weights)

                        ip_advanced.change(ip_advance_checked, inputs=ip_advanced,
                                           outputs=ip_ad_cols + ip_types + ip_stops + ip_weights,
                                           queue=False, show_progress=False)
                    with gr.TabItem(label='Inpaint or Outpaint') as inpaint_tab:
                        inpaint_input_image = grh.Image(label='Drag above image to here', source='upload', type='numpy', tool='sketch', height=500, brush_color="#FFFFFF", elem_id='inpaint_canvas')
                        with gr.Row():
                            inpaint_additional_prompt = gr.Textbox(placeholder="Describe what you want to inpaint.", elem_id='inpaint_additional_prompt', label='Inpaint Additional Prompt', visible=False)
                            outpaint_selections = gr.CheckboxGroup(choices=['Left', 'Right', 'Top', 'Bottom'], value=[], label='Outpaint Direction')
                            inpaint_mode = gr.Dropdown(choices=modules.flags.inpaint_options, value=modules.flags.inpaint_option_default, label='Method')
                        example_inpaint_prompts = gr.Dataset(samples=modules.config.example_inpaint_prompts, label='Additional Prompt Quick List', components=[inpaint_additional_prompt], visible=False)
                        gr.HTML('* Powered by Fooocus Inpaint Engine <a href="https://github.com/lllyasviel/Fooocus/discussions/414" target="_blank">\U0001F4D4 Document</a>')
                        example_inpaint_prompts.click(lambda x: x[0], inputs=example_inpaint_prompts, outputs=inpaint_additional_prompt, show_progress=False, queue=False)
                    with gr.TabItem(label='Describe') as desc_tab:
                        with gr.Row():
                            with gr.Column():
                                desc_input_image = grh.Image(label='Drag any image to here', source='upload', type='numpy')
                            with gr.Column():
                                desc_method = gr.Radio(
                                    label='Content Type',
                                    choices=[flags.desc_type_photo, flags.desc_type_anime],
                                    value=flags.desc_type_photo)
                                desc_btn = gr.Button(value='Describe this Image into Prompt')
                                gr.HTML('<a href="https://github.com/lllyasviel/Fooocus/discussions/1363" target="_blank">\U0001F4D4 Document</a>')
            switch_js = "(x) => {if(x){viewer_to_bottom(100);viewer_to_bottom(500);}else{viewer_to_top();} return x;}"
            down_js = "() => {viewer_to_bottom();}"

            input_image_checkbox.change(lambda x: gr.update(visible=x), inputs=input_image_checkbox,
                                        outputs=image_input_panel, queue=False, show_progress=False, _js=switch_js)
            ip_advanced.change(lambda: None, queue=False, show_progress=False, _js=down_js)

            current_tab = gr.Textbox(value='uov', visible=False)
            uov_tab.select(lambda: 'uov', outputs=current_tab, queue=False, _js=down_js, show_progress=False)
            inpaint_tab.select(lambda: 'inpaint', outputs=current_tab, queue=False, _js=down_js, show_progress=False)
            ip_tab.select(lambda: 'ip', outputs=current_tab, queue=False, _js=down_js, show_progress=False)
            desc_tab.select(lambda: 'desc', outputs=current_tab, queue=False, _js=down_js, show_progress=False)

        with gr.Column(scale=1, visible=modules.config.default_advanced_checkbox) as advanced_column:
            with gr.Tab(label='Setting'):
                performance_selection = gr.Radio(label='Performance',
                                                 choices=modules.flags.performance_selections,
                                                 value=modules.config.default_performance)
                aspect_ratios_selection = gr.Radio(label='Aspect Ratios', choices=modules.config.available_aspect_ratios,
                                                   value=modules.config.default_aspect_ratio, info='width × height',
                                                   elem_classes='aspect_ratios')
                image_number = gr.Slider(label='Image Number', minimum=1, maximum=32, step=1, value=modules.config.default_image_number)
                negative_prompt = gr.Textbox(label='Negative Prompt', show_label=True, placeholder="Type prompt here.",
                                             info='Describing what you do not want to see.', lines=2,
                                             elem_id='negative_prompt',
                                             value=modules.config.default_prompt_negative)
                seed_random = gr.Checkbox(label='Random', value=True)
                image_seed = gr.Textbox(label='Seed', value=0, max_lines=1, visible=False) # workaround for https://github.com/gradio-app/gradio/issues/5354

                def random_checked(r):
                    return gr.update(visible=not r)

                def refresh_seed(r, seed_string):
                    if r:
                        return random.randint(constants.MIN_SEED, constants.MAX_SEED)
                    else:
                        try:
                            seed_value = int(seed_string)
                            if constants.MIN_SEED <= seed_value <= constants.MAX_SEED:
                                return seed_value
                        except ValueError:
                            pass
                        return random.randint(constants.MIN_SEED, constants.MAX_SEED)

                seed_random.change(random_checked, inputs=[seed_random], outputs=[image_seed],
                                   queue=False, show_progress=False)

                if not args_manager.args.disable_image_log:
                    gr.HTML(f'<a href="/file={get_current_html_path()}" target="_blank">\U0001F4DA History Log</a>')

            with gr.Tab(label='Style'):
                style_sorter.try_load_sorted_styles(
                    style_names=legal_style_names,
                    default_selected=modules.config.default_styles)

                style_search_bar = gr.Textbox(show_label=False, container=False,
                                              placeholder="\U0001F50E Type here to search styles ...",
                                              value="",
                                              label='Search Styles')
                style_selections = gr.CheckboxGroup(show_label=False, container=False,
                                                    choices=copy.deepcopy(style_sorter.all_styles),
                                                    value=copy.deepcopy(modules.config.default_styles),
                                                    label='Selected Styles',
                                                    elem_classes=['style_selections'])
                gradio_receiver_style_selections = gr.Textbox(elem_id='gradio_receiver_style_selections', visible=False)

                shared.gradio_root.load(lambda: gr.update(choices=copy.deepcopy(style_sorter.all_styles)),
                                        outputs=style_selections)

                style_search_bar.change(style_sorter.search_styles,
                                        inputs=[style_selections, style_search_bar],
                                        outputs=style_selections,
                                        queue=False,
                                        show_progress=False).then(
                    lambda: None, _js='()=>{refresh_style_localization();}')

                gradio_receiver_style_selections.input(style_sorter.sort_styles,
                                                       inputs=style_selections,
                                                       outputs=style_selections,
                                                       queue=False,
                                                       show_progress=False).then(
                    lambda: None, _js='()=>{refresh_style_localization();}')

            with gr.Tab(label='Model'):
                with gr.Group():
                    with gr.Row():
                        base_model = gr.Dropdown(label='Base Model (SDXL only)', choices=modules.config.model_filenames, value=modules.config.default_base_model_name, show_label=True)
                        refiner_model = gr.Dropdown(label='Refiner (SDXL or SD 1.5)', choices=['None'] + modules.config.model_filenames, value=modules.config.default_refiner_model_name, show_label=True)

                    refiner_switch = gr.Slider(label='Refiner Switch At', minimum=0.1, maximum=1.0, step=0.0001,
                                               info='Use 0.4 for SD1.5 realistic models; '
                                                    'or 0.667 for SD1.5 anime models; '
                                                    'or 0.8 for XL-refiners; '
                                                    'or any value for switching two SDXL models.',
                                               value=modules.config.default_refiner_switch,
                                               visible=modules.config.default_refiner_model_name != 'None')

                    refiner_model.change(lambda x: gr.update(visible=x != 'None'),
                                         inputs=refiner_model, outputs=refiner_switch, show_progress=False, queue=False)

                with gr.Group():
                    lora_ctrls = []

                    for i, (n, v) in enumerate(modules.config.default_loras):
                        with gr.Row():
                            lora_model = gr.Dropdown(label=f'LoRA {i + 1}',
                                                     choices=['None'] + modules.config.lora_filenames, value=n)
                            lora_weight = gr.Slider(label='Weight', minimum=-2, maximum=2, step=0.01, value=v,
                                                    elem_classes='lora_weight')
                            lora_ctrls += [lora_model, lora_weight]

                with gr.Row():
                    model_refresh = gr.Button(label='Refresh', value='\U0001f504 Refresh All Files', variant='secondary', elem_classes='refresh_button')
            with gr.Tab(label='Advanced'):
                guidance_scale = gr.Slider(label='Guidance Scale', minimum=1.0, maximum=30.0, step=0.01,
                                           value=modules.config.default_cfg_scale,
                                           info='Higher value means style is cleaner, vivider, and more artistic.')
                sharpness = gr.Slider(label='Image Sharpness', minimum=0.0, maximum=30.0, step=0.001,
                                      value=modules.config.default_sample_sharpness,
                                      info='Higher value means image and texture are sharper.')
                gr.HTML('<a href="https://github.com/lllyasviel/Fooocus/discussions/117" target="_blank">\U0001F4D4 Document</a>')
                dev_mode = gr.Checkbox(label='Developer Debug Mode', value=False, container=False)

                with gr.Column(visible=False) as dev_tools:
                    with gr.Tab(label='Debug Tools'):
                        adm_scaler_positive = gr.Slider(label='Positive ADM Guidance Scaler', minimum=0.1, maximum=3.0,
                                                        step=0.001, value=1.5, info='The scaler multiplied to positive ADM (use 1.0 to disable). ')
                        adm_scaler_negative = gr.Slider(label='Negative ADM Guidance Scaler', minimum=0.1, maximum=3.0,
                                                        step=0.001, value=0.8, info='The scaler multiplied to negative ADM (use 1.0 to disable). ')
                        adm_scaler_end = gr.Slider(label='ADM Guidance End At Step', minimum=0.0, maximum=1.0,
                                                   step=0.001, value=0.3,
                                                   info='When to end the guidance from positive/negative ADM. ')

                        refiner_swap_method = gr.Dropdown(label='Refiner swap method', value='joint',
                                                          choices=['joint', 'separate', 'vae'])

                        adaptive_cfg = gr.Slider(label='CFG Mimicking from TSNR', minimum=1.0, maximum=30.0, step=0.01,
                                                 value=modules.config.default_cfg_tsnr,
                                                 info='Enabling Fooocus\'s implementation of CFG mimicking for TSNR '
                                                      '(effective when real CFG > mimicked CFG).')
                        sampler_name = gr.Dropdown(label='Sampler', choices=flags.sampler_list,
                                                   value=modules.config.default_sampler)
                        scheduler_name = gr.Dropdown(label='Scheduler', choices=flags.scheduler_list,
                                                     value=modules.config.default_scheduler)

                        generate_image_grid = gr.Checkbox(label='Generate Image Grid for Each Batch',
                                                          info='(Experimental) This may cause performance problems on some computers and certain internet conditions.',
                                                          value=False)

                        overwrite_step = gr.Slider(label='Forced Overwrite of Sampling Step',
                                                   minimum=-1, maximum=200, step=1,
                                                   value=modules.config.default_overwrite_step,
                                                   info='Set as -1 to disable. For developer debugging.')
                        overwrite_switch = gr.Slider(label='Forced Overwrite of Refiner Switch Step',
                                                     minimum=-1, maximum=200, step=1,
                                                     value=modules.config.default_overwrite_switch,
                                                     info='Set as -1 to disable. For developer debugging.')
                        overwrite_width = gr.Slider(label='Forced Overwrite of Generating Width',
                                                    minimum=-1, maximum=2048, step=1, value=-1,
                                                    info='Set as -1 to disable. For developer debugging. '
                                                         'Results will be worse for non-standard numbers that SDXL is not trained on.')
                        overwrite_height = gr.Slider(label='Forced Overwrite of Generating Height',
                                                     minimum=-1, maximum=2048, step=1, value=-1,
                                                     info='Set as -1 to disable. For developer debugging. '
                                                          'Results will be worse for non-standard numbers that SDXL is not trained on.')
                        overwrite_vary_strength = gr.Slider(label='Forced Overwrite of Denoising Strength of "Vary"',
                                                            minimum=-1, maximum=1.0, step=0.001, value=-1,
                                                            info='Set as negative number to disable. For developer debugging.')
                        overwrite_upscale_strength = gr.Slider(label='Forced Overwrite of Denoising Strength of "Upscale"',
                                                               minimum=-1, maximum=1.0, step=0.001, value=-1,
                                                               info='Set as negative number to disable. For developer debugging.')
                        disable_preview = gr.Checkbox(label='Disable Preview', value=False,
                                                      info='Disable preview during generation.')

                    with gr.Tab(label='Control'):
                        debugging_cn_preprocessor = gr.Checkbox(label='Debug Preprocessors', value=False,
                                                                info='See the results from preprocessors.')
                        skipping_cn_preprocessor = gr.Checkbox(label='Skip Preprocessors', value=False,
                                                               info='Do not preprocess images. (Inputs are already canny/depth/cropped-face/etc.)')

                        mixing_image_prompt_and_vary_upscale = gr.Checkbox(label='Mixing Image Prompt and Vary/Upscale',
                                                                           value=False)
                        mixing_image_prompt_and_inpaint = gr.Checkbox(label='Mixing Image Prompt and Inpaint',
                                                                      value=False)

                        controlnet_softness = gr.Slider(label='Softness of ControlNet', minimum=0.0, maximum=1.0,
                                                        step=0.001, value=0.25,
                                                        info='Similar to the Control Mode in A1111 (use 0.0 to disable). ')

                        with gr.Tab(label='Canny'):
                            canny_low_threshold = gr.Slider(label='Canny Low Threshold', minimum=1, maximum=255,
                                                            step=1, value=64)
                            canny_high_threshold = gr.Slider(label='Canny High Threshold', minimum=1, maximum=255,
                                                             step=1, value=128)

                    with gr.Tab(label='Inpaint'):
                        debugging_inpaint_preprocessor = gr.Checkbox(label='Debug Inpaint Preprocessing', value=False)
                        inpaint_disable_initial_latent = gr.Checkbox(label='Disable initial latent in inpaint', value=False)
                        inpaint_engine = gr.Dropdown(label='Inpaint Engine',
                                                     value=modules.config.default_inpaint_engine_version,
                                                     choices=flags.inpaint_engine_versions,
                                                     info='Version of Fooocus inpaint model')
                        inpaint_strength = gr.Slider(label='Inpaint Denoising Strength',
                                                     minimum=0.0, maximum=1.0, step=0.001, value=1.0,
                                                     info='Same as the denoising strength in A1111 inpaint. '
                                                          'Only used in inpaint, not used in outpaint. '
                                                          '(Outpaint always use 1.0)')
                        inpaint_respective_field = gr.Slider(label='Inpaint Respective Field',
                                                             minimum=0.0, maximum=1.0, step=0.001, value=0.618,
                                                             info='The area to inpaint. '
                                                                  'Value 0 is same as "Only Masked" in A1111. '
                                                                  'Value 1 is same as "Whole Image" in A1111. '
                                                                  'Only used in inpaint, not used in outpaint. '
                                                                  '(Outpaint always use 1.0)')
                        inpaint_ctrls = [debugging_inpaint_preprocessor, inpaint_disable_initial_latent, inpaint_engine, inpaint_strength, inpaint_respective_field]

                    with gr.Tab(label='FreeU'):
                        freeu_enabled = gr.Checkbox(label='Enabled', value=False)
                        freeu_b1 = gr.Slider(label='B1', minimum=0, maximum=2, step=0.01, value=1.01)
                        freeu_b2 = gr.Slider(label='B2', minimum=0, maximum=2, step=0.01, value=1.02)
                        freeu_s1 = gr.Slider(label='S1', minimum=0, maximum=4, step=0.01, value=0.99)
                        freeu_s2 = gr.Slider(label='S2', minimum=0, maximum=4, step=0.01, value=0.95)
                        freeu_ctrls = [freeu_enabled, freeu_b1, freeu_b2, freeu_s1, freeu_s2]

                adps = [disable_preview, adm_scaler_positive, adm_scaler_negative, adm_scaler_end, adaptive_cfg, sampler_name,
                        scheduler_name, generate_image_grid, overwrite_step, overwrite_switch, overwrite_width, overwrite_height,
                        overwrite_vary_strength, overwrite_upscale_strength,
                        mixing_image_prompt_and_vary_upscale, mixing_image_prompt_and_inpaint,
                        debugging_cn_preprocessor, skipping_cn_preprocessor, controlnet_softness,
                        canny_low_threshold, canny_high_threshold, refiner_swap_method]
                adps += freeu_ctrls
                adps += inpaint_ctrls

                def dev_mode_checked(r):
                    return gr.update(visible=r)


                dev_mode.change(dev_mode_checked, inputs=[dev_mode], outputs=[dev_tools],
                                queue=False, show_progress=False)

                def model_refresh_clicked():
                    modules.config.update_all_model_names()
                    results = []
                    results += [gr.update(choices=modules.config.model_filenames), gr.update(choices=['None'] + modules.config.model_filenames)]
                    for i in range(5):
                        results += [gr.update(choices=['None'] + modules.config.lora_filenames), gr.update()]
                    return results

                model_refresh.click(model_refresh_clicked, [], [base_model, refiner_model] + lora_ctrls,
                                    queue=False, show_progress=False)

        performance_selection.change(lambda x: [gr.update(interactive=x != 'Extreme Speed')] * 11 +
                                               [gr.update(visible=x != 'Extreme Speed')] * 1,
                                     inputs=performance_selection,
                                     outputs=[
                                         guidance_scale, sharpness, adm_scaler_end, adm_scaler_positive,
                                         adm_scaler_negative, refiner_switch, refiner_model, sampler_name,
                                         scheduler_name, adaptive_cfg, refiner_swap_method, negative_prompt
                                     ], queue=False, show_progress=False)

        advanced_checkbox.change(lambda x: gr.update(visible=x), advanced_checkbox, advanced_column,
                                 queue=False, show_progress=False) \
            .then(fn=lambda: None, _js='refresh_grid_delayed', queue=False, show_progress=False)

        def inpaint_mode_change(mode):
            assert mode in modules.flags.inpaint_options

            # inpaint_additional_prompt, outpaint_selections, example_inpaint_prompts,
            # inpaint_disable_initial_latent, inpaint_engine,
            # inpaint_strength, inpaint_respective_field

            if mode == modules.flags.inpaint_option_detail:
                return [
                    gr.update(visible=True), gr.update(visible=False, value=[]),
                    gr.Dataset.update(visible=True, samples=modules.config.example_inpaint_prompts),
                    False, 'None', 0.5, 0.0
                ]

            if mode == modules.flags.inpaint_option_modify:
                return [
                    gr.update(visible=True), gr.update(visible=False, value=[]),
                    gr.Dataset.update(visible=False, samples=modules.config.example_inpaint_prompts),
                    True, modules.config.default_inpaint_engine_version, 1.0, 0.0
                ]

            return [
                gr.update(visible=False, value=''), gr.update(visible=True),
                gr.Dataset.update(visible=False, samples=modules.config.example_inpaint_prompts),
                False, modules.config.default_inpaint_engine_version, 1.0, 0.618
            ]

        inpaint_mode.input(inpaint_mode_change, inputs=inpaint_mode, outputs=[
            inpaint_additional_prompt, outpaint_selections, example_inpaint_prompts,
            inpaint_disable_initial_latent, inpaint_engine,
            inpaint_strength, inpaint_respective_field
        ], show_progress=False, queue=False)

        ctrls = [
            currentTask, prompt, negative_prompt, style_selections,
            performance_selection, aspect_ratios_selection, image_number, image_seed, sharpness, guidance_scale
        ]

        ctrls += [base_model, refiner_model, refiner_switch] + lora_ctrls
        ctrls += [input_image_checkbox, current_tab]
        ctrls += [uov_method, uov_input_image]
        ctrls += [outpaint_selections, inpaint_input_image, inpaint_additional_prompt]
        ctrls += ip_ctrls

        generate_button.click(lambda: (gr.update(visible=True, interactive=True), gr.update(visible=True, interactive=True), gr.update(visible=False), []), outputs=[stop_button, skip_button, generate_button, gallery]) \
            .then(fn=refresh_seed, inputs=[seed_random, image_seed], outputs=image_seed) \
            .then(advanced_parameters.set_all_advanced_parameters, inputs=adps) \
            .then(fn=get_task, inputs=ctrls, outputs=currentTask) \
            .then(fn=generate_clicked, inputs=currentTask, outputs=[progress_html, progress_window, progress_gallery, gallery]) \
            .then(lambda: (gr.update(visible=True), gr.update(visible=False), gr.update(visible=False)), outputs=[generate_button, stop_button, skip_button]) \
            .then(fn=lambda: None, _js='playNotification').then(fn=lambda: None, _js='refresh_grid_delayed')

        for notification_file in ['notification.ogg', 'notification.mp3']:
            if os.path.exists(notification_file):
                gr.Audio(interactive=False, value=notification_file, elem_id='audio_notification', visible=False)
                break

        def trigger_describe(mode, img):
            if mode == flags.desc_type_photo:
                from extras.interrogate import default_interrogator as default_interrogator_photo
                return default_interrogator_photo(img), ["Fooocus V2", "Fooocus Enhance", "Fooocus Sharp"]
            if mode == flags.desc_type_anime:
                from extras.wd14tagger import default_interrogator as default_interrogator_anime
                return default_interrogator_anime(img), ["Fooocus V2", "Fooocus Masterpiece"]
            return mode, ["Fooocus V2"]

        desc_btn.click(trigger_describe, inputs=[desc_method, desc_input_image],
                       outputs=[prompt, style_selections], show_progress=True, queue=False)


def dump_default_english_config():
    from modules.localization import dump_english_config
    dump_english_config(grh.all_components)


# dump_default_english_config()

shared.gradio_root.launch(
    inbrowser=args_manager.args.in_browser,
    server_name=args_manager.args.listen,
    server_port=args_manager.args.port,
    share=args_manager.args.share,
    auth=check_auth if args_manager.args.share and auth_enabled else None,
    blocked_paths=[constants.AUTH_FILENAME]
)<|MERGE_RESOLUTION|>--- conflicted
+++ resolved
@@ -26,13 +26,8 @@
     currentTask = worker.AsyncTask(args=args)
     return currentTask
 
-<<<<<<< HEAD
 def generate_clicked(task):
-    import fcbh.model_management as model_management
-=======
-def generate_clicked(*args):
     import ldm_patched.modules.model_management as model_management
->>>>>>> bac5c882
 
     with model_management.interrupt_processing_mutex:
         model_management.interrupt_processing = False
@@ -120,33 +115,19 @@
                     skip_button = gr.Button(label="Skip", value="Skip", elem_classes='type_row_half', visible=False)
                     stop_button = gr.Button(label="Stop", value="Stop", elem_classes='type_row_half', elem_id='stop_button', visible=False)
 
-<<<<<<< HEAD
                     def stop_clicked(currentTask):
-                        import fcbh.model_management as model_management
+                        import ldm_patched.modules.model_management as model_management
                         currentTask.last_stop = 'stop'
                         if (currentTask.processing):
                             model_management.interrupt_current_processing()
                         return currentTask
 
                     def skip_clicked(currentTask):
-                        import fcbh.model_management as model_management
+                        import ldm_patched.modules.model_management as model_management
                         currentTask.last_stop = 'skip'
                         if (currentTask.processing):
                             model_management.interrupt_current_processing()
                         return currentTask
-=======
-                    def stop_clicked():
-                        import ldm_patched.modules.model_management as model_management
-                        shared.last_stop = 'stop'
-                        model_management.interrupt_current_processing()
-                        return [gr.update(interactive=False)] * 2
-
-                    def skip_clicked():
-                        import ldm_patched.modules.model_management as model_management
-                        shared.last_stop = 'skip'
-                        model_management.interrupt_current_processing()
-                        return
->>>>>>> bac5c882
 
                     stop_button.click(stop_clicked, inputs=currentTask, outputs=currentTask, queue=False, show_progress=False, _js='cancelGenerateForever')
                     skip_button.click(skip_clicked, inputs=currentTask, outputs=currentTask, queue=False, show_progress=False)
