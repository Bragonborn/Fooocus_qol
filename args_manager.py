import ldm_patched.modules.args_parser as args_parser
import os

from tempfile import gettempdir

args_parser.parser.add_argument("--share", action='store_true', help="Set whether to share on Gradio.")

args_parser.parser.add_argument("--preset", type=str, default=None, help="Apply specified UI preset.")
args_parser.parser.add_argument("--disable-preset-selection", action='store_true',
                                help="Disables preset selection in Gradio.")

args_parser.parser.add_argument("--language", type=str, default='default',
                                help="Translate UI using json files in [language] folder. "
                                  "For example, [--language example] will use [language/example.json] for translation.")

# For example, https://github.com/lllyasviel/Fooocus/issues/849
args_parser.parser.add_argument("--disable-offload-from-vram", action="store_true",
                                help="Force loading models to vram when the unload can be avoided. "
                                  "Some Mac users may need this.")

args_parser.parser.add_argument("--theme", type=str, help="launches the UI with light or dark theme", default=None)
args_parser.parser.add_argument("--disable-image-log", action='store_true',
                                help="Prevent writing images and logs to hard drive.")

args_parser.parser.add_argument("--disable-analytics", action='store_true',
                                help="Disables analytics for Gradio.")
<<<<<<< HEAD
=======

args_parser.parser.add_argument("--disable-metadata", action='store_true',
                                help="Disables saving metadata to images.")
>>>>>>> ba5d0b6e

args_parser.parser.set_defaults(
    disable_cuda_malloc=True,
    in_browser=True,
    port=None
)

args_parser.args = args_parser.parser.parse_args()

# (Disable by default because of issues like https://github.com/lllyasviel/Fooocus/issues/724)
args_parser.args.always_offload_from_vram = not args_parser.args.disable_offload_from_vram

if args_parser.args.disable_analytics:
    import os
    os.environ["GRADIO_ANALYTICS_ENABLED"] = "False"

if args_parser.args.disable_in_browser:
    args_parser.args.in_browser = False

if args_parser.args.temp_path is None:
    args_parser.args.temp_path = os.path.join(gettempdir(), 'Fooocus')

args = args_parser.args<|MERGE_RESOLUTION|>--- conflicted
+++ resolved
@@ -24,12 +24,9 @@
 
 args_parser.parser.add_argument("--disable-analytics", action='store_true',
                                 help="Disables analytics for Gradio.")
-<<<<<<< HEAD
-=======
 
 args_parser.parser.add_argument("--disable-metadata", action='store_true',
                                 help="Disables saving metadata to images.")
->>>>>>> ba5d0b6e
 
 args_parser.parser.set_defaults(
     disable_cuda_malloc=True,
