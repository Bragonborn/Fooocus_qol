// based on https://github.com/AUTOMATIC1111/stable-diffusion-webui/blob/v1.6.0/script.js
function gradioApp() {
    const elems = document.getElementsByTagName('gradio-app');
    const elem = elems.length == 0 ? document : elems[0];

    if (elem !== document) {
        elem.getElementById = function(id) {
            return document.getElementById(id);
        };
    }
    return elem.shadowRoot ? elem.shadowRoot : elem;
}

/**
 * Get the currently selected top-level UI tab button (e.g. the button that says "Extras").
 */
function get_uiCurrentTab() {
    return gradioApp().querySelector('#tabs > .tab-nav > button.selected');
}

/**
 * Get the first currently visible top-level UI tab content (e.g. the div hosting the "txt2img" UI).
 */
function get_uiCurrentTabContent() {
    return gradioApp().querySelector('#tabs > .tabitem[id^=tab_]:not([style*="display: none"])');
}

var uiUpdateCallbacks = [];
var uiAfterUpdateCallbacks = [];
var uiLoadedCallbacks = [];
var uiTabChangeCallbacks = [];
var optionsChangedCallbacks = [];
var uiAfterUpdateTimeout = null;
var uiCurrentTab = null;

/**
 * Register callback to be called at each UI update.
 * The callback receives an array of MutationRecords as an argument.
 */
function onUiUpdate(callback) {
    uiUpdateCallbacks.push(callback);
}

/**
 * Register callback to be called soon after UI updates.
 * The callback receives no arguments.
 *
 * This is preferred over `onUiUpdate` if you don't need
 * access to the MutationRecords, as your function will
 * not be called quite as often.
 */
function onAfterUiUpdate(callback) {
    uiAfterUpdateCallbacks.push(callback);
}

/**
 * Register callback to be called when the UI is loaded.
 * The callback receives no arguments.
 */
function onUiLoaded(callback) {
    uiLoadedCallbacks.push(callback);
}

/**
 * Register callback to be called when the UI tab is changed.
 * The callback receives no arguments.
 */
function onUiTabChange(callback) {
    uiTabChangeCallbacks.push(callback);
}

/**
 * Register callback to be called when the options are changed.
 * The callback receives no arguments.
 * @param callback
 */
function onOptionsChanged(callback) {
    optionsChangedCallbacks.push(callback);
}

function executeCallbacks(queue, arg) {
    for (const callback of queue) {
        try {
            callback(arg);
        } catch (e) {
            console.error("error running callback", callback, ":", e);
        }
    }
}

/**
 * Schedule the execution of the callbacks registered with onAfterUiUpdate.
 * The callbacks are executed after a short while, unless another call to this function
 * is made before that time. IOW, the callbacks are executed only once, even
 * when there are multiple mutations observed.
 */
function scheduleAfterUiUpdateCallbacks() {
    clearTimeout(uiAfterUpdateTimeout);
    uiAfterUpdateTimeout = setTimeout(function() {
        executeCallbacks(uiAfterUpdateCallbacks);
    }, 200);
}

var executedOnLoaded = false;

document.addEventListener("DOMContentLoaded", function() {
    var mutationObserver = new MutationObserver(function(m) {
        if (!executedOnLoaded && gradioApp().querySelector('#generate_button')) {
            executedOnLoaded = true;
            executeCallbacks(uiLoadedCallbacks);
        }

        executeCallbacks(uiUpdateCallbacks, m);
        scheduleAfterUiUpdateCallbacks();
        const newTab = get_uiCurrentTab();
        if (newTab && (newTab !== uiCurrentTab)) {
            uiCurrentTab = newTab;
            executeCallbacks(uiTabChangeCallbacks);
        }
    });
    mutationObserver.observe(gradioApp(), {childList: true, subtree: true});
    initStylePreviewOverlay();
});

/**
 * Add a ctrl+enter as a shortcut to start a generation
 */
document.addEventListener('keydown', function(e) {
    const isModifierKey = (e.metaKey || e.ctrlKey || e.altKey);
    const isEnterKey = (e.key == "Enter" || e.keyCode == 13);

    if(isModifierKey && isEnterKey) {
        const generateButton = gradioApp().querySelector('button:not(.hidden)[id=generate_button]');
        if (generateButton) {
            generateButton.click();
            e.preventDefault();
            return;
        }

        const stopButton = gradioApp().querySelector('button:not(.hidden)[id=stop_button]')
        if(stopButton) {
            stopButton.click();
            e.preventDefault();
            return;
        }
    }
});

function initStylePreviewOverlay() {
    let overlayVisible = false;
    const samplesPath = document.querySelector("meta[name='samples-path']").getAttribute("content")
    const overlay = document.createElement('div');
    overlay.id = 'stylePreviewOverlay';
    document.body.appendChild(overlay);
    document.addEventListener('mouseover', function(e) {
        const label = e.target.closest('.style_selections label');
        if (!label) return;
        label.removeEventListener("mouseout", onMouseLeave);
        label.addEventListener("mouseout", onMouseLeave);
        overlayVisible = true;
        overlay.style.display = "block";
        const originalText = label.querySelector("span").getAttribute("data-original-text");
        const name = originalText || label.querySelector("span").textContent;
        overlay.style.backgroundImage = `url("${samplesPath.replace(
<<<<<<< HEAD
          "Fooocus V2",
          name
        )}")`;
=======
          "fooocus_v2",
          name.toLowerCase().replaceAll(" ", "_")
        ).replaceAll("\\", "\\\\")}")`;
>>>>>>> 5a75599c
        function onMouseLeave() {
            overlayVisible = false;
            overlay.style.display = "none";
            overlay.style.backgroundImage = "";
            label.removeEventListener("mouseout", onMouseLeave);
        }
    });
    document.addEventListener('mousemove', function(e) {
        if(!overlayVisible) return;
        overlay.style.left = `${e.clientX}px`;
        overlay.style.top = `${e.clientY}px`;
    });
}

/**
 * checks that a UI element is not in another hidden element or tab content
 */
function uiElementIsVisible(el) {
    if (el === document) {
        return true;
    }

    const computedStyle = getComputedStyle(el);
    const isVisible = computedStyle.display !== 'none';

    if (!isVisible) return false;
    return uiElementIsVisible(el.parentNode);
}

function uiElementInSight(el) {
    const clRect = el.getBoundingClientRect();
    const windowHeight = window.innerHeight;
    const isOnScreen = clRect.bottom > 0 && clRect.top < windowHeight;

    return isOnScreen;
}

function playNotification() {
    gradioApp().querySelector('#audio_notification audio')?.play();
}

function set_theme(theme) {
    var gradioURL = window.location.href;
    if (!gradioURL.includes('?__theme=')) {
        window.location.replace(gradioURL + '?__theme=' + theme);
    }
}<|MERGE_RESOLUTION|>--- conflicted
+++ resolved
@@ -162,15 +162,9 @@
         const originalText = label.querySelector("span").getAttribute("data-original-text");
         const name = originalText || label.querySelector("span").textContent;
         overlay.style.backgroundImage = `url("${samplesPath.replace(
-<<<<<<< HEAD
-          "Fooocus V2",
-          name
-        )}")`;
-=======
           "fooocus_v2",
           name.toLowerCase().replaceAll(" ", "_")
         ).replaceAll("\\", "\\\\")}")`;
->>>>>>> 5a75599c
         function onMouseLeave() {
             overlayVisible = false;
             overlay.style.display = "none";
