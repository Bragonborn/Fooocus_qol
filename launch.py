--- conflicted
+++ resolved
@@ -24,11 +24,6 @@
 from modules.model_loader import load_file_from_url
 from modules import config
 
-<<<<<<< HEAD
-=======
-os.environ["U2NET_HOME"] = config.path_inpaint
-
->>>>>>> bf63506e
 REINSTALL_ALL = False
 TRY_INSTALL_XFORMERS = False
 
