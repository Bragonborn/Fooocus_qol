import os
import sys
import ssl

print('[System ARGV] ' + str(sys.argv))

root = os.path.dirname(os.path.abspath(__file__))
sys.path.append(root)
os.chdir(root)

os.environ["PYTORCH_ENABLE_MPS_FALLBACK"] = "1"
os.environ["PYTORCH_MPS_HIGH_WATERMARK_RATIO"] = "0.0"
os.environ["GRADIO_SERVER_PORT"] = "7865"

ssl._create_default_https_context = ssl._create_unverified_context


import platform
import fooocus_version

from build_launcher import build_launcher
from modules.launch_util import is_installed, run, python, run_pip, requirements_met
from modules.model_loader import load_file_from_url
<<<<<<< HEAD
from modules.config import path_checkpoints, path_loras, path_vae_approx, path_fooocus_expansion, \
    path_inpaint, checkpoint_downloads, path_embeddings, embeddings_downloads, lora_downloads
=======
from modules import config
>>>>>>> 31fc99d2

os.environ["U2NET_HOME"] = path_inpaint

REINSTALL_ALL = False
TRY_INSTALL_XFORMERS = False


def prepare_environment():
    torch_index_url = os.environ.get('TORCH_INDEX_URL', "https://download.pytorch.org/whl/cu121")
    torch_command = os.environ.get('TORCH_COMMAND',
                                   f"pip install torch==2.1.0 torchvision==0.16.0 --extra-index-url {torch_index_url}")
    requirements_file = os.environ.get('REQS_FILE', "requirements_versions.txt")

    print(f"Python {sys.version}")
    print(f"Fooocus version: {fooocus_version.version}")

    if REINSTALL_ALL or not is_installed("torch") or not is_installed("torchvision"):
        run(f'"{python}" -m {torch_command}', "Installing torch and torchvision", "Couldn't install torch", live=True)

    if TRY_INSTALL_XFORMERS:
        if REINSTALL_ALL or not is_installed("xformers"):
            xformers_package = os.environ.get('XFORMERS_PACKAGE', 'xformers==0.0.20')
            if platform.system() == "Windows":
                if platform.python_version().startswith("3.10"):
                    run_pip(f"install -U -I --no-deps {xformers_package}", "xformers", live=True)
                else:
                    print("Installation of xformers is not supported in this version of Python.")
                    print(
                        "You can also check this and build manually: https://github.com/AUTOMATIC1111/stable-diffusion-webui/wiki/Xformers#building-xformers-on-windows-by-duckness")
                    if not is_installed("xformers"):
                        exit(0)
            elif platform.system() == "Linux":
                run_pip(f"install -U -I --no-deps {xformers_package}", "xformers")

    if REINSTALL_ALL or not requirements_met(requirements_file):
        run_pip(f"install -r \"{requirements_file}\"", "requirements")

    return


vae_approx_filenames = [
    ('xlvaeapp.pth', 'https://huggingface.co/lllyasviel/misc/resolve/main/xlvaeapp.pth'),
    ('vaeapp_sd15.pth', 'https://huggingface.co/lllyasviel/misc/resolve/main/vaeapp_sd15.pt'),
    ('xl-to-v1_interposer-v3.1.safetensors',
     'https://huggingface.co/lllyasviel/misc/resolve/main/xl-to-v1_interposer-v3.1.safetensors')
]


def ini_args():
    from args_manager import args
    return args


prepare_environment()
build_launcher()
args = ini_args()


if args.gpu_device_id is not None:
    os.environ['CUDA_VISIBLE_DEVICES'] = str(args.gpu_device_id)
    print("Set device to:", args.gpu_device_id)


def download_models():
    for file_name, url in vae_approx_filenames:
        load_file_from_url(url=url, model_dir=config.path_vae_approx, file_name=file_name)

    load_file_from_url(
        url='https://huggingface.co/lllyasviel/misc/resolve/main/fooocus_expansion.bin',
        model_dir=config.path_fooocus_expansion,
        file_name='pytorch_model.bin'
    )

    if args.disable_preset_download:
        print('Skipped model download.')
        return

    if not args.always_download_new_model:
        if not os.path.exists(os.path.join(config.path_checkpoints, config.default_base_model_name)):
            for alternative_model_name in config.previous_default_models:
                if os.path.exists(os.path.join(config.path_checkpoints, alternative_model_name)):
                    print(f'You do not have [{config.default_base_model_name}] but you have [{alternative_model_name}].')
                    print(f'Fooocus will use [{alternative_model_name}] to avoid downloading new models, '
                          f'but you are not using latest models.')
                    print('Use --always-download-new-model to avoid fallback and always get new models.')
                    config.checkpoint_downloads = {}
                    config.default_base_model_name = alternative_model_name
                    break

    for file_name, url in config.checkpoint_downloads.items():
        load_file_from_url(url=url, model_dir=config.path_checkpoints, file_name=file_name)
    for file_name, url in config.embeddings_downloads.items():
        load_file_from_url(url=url, model_dir=config.path_embeddings, file_name=file_name)
    for file_name, url in config.lora_downloads.items():
        load_file_from_url(url=url, model_dir=config.path_loras, file_name=file_name)

    return


download_models()


from webui import *<|MERGE_RESOLUTION|>--- conflicted
+++ resolved
@@ -21,14 +21,9 @@
 from build_launcher import build_launcher
 from modules.launch_util import is_installed, run, python, run_pip, requirements_met
 from modules.model_loader import load_file_from_url
-<<<<<<< HEAD
-from modules.config import path_checkpoints, path_loras, path_vae_approx, path_fooocus_expansion, \
-    path_inpaint, checkpoint_downloads, path_embeddings, embeddings_downloads, lora_downloads
-=======
 from modules import config
->>>>>>> 31fc99d2
 
-os.environ["U2NET_HOME"] = path_inpaint
+os.environ["U2NET_HOME"] = config.path_inpaint
 
 REINSTALL_ALL = False
 TRY_INSTALL_XFORMERS = False
@@ -90,7 +85,7 @@
     print("Set device to:", args.gpu_device_id)
 
 
-def download_models():
+def download_models(default_model, previous_default_models, checkpoint_downloads, embeddings_downloads, lora_downloads):
     for file_name, url in vae_approx_filenames:
         load_file_from_url(url=url, model_dir=config.path_vae_approx, file_name=file_name)
 
@@ -105,8 +100,8 @@
         return
 
     if not args.always_download_new_model:
-        if not os.path.exists(os.path.join(config.path_checkpoints, config.default_base_model_name)):
-            for alternative_model_name in config.previous_default_models:
+        if not os.path.exists(os.path.join(config.path_checkpoints, default_model)):
+            for alternative_model_name in previous_default_models:
                 if os.path.exists(os.path.join(config.path_checkpoints, alternative_model_name)):
                     print(f'You do not have [{config.default_base_model_name}] but you have [{alternative_model_name}].')
                     print(f'Fooocus will use [{alternative_model_name}] to avoid downloading new models, '
@@ -116,17 +111,17 @@
                     config.default_base_model_name = alternative_model_name
                     break
 
-    for file_name, url in config.checkpoint_downloads.items():
+    for file_name, url in checkpoint_downloads.items():
         load_file_from_url(url=url, model_dir=config.path_checkpoints, file_name=file_name)
-    for file_name, url in config.embeddings_downloads.items():
+    for file_name, url in embeddings_downloads.items():
         load_file_from_url(url=url, model_dir=config.path_embeddings, file_name=file_name)
-    for file_name, url in config.lora_downloads.items():
+    for file_name, url in lora_downloads.items():
         load_file_from_url(url=url, model_dir=config.path_loras, file_name=file_name)
 
     return
 
 
-download_models()
-
+download_models(config.default_base_model_name, config.previous_default_models, config.checkpoint_downloads,
+                config.embeddings_downloads, config.lora_downloads)
 
 from webui import *