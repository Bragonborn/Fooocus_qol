import os
import sys
import ssl

print('[System ARGV] ' + str(sys.argv))

root = os.path.dirname(os.path.abspath(__file__))
sys.path.append(root)
os.chdir(root)

os.environ["PYTORCH_ENABLE_MPS_FALLBACK"] = "1"
os.environ["PYTORCH_MPS_HIGH_WATERMARK_RATIO"] = "0.0"
if "GRADIO_SERVER_PORT" not in os.environ:
    os.environ["GRADIO_SERVER_PORT"] = "7865"

ssl._create_default_https_context = ssl._create_unverified_context


import platform
import fooocus_version

from build_launcher import build_launcher
from modules.launch_util import is_installed, run, python, run_pip, requirements_met
from modules.model_loader import load_file_from_url

os.environ["U2NET_HOME"] = config.path_inpaint

REINSTALL_ALL = False
TRY_INSTALL_XFORMERS = False


def prepare_environment():
    torch_index_url = os.environ.get('TORCH_INDEX_URL', "https://download.pytorch.org/whl/cu121")
    torch_command = os.environ.get('TORCH_COMMAND',
                                   f"pip install torch==2.1.0 torchvision==0.16.0 --extra-index-url {torch_index_url}")
    requirements_file = os.environ.get('REQS_FILE', "requirements_versions.txt")

    print(f"Python {sys.version}")
    print(f"Fooocus version: {fooocus_version.version}")

    if REINSTALL_ALL or not is_installed("torch") or not is_installed("torchvision"):
        run(f'"{python}" -m {torch_command}', "Installing torch and torchvision", "Couldn't install torch", live=True)

    if TRY_INSTALL_XFORMERS:
        if REINSTALL_ALL or not is_installed("xformers"):
            xformers_package = os.environ.get('XFORMERS_PACKAGE', 'xformers==0.0.20')
            if platform.system() == "Windows":
                if platform.python_version().startswith("3.10"):
                    run_pip(f"install -U -I --no-deps {xformers_package}", "xformers", live=True)
                else:
                    print("Installation of xformers is not supported in this version of Python.")
                    print(
                        "You can also check this and build manually: https://github.com/AUTOMATIC1111/stable-diffusion-webui/wiki/Xformers#building-xformers-on-windows-by-duckness")
                    if not is_installed("xformers"):
                        exit(0)
            elif platform.system() == "Linux":
                run_pip(f"install -U -I --no-deps {xformers_package}", "xformers")

    if REINSTALL_ALL or not requirements_met(requirements_file):
        run_pip(f"install -r \"{requirements_file}\"", "requirements")

    return


vae_approx_filenames = [
    ('xlvaeapp.pth', 'https://huggingface.co/lllyasviel/misc/resolve/main/xlvaeapp.pth'),
    ('vaeapp_sd15.pth', 'https://huggingface.co/lllyasviel/misc/resolve/main/vaeapp_sd15.pt'),
    ('xl-to-v1_interposer-v3.1.safetensors',
     'https://huggingface.co/lllyasviel/misc/resolve/main/xl-to-v1_interposer-v3.1.safetensors')
]


def ini_args():
    from args_manager import args
    return args


prepare_environment()
build_launcher()
args = ini_args()


if args.gpu_device_id is not None:
    os.environ['CUDA_VISIBLE_DEVICES'] = str(args.gpu_device_id)
    print("Set device to:", args.gpu_device_id)


<<<<<<< HEAD
def download_models(default_model, previous_default_models, checkpoint_downloads, embeddings_downloads, lora_downloads):
=======
from modules import config

def download_models():
>>>>>>> 1c999be8
    for file_name, url in vae_approx_filenames:
        load_file_from_url(url=url, model_dir=config.path_vae_approx, file_name=file_name)

    load_file_from_url(
        url='https://huggingface.co/lllyasviel/misc/resolve/main/fooocus_expansion.bin',
        model_dir=config.path_fooocus_expansion,
        file_name='pytorch_model.bin'
    )

    if args.disable_preset_download:
        print('Skipped model download.')
        return

    if not args.always_download_new_model:
        if not os.path.exists(os.path.join(config.path_checkpoints, default_model)):
            for alternative_model_name in previous_default_models:
                if os.path.exists(os.path.join(config.path_checkpoints, alternative_model_name)):
                    print(f'You do not have [{default_model}] but you have [{alternative_model_name}].')
                    print(f'Fooocus will use [{alternative_model_name}] to avoid downloading new models, '
                          f'but you are not using the latest models.')
                    print('Use --always-download-new-model to avoid fallback and always get new models.')
                    checkpoint_downloads = {}
                    default_model = alternative_model_name
                    break

    for file_name, url in checkpoint_downloads.items():
        load_file_from_url(url=url, model_dir=config.path_checkpoints, file_name=file_name)
    for file_name, url in embeddings_downloads.items():
        load_file_from_url(url=url, model_dir=config.path_embeddings, file_name=file_name)
    for file_name, url in lora_downloads.items():
        load_file_from_url(url=url, model_dir=config.path_loras, file_name=file_name)

    return default_model, checkpoint_downloads


config.default_base_model_name, config.checkpoint_downloads = download_models(
    config.default_base_model_name, config.previous_default_models, config.checkpoint_downloads,
    config.embeddings_downloads, config.lora_downloads)

from webui import *<|MERGE_RESOLUTION|>--- conflicted
+++ resolved
@@ -22,8 +22,6 @@
 from build_launcher import build_launcher
 from modules.launch_util import is_installed, run, python, run_pip, requirements_met
 from modules.model_loader import load_file_from_url
-
-os.environ["U2NET_HOME"] = config.path_inpaint
 
 REINSTALL_ALL = False
 TRY_INSTALL_XFORMERS = False
@@ -84,14 +82,11 @@
     os.environ['CUDA_VISIBLE_DEVICES'] = str(args.gpu_device_id)
     print("Set device to:", args.gpu_device_id)
 
+from modules import config
+os.environ["U2NET_HOME"] = config.path_inpaint
 
-<<<<<<< HEAD
+
 def download_models(default_model, previous_default_models, checkpoint_downloads, embeddings_downloads, lora_downloads):
-=======
-from modules import config
-
-def download_models():
->>>>>>> 1c999be8
     for file_name, url in vae_approx_filenames:
         load_file_from_url(url=url, model_dir=config.path_vae_approx, file_name=file_name)
 
