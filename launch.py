import os
import sys
import ssl

print('[System ARGV] ' + str(sys.argv))

root = os.path.dirname(os.path.abspath(__file__))
sys.path.append(root)
os.chdir(root)

os.environ["PYTORCH_ENABLE_MPS_FALLBACK"] = "1"
os.environ["PYTORCH_MPS_HIGH_WATERMARK_RATIO"] = "0.0"
os.environ["GRADIO_SERVER_PORT"] = "7865"

ssl._create_default_https_context = ssl._create_unverified_context


import platform
import fooocus_version

from build_launcher import build_launcher
from modules.launch_util import is_installed, run, python, run_pip, requirements_met
from modules.model_loader import load_file_from_url
from modules import config

os.environ["U2NET_HOME"] = config.path_inpaint

REINSTALL_ALL = False
TRY_INSTALL_XFORMERS = False


def prepare_environment():
    torch_index_url = os.environ.get('TORCH_INDEX_URL', "https://download.pytorch.org/whl/cu121")
    torch_command = os.environ.get('TORCH_COMMAND',
                                   f"pip install torch==2.1.0 torchvision==0.16.0 --extra-index-url {torch_index_url}")
    requirements_file = os.environ.get('REQS_FILE', "requirements_versions.txt")

    print(f"Python {sys.version}")
    print(f"Fooocus version: {fooocus_version.version}")

    if REINSTALL_ALL or not is_installed("torch") or not is_installed("torchvision"):
        run(f'"{python}" -m {torch_command}', "Installing torch and torchvision", "Couldn't install torch", live=True)

    if TRY_INSTALL_XFORMERS:
        if REINSTALL_ALL or not is_installed("xformers"):
            xformers_package = os.environ.get('XFORMERS_PACKAGE', 'xformers==0.0.20')
            if platform.system() == "Windows":
                if platform.python_version().startswith("3.10"):
                    run_pip(f"install -U -I --no-deps {xformers_package}", "xformers", live=True)
                else:
                    print("Installation of xformers is not supported in this version of Python.")
                    print(
                        "You can also check this and build manually: https://github.com/AUTOMATIC1111/stable-diffusion-webui/wiki/Xformers#building-xformers-on-windows-by-duckness")
                    if not is_installed("xformers"):
                        exit(0)
            elif platform.system() == "Linux":
                run_pip(f"install -U -I --no-deps {xformers_package}", "xformers")

    if REINSTALL_ALL or not requirements_met(requirements_file):
        run_pip(f"install -r \"{requirements_file}\"", "requirements")

    return


vae_approx_filenames = [
    ('xlvaeapp.pth', 'https://huggingface.co/lllyasviel/misc/resolve/main/xlvaeapp.pth'),
    ('vaeapp_sd15.pth', 'https://huggingface.co/lllyasviel/misc/resolve/main/vaeapp_sd15.pt'),
    ('xl-to-v1_interposer-v3.1.safetensors',
     'https://huggingface.co/lllyasviel/misc/resolve/main/xl-to-v1_interposer-v3.1.safetensors')
]


def ini_args():
    from args_manager import args
    return args


prepare_environment()
build_launcher()
args = ini_args()


if args.gpu_device_id is not None:
    os.environ['CUDA_VISIBLE_DEVICES'] = str(args.gpu_device_id)
    print("Set device to:", args.gpu_device_id)


def download_models(default_model, previous_default_models, checkpoint_downloads, embeddings_downloads, lora_downloads):
    for file_name, url in vae_approx_filenames:
        load_file_from_url(url=url, model_dir=config.path_vae_approx, file_name=file_name)

    load_file_from_url(
        url='https://huggingface.co/lllyasviel/misc/resolve/main/fooocus_expansion.bin',
        model_dir=config.path_fooocus_expansion,
        file_name='pytorch_model.bin'
    )

    if args.disable_preset_download:
        print('Skipped model download.')
        return

    if not args.always_download_new_model:
        if not os.path.exists(os.path.join(config.path_checkpoints, default_model)):
            for alternative_model_name in previous_default_models:
                if os.path.exists(os.path.join(config.path_checkpoints, alternative_model_name)):
                    print(f'You do not have [{default_model}] but you have [{alternative_model_name}].')
                    print(f'Fooocus will use [{alternative_model_name}] to avoid downloading new models, '
                          f'but you are not using the latest models.')
                    print('Use --always-download-new-model to avoid fallback and always get new models.')
                    checkpoint_downloads = {}
                    default_model = alternative_model_name
                    break

    for file_name, url in checkpoint_downloads.items():
        load_file_from_url(url=url, model_dir=config.path_checkpoints, file_name=file_name)
    for file_name, url in embeddings_downloads.items():
        load_file_from_url(url=url, model_dir=config.path_embeddings, file_name=file_name)
    for file_name, url in lora_downloads.items():
        load_file_from_url(url=url, model_dir=config.path_loras, file_name=file_name)

    return default_model, checkpoint_downloads

<<<<<<< HEAD
download_models(config.default_base_model_name, config.previous_default_models, config.checkpoint_downloads,
                config.embeddings_downloads, config.lora_downloads)
=======

config.default_base_model_name, config.checkpoint_downloads = download_models(
    config.default_base_model_name, config.previous_default_models, config.checkpoint_downloads,
    config.embeddings_downloads, config.lora_downloads)
>>>>>>> 6031f85f

from webui import *<|MERGE_RESOLUTION|>--- conflicted
+++ resolved
@@ -120,14 +120,9 @@
 
     return default_model, checkpoint_downloads
 
-<<<<<<< HEAD
-download_models(config.default_base_model_name, config.previous_default_models, config.checkpoint_downloads,
-                config.embeddings_downloads, config.lora_downloads)
-=======
 
 config.default_base_model_name, config.checkpoint_downloads = download_models(
     config.default_base_model_name, config.previous_default_models, config.checkpoint_downloads,
     config.embeddings_downloads, config.lora_downloads)
->>>>>>> 6031f85f
 
 from webui import *