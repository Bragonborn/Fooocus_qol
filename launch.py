import os
import sys
import ssl

print('[System ARGV] ' + str(sys.argv))

root = os.path.dirname(os.path.abspath(__file__))
sys.path.append(root)
os.chdir(root)

os.environ["PYTORCH_ENABLE_MPS_FALLBACK"] = "1"
os.environ["PYTORCH_MPS_HIGH_WATERMARK_RATIO"] = "0.0"
if "GRADIO_SERVER_PORT" not in os.environ:
    os.environ["GRADIO_SERVER_PORT"] = "7865"

ssl._create_default_https_context = ssl._create_unverified_context


import platform
import fooocus_version

from build_launcher import build_launcher
from modules.launch_util import is_installed, run, python, run_pip, requirements_met
from modules.model_loader import load_file_from_url


REINSTALL_ALL = False
TRY_INSTALL_XFORMERS = False


def prepare_environment():
    torch_index_url = os.environ.get('TORCH_INDEX_URL', "https://download.pytorch.org/whl/cu121")
    torch_command = os.environ.get('TORCH_COMMAND',
                                   f"pip install torch==2.1.0 torchvision==0.16.0 --extra-index-url {torch_index_url}")
    requirements_file = os.environ.get('REQS_FILE', "requirements_versions.txt")

    print(f"Python {sys.version}")
    print(f"Fooocus version: {fooocus_version.version}")

    if REINSTALL_ALL or not is_installed("torch") or not is_installed("torchvision"):
        run(f'"{python}" -m {torch_command}', "Installing torch and torchvision", "Couldn't install torch", live=True)

    if TRY_INSTALL_XFORMERS:
        if REINSTALL_ALL or not is_installed("xformers"):
            xformers_package = os.environ.get('XFORMERS_PACKAGE', 'xformers==0.0.20')
            if platform.system() == "Windows":
                if platform.python_version().startswith("3.10"):
                    run_pip(f"install -U -I --no-deps {xformers_package}", "xformers", live=True)
                else:
                    print("Installation of xformers is not supported in this version of Python.")
                    print(
                        "You can also check this and build manually: https://github.com/AUTOMATIC1111/stable-diffusion-webui/wiki/Xformers#building-xformers-on-windows-by-duckness")
                    if not is_installed("xformers"):
                        exit(0)
            elif platform.system() == "Linux":
                run_pip(f"install -U -I --no-deps {xformers_package}", "xformers")

    if REINSTALL_ALL or not requirements_met(requirements_file):
        run_pip(f"install -r \"{requirements_file}\"", "requirements")

    return


vae_approx_filenames = [
    ('xlvaeapp.pth', 'https://huggingface.co/lllyasviel/misc/resolve/main/xlvaeapp.pth'),
    ('vaeapp_sd15.pth', 'https://huggingface.co/lllyasviel/misc/resolve/main/vaeapp_sd15.pt'),
    ('xl-to-v1_interposer-v3.1.safetensors',
     'https://huggingface.co/lllyasviel/misc/resolve/main/xl-to-v1_interposer-v3.1.safetensors')
]


def ini_args():
    from args_manager import args
    return args


prepare_environment()
build_launcher()
args = ini_args()


if args.gpu_device_id is not None:
    os.environ['CUDA_VISIBLE_DEVICES'] = str(args.gpu_device_id)
    print("Set device to:", args.gpu_device_id)


<<<<<<< HEAD
def download_models(default_model, previous_default_models, checkpoint_downloads, embeddings_downloads, lora_downloads):
=======
from modules import config

def download_models():
>>>>>>> 1c999be8
    for file_name, url in vae_approx_filenames:
        load_file_from_url(url=url, model_dir=config.path_vae_approx, file_name=file_name)

    load_file_from_url(
        url='https://huggingface.co/lllyasviel/misc/resolve/main/fooocus_expansion.bin',
        model_dir=config.path_fooocus_expansion,
        file_name='pytorch_model.bin'
    )

    if args.disable_preset_download:
        print('Skipped model download.')
        return

    if not args.always_download_new_model:
        if not os.path.exists(os.path.join(config.path_checkpoints, default_model)):
            for alternative_model_name in previous_default_models:
                if os.path.exists(os.path.join(config.path_checkpoints, alternative_model_name)):
                    print(f'You do not have [{default_model}] but you have [{alternative_model_name}].')
                    print(f'Fooocus will use [{alternative_model_name}] to avoid downloading new models, '
                          f'but you are not using the latest models.')
                    print('Use --always-download-new-model to avoid fallback and always get new models.')
                    checkpoint_downloads = {}
                    default_model = alternative_model_name
                    break

    for file_name, url in checkpoint_downloads.items():
        load_file_from_url(url=url, model_dir=config.path_checkpoints, file_name=file_name)
    for file_name, url in embeddings_downloads.items():
        load_file_from_url(url=url, model_dir=config.path_embeddings, file_name=file_name)
    for file_name, url in lora_downloads.items():
        load_file_from_url(url=url, model_dir=config.path_loras, file_name=file_name)

    return default_model, checkpoint_downloads


config.default_base_model_name, config.checkpoint_downloads = download_models(
    config.default_base_model_name, config.previous_default_models, config.checkpoint_downloads,
    config.embeddings_downloads, config.lora_downloads)

from webui import *<|MERGE_RESOLUTION|>--- conflicted
+++ resolved
@@ -84,13 +84,9 @@
     print("Set device to:", args.gpu_device_id)
 
 
-<<<<<<< HEAD
-def download_models(default_model, previous_default_models, checkpoint_downloads, embeddings_downloads, lora_downloads):
-=======
 from modules import config
 
-def download_models():
->>>>>>> 1c999be8
+def download_models(default_model, previous_default_models, checkpoint_downloads, embeddings_downloads, lora_downloads):
     for file_name, url in vae_approx_filenames:
         load_file_from_url(url=url, model_dir=config.path_vae_approx, file_name=file_name)
 
