--- conflicted
+++ resolved
@@ -1,23 +1,15 @@
-<<<<<<< HEAD
-disable_preview, disable_intermediate_results, adm_scaler_positive, adm_scaler_negative, adm_scaler_end, adaptive_cfg, sampler_name,  \
-=======
-disable_preview, black_out_nsfw, adm_scaler_positive, adm_scaler_negative, adm_scaler_end, adaptive_cfg, sampler_name,  \
->>>>>>> e97008d4
+disable_preview, disable_intermediate_results, black_out_nsfw, adm_scaler_positive, adm_scaler_negative, adm_scaler_end, adaptive_cfg, sampler_name,  \
     scheduler_name, generate_image_grid, overwrite_step, overwrite_switch, overwrite_width, overwrite_height, \
     overwrite_vary_strength, overwrite_upscale_strength, \
     mixing_image_prompt_and_vary_upscale, mixing_image_prompt_and_inpaint, \
     debugging_cn_preprocessor, skipping_cn_preprocessor, controlnet_softness, canny_low_threshold, canny_high_threshold, \
     refiner_swap_method, \
     freeu_enabled, freeu_b1, freeu_b2, freeu_s1, freeu_s2, \
-    debugging_inpaint_preprocessor, inpaint_disable_initial_latent, inpaint_engine, inpaint_strength, inpaint_respective_field = [None] * 33
+    debugging_inpaint_preprocessor, inpaint_disable_initial_latent, inpaint_engine, inpaint_strength, inpaint_respective_field = [None] * 34
 
 
 def set_all_advanced_parameters(*args):
-<<<<<<< HEAD
-    global disable_preview, disable_intermediate_results, adm_scaler_positive, adm_scaler_negative, adm_scaler_end, adaptive_cfg, sampler_name, \
-=======
-    global disable_preview, black_out_nsfw, adm_scaler_positive, adm_scaler_negative, adm_scaler_end, adaptive_cfg, sampler_name, \
->>>>>>> e97008d4
+    global disable_preview, disable_intermediate_results, black_out_nsfw, adm_scaler_positive, adm_scaler_negative, adm_scaler_end, adaptive_cfg, sampler_name, \
         scheduler_name, generate_image_grid, overwrite_step, overwrite_switch, overwrite_width, overwrite_height, \
         overwrite_vary_strength, overwrite_upscale_strength, \
         mixing_image_prompt_and_vary_upscale, mixing_image_prompt_and_inpaint, \
@@ -26,11 +18,7 @@
         freeu_enabled, freeu_b1, freeu_b2, freeu_s1, freeu_s2, \
         debugging_inpaint_preprocessor, inpaint_disable_initial_latent, inpaint_engine, inpaint_strength, inpaint_respective_field
 
-<<<<<<< HEAD
-    disable_preview, disable_intermediate_results, adm_scaler_positive, adm_scaler_negative, adm_scaler_end, adaptive_cfg, sampler_name, \
-=======
-    disable_preview, black_out_nsfw, adm_scaler_positive, adm_scaler_negative, adm_scaler_end, adaptive_cfg, sampler_name, \
->>>>>>> e97008d4
+    disable_preview, disable_intermediate_results, black_out_nsfw, adm_scaler_positive, adm_scaler_negative, adm_scaler_end, adaptive_cfg, sampler_name, \
         scheduler_name, generate_image_grid, overwrite_step, overwrite_switch, overwrite_width, overwrite_height, \
         overwrite_vary_strength, overwrite_upscale_strength, \
         mixing_image_prompt_and_vary_upscale, mixing_image_prompt_and_inpaint, \
