--- conflicted
+++ resolved
@@ -86,7 +86,6 @@
 
 try_load_deprecated_user_path_config()
 
-<<<<<<< HEAD
 def list_presets():
     preset_folder = 'presets'
     presets = ['initial']
@@ -141,8 +140,6 @@
     print(f'Load default preset failed.')
     print(e)
 
-=======
->>>>>>> 1c999be8
 preset = args_manager.args.preset
 try_load_preset_global(preset)
 
