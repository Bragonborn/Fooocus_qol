import os
import json
import math
import numbers
import args_manager
import modules.flags
import modules.sdxl_styles

from modules.model_loader import load_file_from_url
from modules.util import get_files_from_folder
from modules.flags import Performance, MetadataScheme, lora_count

config_path = os.path.abspath("./config.txt")
config_example_path = os.path.abspath("config_modification_tutorial.txt")
config_dict = {}
always_save_keys = []
visited_keys = []

try:
    with open(os.path.abspath(f'./presets/default.json'), "r", encoding="utf-8") as json_file:
        config_dict.update(json.load(json_file))
except Exception as e:
    print(f'Load default preset failed.')
    print(e)

try:
    if os.path.exists(config_path):
        with open(config_path, "r", encoding="utf-8") as json_file:
            config_dict.update(json.load(json_file))
            always_save_keys = list(config_dict.keys())
except Exception as e:
    print(f'Failed to load config file "{config_path}" . The reason is: {str(e)}')
    print('Please make sure that:')
    print(f'1. The file "{config_path}" is a valid text file, and you have access to read it.')
    print('2. Use "\\\\" instead of "\\" when describing paths.')
    print('3. There is no "," before the last "}".')
    print('4. All key/value formats are correct.')


def try_load_deprecated_user_path_config():
    global config_dict

    if not os.path.exists('user_path_config.txt'):
        return

    try:
        deprecated_config_dict = json.load(open('user_path_config.txt', "r", encoding="utf-8"))

        def replace_config(old_key, new_key):
            if old_key in deprecated_config_dict:
                config_dict[new_key] = deprecated_config_dict[old_key]
                del deprecated_config_dict[old_key]

        replace_config('modelfile_path', 'path_checkpoints')
        replace_config('lorafile_path', 'path_loras')
        replace_config('embeddings_path', 'path_embeddings')
        replace_config('vae_approx_path', 'path_vae_approx')
        replace_config('upscale_models_path', 'path_upscale_models')
        replace_config('inpaint_models_path', 'path_inpaint')
        replace_config('controlnet_models_path', 'path_controlnet')
        replace_config('clip_vision_models_path', 'path_clip_vision')
        replace_config('fooocus_expansion_path', 'path_fooocus_expansion')
        replace_config('temp_outputs_path', 'path_outputs')

        if deprecated_config_dict.get("default_model", None) == 'juggernautXL_version6Rundiffusion.safetensors':
            os.replace('user_path_config.txt', 'user_path_config-deprecated.txt')
            print('Config updated successfully in silence. '
                  'A backup of previous config is written to "user_path_config-deprecated.txt".')
            return

        if input("Newer models and configs are available. "
                 "Download and update files? [Y/n]:") in ['n', 'N', 'No', 'no', 'NO']:
            config_dict.update(deprecated_config_dict)
            print('Loading using deprecated old models and deprecated old configs.')
            return
        else:
            os.replace('user_path_config.txt', 'user_path_config-deprecated.txt')
            print('Config updated successfully by user. '
                  'A backup of previous config is written to "user_path_config-deprecated.txt".')
            return
    except Exception as e:
        print('Processing deprecated config failed')
        print(e)
    return


try_load_deprecated_user_path_config()

def list_presets():
    preset_folder = 'presets'
    presets = ['initial']
    if not os.path.exists(preset_folder):
        print('No presets found.')
        return presets

    return presets + [f[:f.index(".json")] for f in os.listdir(preset_folder) if f.endswith('.json')]

available_presets = list_presets()

def update_presets():
    global available_presets
    available_presets = list_presets()

def try_get_preset_content(preset):
    if isinstance(preset, str):
        preset_path = os.path.abspath(f'./presets/{preset}.json')
        try:
            if os.path.exists(preset_path):
                with open(preset_path, "r", encoding="utf-8") as json_file:
                    json_content = json.load(json_file)
                    print(f'Loaded preset: {preset_path}')
                    return json_content
            else:
                raise FileNotFoundError
        except Exception as e:
            print(f'Load preset [{preset_path}] failed')
            print(e)
    return {}

def try_load_preset_global(preset):
    global config_dict

    if isinstance(preset, str):
        preset_path = os.path.abspath(f'./presets/{preset}.json')
        try:
            if os.path.exists(preset_path):
                with open(preset_path, "r", encoding="utf-8") as json_file:
                    config_dict.update(json.load(json_file))
                    print(f'Loaded preset: {preset_path}')
            else:
                raise FileNotFoundError
        except Exception as e:
            print(f'Load preset [{preset_path}] failed')
            print(e)


preset = args_manager.args.preset
try_load_preset_global(preset)

def get_dir_or_set_default(key, default_value, make_directory=False):
    global config_dict, visited_keys, always_save_keys

    if key not in visited_keys:
        visited_keys.append(key)

    if key not in always_save_keys:
        always_save_keys.append(key)

    v = config_dict.get(key, None)
    if isinstance(v, str):
        if make_directory:
            try:
                os.makedirs(v, exist_ok=True)
            except OSError as error:
                print(f'Directory {v} could not be created, reason: {error}')
        if os.path.exists(v) and os.path.isdir(v):
            return v

    if v is not None:
        print(f'Failed to load config key: {json.dumps({key:v})} is invalid or does not exist; will use {json.dumps({key:default_value})} instead.')
    dp = os.path.abspath(os.path.join(os.path.dirname(__file__), default_value))
    os.makedirs(dp, exist_ok=True)
    config_dict[key] = dp
    return dp


path_checkpoints = get_dir_or_set_default('path_checkpoints', '../models/checkpoints/')
path_loras = get_dir_or_set_default('path_loras', '../models/loras/')
path_embeddings = get_dir_or_set_default('path_embeddings', '../models/embeddings/')
path_vae_approx = get_dir_or_set_default('path_vae_approx', '../models/vae_approx/')
path_upscale_models = get_dir_or_set_default('path_upscale_models', '../models/upscale_models/')
path_inpaint = get_dir_or_set_default('path_inpaint', '../models/inpaint/')
path_controlnet = get_dir_or_set_default('path_controlnet', '../models/controlnet/')
path_clip_vision = get_dir_or_set_default('path_clip_vision', '../models/clip_vision/')
path_fooocus_expansion = get_dir_or_set_default('path_fooocus_expansion', '../models/prompt_expansion/fooocus_expansion')
path_outputs = get_dir_or_set_default('path_outputs', '../outputs/', True)
path_safety_checker_models = get_dir_or_set_default('path_safety_checker_models', '../models/safety_checker_models/')


def get_config_item_or_set_default(key, default_value, validator, disable_empty_as_none=False):
    global config_dict, visited_keys

    if key not in visited_keys:
        visited_keys.append(key)
    
    if key not in config_dict:
        config_dict[key] = default_value
        return default_value

    v = config_dict.get(key, None)
    if not disable_empty_as_none:
        if v is None or v == '':
            v = 'None'
    if validator(v):
        return v
    else:
        if v is not None:
            print(f'Failed to load config key: {json.dumps({key:v})} is invalid; will use {json.dumps({key:default_value})} instead.')
        config_dict[key] = default_value
        return default_value


default_base_model_name = default_model = get_config_item_or_set_default(
    key='default_model',
    default_value='model.safetensors',
    validator=lambda x: isinstance(x, str)
)
previous_default_models = get_config_item_or_set_default(
    key='previous_default_models',
    default_value=[],
    validator=lambda x: isinstance(x, list) and all(isinstance(k, str) for k in x)
)
default_refiner_model_name = default_refiner = get_config_item_or_set_default(
    key='default_refiner',
    default_value='None',
    validator=lambda x: isinstance(x, str)
)
default_refiner_switch = get_config_item_or_set_default(
    key='default_refiner_switch',
    default_value=0.8,
    validator=lambda x: isinstance(x, numbers.Number) and 0 <= x <= 1
)
default_loras = get_config_item_or_set_default(
    key='default_loras',
    default_value=[
        [
            "None",
            1.0
        ],
        [
            "None",
            1.0
        ],
        [
            "None",
            1.0
        ],
        [
            "None",
            1.0
        ],
        [
            "None",
            1.0
        ]
    ],
    validator=lambda x: isinstance(x, list) and all(len(y) == 2 and isinstance(y[0], str) and isinstance(y[1], numbers.Number) for y in x)
)
default_cfg_scale = get_config_item_or_set_default(
    key='default_cfg_scale',
    default_value=7.0,
    validator=lambda x: isinstance(x, numbers.Number)
)
default_sample_sharpness = get_config_item_or_set_default(
    key='default_sample_sharpness',
    default_value=2.0,
    validator=lambda x: isinstance(x, numbers.Number)
)
default_sampler = get_config_item_or_set_default(
    key='default_sampler',
    default_value='dpmpp_2m_sde_gpu',
    validator=lambda x: x in modules.flags.sampler_list
)
default_scheduler = get_config_item_or_set_default(
    key='default_scheduler',
    default_value='karras',
    validator=lambda x: x in modules.flags.scheduler_list
)
default_styles = get_config_item_or_set_default(
    key='default_styles',
    default_value=[
        "Fooocus V2",
        "Fooocus Enhance",
        "Fooocus Sharp"
    ],
    validator=lambda x: isinstance(x, list) and all(y in modules.sdxl_styles.legal_style_names for y in x)
)
default_prompt_negative = get_config_item_or_set_default(
    key='default_prompt_negative',
    default_value='',
    validator=lambda x: isinstance(x, str),
    disable_empty_as_none=True
)
default_prompt = get_config_item_or_set_default(
    key='default_prompt',
    default_value='',
    validator=lambda x: isinstance(x, str),
    disable_empty_as_none=True
)
default_performance = get_config_item_or_set_default(
    key='default_performance',
<<<<<<< HEAD
    default_value='Speed',
    validator=lambda x: x in [y[1] for y in modules.flags.performance_selections if y[1] == x]
=======
    default_value=Performance.SPEED.value,
    validator=lambda x: x in Performance.list()
>>>>>>> 832441e8
)
default_advanced_checkbox = get_config_item_or_set_default(
    key='default_advanced_checkbox',
    default_value=False,
    validator=lambda x: isinstance(x, bool)
)
default_max_image_number = get_config_item_or_set_default(
    key='default_max_image_number',
    default_value=32,
    validator=lambda x: isinstance(x, int) and x >= 1
)
default_output_format = get_config_item_or_set_default(
    key='default_output_format',
    default_value='png',
    validator=lambda x: x in modules.flags.output_formats
)
default_image_number = get_config_item_or_set_default(
    key='default_image_number',
    default_value=2,
    validator=lambda x: isinstance(x, int) and 1 <= x <= default_max_image_number
)
checkpoint_downloads = get_config_item_or_set_default(
    key='checkpoint_downloads',
    default_value={},
    validator=lambda x: isinstance(x, dict) and all(isinstance(k, str) and isinstance(v, str) for k, v in x.items())
)
lora_downloads = get_config_item_or_set_default(
    key='lora_downloads',
    default_value={},
    validator=lambda x: isinstance(x, dict) and all(isinstance(k, str) and isinstance(v, str) for k, v in x.items())
)
embeddings_downloads = get_config_item_or_set_default(
    key='embeddings_downloads',
    default_value={},
    validator=lambda x: isinstance(x, dict) and all(isinstance(k, str) and isinstance(v, str) for k, v in x.items())
)
available_aspect_ratios = get_config_item_or_set_default(
    key='available_aspect_ratios',
    default_value=[
        '704*1408', '704*1344', '768*1344', '768*1280', '832*1216', '832*1152',
        '896*1152', '896*1088', '960*1088', '960*1024', '1024*1024', '1024*960',
        '1088*960', '1088*896', '1152*896', '1152*832', '1216*832', '1280*768',
        '1344*768', '1344*704', '1408*704', '1472*704', '1536*640', '1600*640',
        '1664*576', '1728*576'
    ],
    validator=lambda x: isinstance(x, list) and all('*' in v for v in x) and len(x) > 1
)
default_aspect_ratio = get_config_item_or_set_default(
    key='default_aspect_ratio',
    default_value='1152*896' if '1152*896' in available_aspect_ratios else available_aspect_ratios[0],
    validator=lambda x: x in available_aspect_ratios
)
default_inpaint_engine_version = get_config_item_or_set_default(
    key='default_inpaint_engine_version',
    default_value='v2.6',
    validator=lambda x: x in modules.flags.inpaint_engine_versions
)
default_cfg_tsnr = get_config_item_or_set_default(
    key='default_cfg_tsnr',
    default_value=7.0,
    validator=lambda x: isinstance(x, numbers.Number)
)
default_overwrite_step = get_config_item_or_set_default(
    key='default_overwrite_step',
    default_value=-1,
    validator=lambda x: isinstance(x, int)
)
default_overwrite_switch = get_config_item_or_set_default(
    key='default_overwrite_switch',
    default_value=-1,
    validator=lambda x: isinstance(x, int)
)
example_inpaint_prompts = get_config_item_or_set_default(
    key='example_inpaint_prompts',
    default_value=[
        'highly detailed face', 'detailed girl face', 'detailed man face', 'detailed hand', 'beautiful eyes'
    ],
    validator=lambda x: isinstance(x, list) and all(isinstance(v, str) for v in x)
)
default_save_metadata_to_images = get_config_item_or_set_default(
    key='default_save_metadata_to_images',
    default_value=False,
    validator=lambda x: isinstance(x, bool)
)
default_metadata_scheme = get_config_item_or_set_default(
    key='default_metadata_scheme',
<<<<<<< HEAD
    default_value='fooocus',
=======
    default_value=MetadataScheme.FOOOCUS.value,
>>>>>>> 832441e8
    validator=lambda x: x in [y[1] for y in modules.flags.metadata_scheme if y[1] == x]
)
metadata_created_by = get_config_item_or_set_default(
    key='metadata_created_by',
    default_value='',
    validator=lambda x: isinstance(x, str)
)

example_inpaint_prompts = [[x] for x in example_inpaint_prompts]

<<<<<<< HEAD
default_black_out_nsfw = get_config_item_or_set_default(
    key='default_black_out_nsfw',
    default_value=False,
    validator=lambda x: isinstance(x, bool)
)
default_inpaint_mask_model = get_config_item_or_set_default(
    key='default_inpaint_mask_model',
    default_value='isnet-general-use',
    validator=lambda x: x in modules.flags.inpaint_mask_models
)

default_inpaint_mask_cloth_category = get_config_item_or_set_default(
    key='default_inpaint_mask_cloth_category',
    default_value='full',
    validator=lambda x: x in modules.flags.inpaint_mask_cloth_category
)

default_inpaint_mask_sam_model = get_config_item_or_set_default(
    key='default_inpaint_mask_sam_model',
    default_value='sam_vit_b_01ec64',
    validator=lambda x: x in modules.flags.inpaint_mask_sam_model
)
=======
config_dict["default_loras"] = default_loras = default_loras[:lora_count] + [['None', 1.0] for _ in range(lora_count - len(default_loras))]

possible_preset_keys = [
    "default_model",
    "default_refiner",
    "default_refiner_switch",
    "default_loras",
    "default_cfg_scale",
    "default_sample_sharpness",
    "default_sampler",
    "default_scheduler",
    "default_performance",
    "default_prompt",
    "default_prompt_negative",
    "default_styles",
    "default_aspect_ratio",
    "default_save_metadata_to_images",
    "checkpoint_downloads",
    "embeddings_downloads",
    "lora_downloads",
]
>>>>>>> 832441e8

config_dict["default_loras"] = default_loras = default_loras[:5] + [['None', 1.0] for _ in range(5 - len(default_loras))]

# mapping config to meta parameter 
possible_preset_keys = {
    "default_model": "Base Model",
    "default_refiner": "Refiner Model",
    "default_refiner_switch": "Refiner Switch",
    "previous_default_models": "previous_default_models",
    "default_loras": "<processed>",
    "default_cfg_scale": "Guidance Scale",
    "default_sample_sharpness": "Sharpness",
    "default_sampler": "Sampler",
    "default_scheduler": "Scheduler",
    "default_overwrite_step": "Sampling Steps Override",
    "default_performance": "Performance",
    "default_prompt": "Prompt",
    "default_prompt_negative": "Negative Prompt",
    "default_styles": "Styles",
    "default_aspect_ratio": "Resolution",
    "checkpoint_downloads": "checkpoint_downloads",
    "embeddings_downloads": "embeddings_downloads",
    "lora_downloads": "lora_downloads"
}

REWRITE_PRESET = False

if REWRITE_PRESET and isinstance(args_manager.args.preset, str):
    save_path = 'presets/' + args_manager.args.preset + '.json'
    with open(save_path, "w", encoding="utf-8") as json_file:
        json.dump({k: config_dict[k] for k in possible_preset_keys}, json_file, indent=4)
    print(f'Preset saved to {save_path}. Exiting ...')
    exit(0)


def add_ratio(x):
    a, b = x.replace('*', ' ').split(' ')[:2]
    a, b = int(a), int(b)
    g = math.gcd(a, b)
    return f'{a}×{b} <span style="color: grey;"> \U00002223 {a // g}:{b // g}</span>'


default_aspect_ratio = add_ratio(default_aspect_ratio)
available_aspect_ratios = [add_ratio(x) for x in available_aspect_ratios]


# Only write config in the first launch.
if not os.path.exists(config_path):
    with open(config_path, "w", encoding="utf-8") as json_file:
        json.dump({k: config_dict[k] for k in always_save_keys}, json_file, indent=4)


# Always write tutorials.
with open(config_example_path, "w", encoding="utf-8") as json_file:
    cpa = config_path.replace("\\", "\\\\")
    json_file.write(f'You can modify your "{cpa}" using the below keys, formats, and examples.\n'
                    f'Do not modify this file. Modifications in this file will not take effect.\n'
                    f'This file is a tutorial and example. Please edit "{cpa}" to really change any settings.\n'
                    + 'Remember to split the paths with "\\\\" rather than "\\", '
                      'and there is no "," before the last "}". \n\n\n')
    json.dump({k: config_dict[k] for k in visited_keys}, json_file, indent=4)

model_filenames = []
lora_filenames = []


def get_model_filenames(folder_path, name_filter=None):
    return get_files_from_folder(folder_path, ['.pth', '.ckpt', '.bin', '.safetensors', '.fooocus.patch'], name_filter)


def update_all_model_names():
    global model_filenames, lora_filenames
    model_filenames = get_model_filenames(path_checkpoints)
    lora_filenames = get_model_filenames(path_loras)
    return


def downloading_inpaint_models(v):
    assert v in modules.flags.inpaint_engine_versions

    load_file_from_url(
        url='https://huggingface.co/lllyasviel/fooocus_inpaint/resolve/main/fooocus_inpaint_head.pth',
        model_dir=path_inpaint,
        file_name='fooocus_inpaint_head.pth'
    )
    head_file = os.path.join(path_inpaint, 'fooocus_inpaint_head.pth')
    patch_file = None

    if v == 'v1':
        load_file_from_url(
            url='https://huggingface.co/lllyasviel/fooocus_inpaint/resolve/main/inpaint.fooocus.patch',
            model_dir=path_inpaint,
            file_name='inpaint.fooocus.patch'
        )
        patch_file = os.path.join(path_inpaint, 'inpaint.fooocus.patch')

    if v == 'v2.5':
        load_file_from_url(
            url='https://huggingface.co/lllyasviel/fooocus_inpaint/resolve/main/inpaint_v25.fooocus.patch',
            model_dir=path_inpaint,
            file_name='inpaint_v25.fooocus.patch'
        )
        patch_file = os.path.join(path_inpaint, 'inpaint_v25.fooocus.patch')

    if v == 'v2.6':
        load_file_from_url(
            url='https://huggingface.co/lllyasviel/fooocus_inpaint/resolve/main/inpaint_v26.fooocus.patch',
            model_dir=path_inpaint,
            file_name='inpaint_v26.fooocus.patch'
        )
        patch_file = os.path.join(path_inpaint, 'inpaint_v26.fooocus.patch')

    return head_file, patch_file


def downloading_sdxl_lcm_lora():
    load_file_from_url(
        url='https://huggingface.co/lllyasviel/misc/resolve/main/sdxl_lcm_lora.safetensors',
        model_dir=path_loras,
        file_name='sdxl_lcm_lora.safetensors'
    )
    return 'sdxl_lcm_lora.safetensors'


def downloading_controlnet_canny():
    load_file_from_url(
        url='https://huggingface.co/lllyasviel/misc/resolve/main/control-lora-canny-rank128.safetensors',
        model_dir=path_controlnet,
        file_name='control-lora-canny-rank128.safetensors'
    )
    return os.path.join(path_controlnet, 'control-lora-canny-rank128.safetensors')


def downloading_controlnet_cpds():
    load_file_from_url(
        url='https://huggingface.co/lllyasviel/misc/resolve/main/fooocus_xl_cpds_128.safetensors',
        model_dir=path_controlnet,
        file_name='fooocus_xl_cpds_128.safetensors'
    )
    return os.path.join(path_controlnet, 'fooocus_xl_cpds_128.safetensors')


def downloading_ip_adapters(v):
    assert v in ['ip', 'face']

    results = []

    load_file_from_url(
        url='https://huggingface.co/lllyasviel/misc/resolve/main/clip_vision_vit_h.safetensors',
        model_dir=path_clip_vision,
        file_name='clip_vision_vit_h.safetensors'
    )
    results += [os.path.join(path_clip_vision, 'clip_vision_vit_h.safetensors')]

    load_file_from_url(
        url='https://huggingface.co/lllyasviel/misc/resolve/main/fooocus_ip_negative.safetensors',
        model_dir=path_controlnet,
        file_name='fooocus_ip_negative.safetensors'
    )
    results += [os.path.join(path_controlnet, 'fooocus_ip_negative.safetensors')]

    if v == 'ip':
        load_file_from_url(
            url='https://huggingface.co/lllyasviel/misc/resolve/main/ip-adapter-plus_sdxl_vit-h.bin',
            model_dir=path_controlnet,
            file_name='ip-adapter-plus_sdxl_vit-h.bin'
        )
        results += [os.path.join(path_controlnet, 'ip-adapter-plus_sdxl_vit-h.bin')]

    if v == 'face':
        load_file_from_url(
            url='https://huggingface.co/lllyasviel/misc/resolve/main/ip-adapter-plus-face_sdxl_vit-h.bin',
            model_dir=path_controlnet,
            file_name='ip-adapter-plus-face_sdxl_vit-h.bin'
        )
        results += [os.path.join(path_controlnet, 'ip-adapter-plus-face_sdxl_vit-h.bin')]

    return results


def downloading_upscale_model():
    load_file_from_url(
        url='https://huggingface.co/lllyasviel/misc/resolve/main/fooocus_upscaler_s409985e5.bin',
        model_dir=path_upscale_models,
        file_name='fooocus_upscaler_s409985e5.bin'
    )
    return os.path.join(path_upscale_models, 'fooocus_upscaler_s409985e5.bin')


update_all_model_names()<|MERGE_RESOLUTION|>--- conflicted
+++ resolved
@@ -289,13 +289,8 @@
 )
 default_performance = get_config_item_or_set_default(
     key='default_performance',
-<<<<<<< HEAD
-    default_value='Speed',
+    default_value=Performance.SPEED.value,
     validator=lambda x: x in [y[1] for y in modules.flags.performance_selections if y[1] == x]
-=======
-    default_value=Performance.SPEED.value,
-    validator=lambda x: x in Performance.list()
->>>>>>> 832441e8
 )
 default_advanced_checkbox = get_config_item_or_set_default(
     key='default_advanced_checkbox',
@@ -382,11 +377,7 @@
 )
 default_metadata_scheme = get_config_item_or_set_default(
     key='default_metadata_scheme',
-<<<<<<< HEAD
-    default_value='fooocus',
-=======
     default_value=MetadataScheme.FOOOCUS.value,
->>>>>>> 832441e8
     validator=lambda x: x in [y[1] for y in modules.flags.metadata_scheme if y[1] == x]
 )
 metadata_created_by = get_config_item_or_set_default(
@@ -397,7 +388,6 @@
 
 example_inpaint_prompts = [[x] for x in example_inpaint_prompts]
 
-<<<<<<< HEAD
 default_black_out_nsfw = get_config_item_or_set_default(
     key='default_black_out_nsfw',
     default_value=False,
@@ -420,49 +410,26 @@
     default_value='sam_vit_b_01ec64',
     validator=lambda x: x in modules.flags.inpaint_mask_sam_model
 )
-=======
+
 config_dict["default_loras"] = default_loras = default_loras[:lora_count] + [['None', 1.0] for _ in range(lora_count - len(default_loras))]
-
-possible_preset_keys = [
-    "default_model",
-    "default_refiner",
-    "default_refiner_switch",
-    "default_loras",
-    "default_cfg_scale",
-    "default_sample_sharpness",
-    "default_sampler",
-    "default_scheduler",
-    "default_performance",
-    "default_prompt",
-    "default_prompt_negative",
-    "default_styles",
-    "default_aspect_ratio",
-    "default_save_metadata_to_images",
-    "checkpoint_downloads",
-    "embeddings_downloads",
-    "lora_downloads",
-]
->>>>>>> 832441e8
-
-config_dict["default_loras"] = default_loras = default_loras[:5] + [['None', 1.0] for _ in range(5 - len(default_loras))]
 
 # mapping config to meta parameter 
 possible_preset_keys = {
-    "default_model": "Base Model",
-    "default_refiner": "Refiner Model",
-    "default_refiner_switch": "Refiner Switch",
+    "default_model": "base_model",
+    "default_refiner": "refiner_model",
+    "default_refiner_switch": "refiner_switch",
     "previous_default_models": "previous_default_models",
     "default_loras": "<processed>",
-    "default_cfg_scale": "Guidance Scale",
-    "default_sample_sharpness": "Sharpness",
-    "default_sampler": "Sampler",
-    "default_scheduler": "Scheduler",
-    "default_overwrite_step": "Sampling Steps Override",
-    "default_performance": "Performance",
-    "default_prompt": "Prompt",
-    "default_prompt_negative": "Negative Prompt",
-    "default_styles": "Styles",
-    "default_aspect_ratio": "Resolution",
+    "default_cfg_scale": "guidance_scale",
+    "default_sample_sharpness": "sharpness",
+    "default_sampler": "sampler",
+    "default_scheduler": "scheduler",
+    "default_overwrite_step": "steps",
+    "default_performance": "performance",
+    "default_prompt": "prompt",
+    "default_prompt_negative": "negative_prompt",
+    "default_styles": "styles",
+    "default_aspect_ratio": "resolution",
     "checkpoint_downloads": "checkpoint_downloads",
     "embeddings_downloads": "embeddings_downloads",
     "lora_downloads": "lora_downloads"
