--- conflicted
+++ resolved
@@ -409,7 +409,6 @@
 
 example_inpaint_prompts = [[x] for x in example_inpaint_prompts]
 
-<<<<<<< HEAD
 default_inpaint_mask_model = get_config_item_or_set_default(
     key='default_inpaint_mask_model',
     default_value='isnet-general-use',
@@ -428,10 +427,7 @@
     validator=lambda x: x in modules.flags.inpaint_mask_sam_model
 )
 
-config_dict["default_loras"] = default_loras = default_loras[:5] + [['None', 1.0] for _ in range(5 - len(default_loras))]
-=======
 config_dict["default_loras"] = default_loras = default_loras[:default_max_lora_number] + [['None', 1.0] for _ in range(default_max_lora_number - len(default_loras))]
->>>>>>> 4ea3baff
 
 possible_preset_keys = [
     "default_model",
