import os
import json
import math
import numbers
import args_manager
import modules.flags
import modules.sdxl_styles

from modules.model_loader import load_file_from_url
from modules.util import get_files_from_folder


config_path = os.path.abspath("./config.txt")
config_example_path = os.path.abspath("config_modification_tutorial.txt")
config_dict = {}
always_save_keys = []
visited_keys = []

try:
    if os.path.exists(config_path):
        with open(config_path, "r", encoding="utf-8") as json_file:
            config_dict = json.load(json_file)
            always_save_keys = list(config_dict.keys())
except Exception as e:
    print(f'Failed to load config file "{config_path}" . The reason is: {str(e)}')
    print('Please make sure that:')
    print(f'1. The file "{config_path}" is a valid text file, and you have access to read it.')
    print('2. Use "\\\\" instead of "\\" when describing paths.')
    print('3. There is no "," before the last "}".')
    print('4. All key/value formats are correct.')


def try_load_deprecated_user_path_config():
    global config_dict

    if not os.path.exists('user_path_config.txt'):
        return

    try:
        deprecated_config_dict = json.load(open('user_path_config.txt', "r", encoding="utf-8"))

        def replace_config(old_key, new_key):
            if old_key in deprecated_config_dict:
                config_dict[new_key] = deprecated_config_dict[old_key]
                del deprecated_config_dict[old_key]

        replace_config('modelfile_path', 'path_checkpoints')
        replace_config('lorafile_path', 'path_loras')
        replace_config('embeddings_path', 'path_embeddings')
        replace_config('vae_approx_path', 'path_vae_approx')
        replace_config('upscale_models_path', 'path_upscale_models')
        replace_config('inpaint_models_path', 'path_inpaint')
        replace_config('controlnet_models_path', 'path_controlnet')
        replace_config('clip_vision_models_path', 'path_clip_vision')
        replace_config('fooocus_expansion_path', 'path_fooocus_expansion')
        replace_config('temp_outputs_path', 'path_outputs')

        if deprecated_config_dict.get("default_model", None) == 'juggernautXL_version6Rundiffusion.safetensors':
            os.replace('user_path_config.txt', 'user_path_config-deprecated.txt')
            print('Config updated successfully in silence. '
                  'A backup of previous config is written to "user_path_config-deprecated.txt".')
            return

        if input("Newer models and configs are available. "
                 "Download and update files? [Y/n]:") in ['n', 'N', 'No', 'no', 'NO']:
            config_dict.update(deprecated_config_dict)
            print('Loading using deprecated old models and deprecated old configs.')
            return
        else:
            os.replace('user_path_config.txt', 'user_path_config-deprecated.txt')
            print('Config updated successfully by user. '
                  'A backup of previous config is written to "user_path_config-deprecated.txt".')
            return
    except Exception as e:
        print('Processing deprecated config failed')
        print(e)
    return


try_load_deprecated_user_path_config()

<<<<<<< HEAD
def list_presets():
    preset_folder = 'presets'
    presets = ['initial']
    if not os.path.exists(preset_folder):
        print('No presets found.')
        return presets;

    return presets + [f[:f.index(".json")] for f in os.listdir(preset_folder) if f.endswith('.json')]

available_presets = list_presets()

def update_presets():
    global available_presets
    available_presets = list_presets()

def try_get_preset_content(preset):
    if isinstance(preset, str):
        preset_path = os.path.abspath(f'./presets/{preset}.json')
        try:
            if os.path.exists(preset_path):
                with open(preset_path, "r", encoding="utf-8") as json_file:
                    json_content = json.load(json_file)
                    print(f'Loaded preset: {preset_path}')
                    return json_content
            else:
                raise FileNotFoundError
        except Exception as e:
            print(f'Load preset [{preset_path}] failed')
            print(e)
    return {}

def try_load_preset_global(preset):
    global config_dict
=======
try:
    with open(os.path.abspath(f'./presets/default.json'), "r", encoding="utf-8") as json_file:
        config_dict.update(json.load(json_file))
except Exception as e:
    print(f'Load default preset failed.')
    print(e)

preset = args_manager.args.preset
>>>>>>> 31fc99d2

    if isinstance(preset, str):
        preset_path = os.path.abspath(f'./presets/{preset}.json')
        try:
            if os.path.exists(preset_path):
                with open(preset_path, "r", encoding="utf-8") as json_file:
                    config_dict.update(json.load(json_file))
                    print(f'Loaded preset: {preset_path}')
            else:
                raise FileNotFoundError
        except Exception as e:
            print(f'Load preset [{preset_path}] failed')
            print(e)

preset = args_manager.args.preset
try_load_preset_global(preset)

def get_dir_or_set_default(key, default_value, make_directory=False):
    global config_dict, visited_keys, always_save_keys

    if key not in visited_keys:
        visited_keys.append(key)

    if key not in always_save_keys:
        always_save_keys.append(key)

    v = config_dict.get(key, None)
    if isinstance(v, str):
        if make_directory:
            try:
                os.makedirs(v, exist_ok=True)
            except OSError as error:
                print(f'Directory {v} could not be created, reason: {error}')
        if os.path.exists(v) and os.path.isdir(v):
            return v

    if v is not None:
        print(f'Failed to load config key: {json.dumps({key:v})} is invalid or does not exist; will use {json.dumps({key:default_value})} instead.')
    dp = os.path.abspath(os.path.join(os.path.dirname(__file__), default_value))
    os.makedirs(dp, exist_ok=True)
    config_dict[key] = dp
    return dp


path_checkpoints = get_dir_or_set_default('path_checkpoints', '../models/checkpoints/')
path_loras = get_dir_or_set_default('path_loras', '../models/loras/')
path_embeddings = get_dir_or_set_default('path_embeddings', '../models/embeddings/')
path_vae_approx = get_dir_or_set_default('path_vae_approx', '../models/vae_approx/')
path_upscale_models = get_dir_or_set_default('path_upscale_models', '../models/upscale_models/')
path_inpaint = get_dir_or_set_default('path_inpaint', '../models/inpaint/')
path_controlnet = get_dir_or_set_default('path_controlnet', '../models/controlnet/')
path_clip_vision = get_dir_or_set_default('path_clip_vision', '../models/clip_vision/')
path_fooocus_expansion = get_dir_or_set_default('path_fooocus_expansion', '../models/prompt_expansion/fooocus_expansion')
path_outputs = get_dir_or_set_default('path_outputs', '../outputs/', True)
path_safety_checker_models = get_dir_or_set_default('path_safety_checker_models', '../models/safety_checker_models/')


def get_config_item_or_set_default(key, default_value, validator, disable_empty_as_none=False):
    global config_dict, visited_keys

    if key not in visited_keys:
        visited_keys.append(key)
    
    if key not in config_dict:
        config_dict[key] = default_value
        return default_value

    v = config_dict.get(key, None)
    if not disable_empty_as_none:
        if v is None or v == '':
            v = 'None'
    if validator(v):
        return v
    else:
        if v is not None:
            print(f'Failed to load config key: {json.dumps({key:v})} is invalid; will use {json.dumps({key:default_value})} instead.')
        config_dict[key] = default_value
        return default_value


default_base_model_name = default_model = get_config_item_or_set_default(
    key='default_model',
<<<<<<< HEAD
    default_value='juggernautXL_v8Rundiffusion.safetensors',
    validator=lambda x: isinstance(x, str)
)
default_refiner_model_name = default_refiner = get_config_item_or_set_default(
=======
    default_value='model.safetensors',
    validator=lambda x: isinstance(x, str)
)
previous_default_models = get_config_item_or_set_default(
    key='previous_default_models',
    default_value=[],
    validator=lambda x: isinstance(x, list) and all(isinstance(k, str) for k in x)
)
default_refiner_model_name = get_config_item_or_set_default(
>>>>>>> 31fc99d2
    key='default_refiner',
    default_value='None',
    validator=lambda x: isinstance(x, str)
)
default_refiner_switch = get_config_item_or_set_default(
    key='default_refiner_switch',
    default_value=0.8,
    validator=lambda x: isinstance(x, numbers.Number) and 0 <= x <= 1
)
default_loras = get_config_item_or_set_default(
    key='default_loras',
    default_value=[
        [
            "None",
            1.0
        ],
        [
            "None",
            1.0
        ],
        [
            "None",
            1.0
        ],
        [
            "None",
            1.0
        ],
        [
            "None",
            1.0
        ]
    ],
    validator=lambda x: isinstance(x, list) and all(len(y) == 2 and isinstance(y[0], str) and isinstance(y[1], numbers.Number) for y in x)
)
default_cfg_scale = get_config_item_or_set_default(
    key='default_cfg_scale',
    default_value=7.0,
    validator=lambda x: isinstance(x, numbers.Number)
)
default_sample_sharpness = get_config_item_or_set_default(
    key='default_sample_sharpness',
    default_value=2.0,
    validator=lambda x: isinstance(x, numbers.Number)
)
default_sampler = get_config_item_or_set_default(
    key='default_sampler',
    default_value='dpmpp_2m_sde_gpu',
    validator=lambda x: x in modules.flags.sampler_list
)
default_scheduler = get_config_item_or_set_default(
    key='default_scheduler',
    default_value='karras',
    validator=lambda x: x in modules.flags.scheduler_list
)
default_styles = get_config_item_or_set_default(
    key='default_styles',
    default_value=[
        "Fooocus V2",
        "Fooocus Enhance",
        "Fooocus Sharp"
    ],
    validator=lambda x: isinstance(x, list) and all(y in modules.sdxl_styles.legal_style_names for y in x)
)
default_prompt_negative = get_config_item_or_set_default(
    key='default_prompt_negative',
    default_value='',
    validator=lambda x: isinstance(x, str),
    disable_empty_as_none=True
)
default_prompt = get_config_item_or_set_default(
    key='default_prompt',
    default_value='',
    validator=lambda x: isinstance(x, str),
    disable_empty_as_none=True
)
default_performance = get_config_item_or_set_default(
    key='default_performance',
    default_value='Speed',
    validator=lambda x: x in [y[1] for y in modules.flags.performance_selections if y[1] == x]
)
default_advanced_checkbox = get_config_item_or_set_default(
    key='default_advanced_checkbox',
    default_value=False,
    validator=lambda x: isinstance(x, bool)
)
default_max_image_number = get_config_item_or_set_default(
    key='default_max_image_number',
    default_value=32,
    validator=lambda x: isinstance(x, int) and x >= 1
)
default_output_format = get_config_item_or_set_default(
    key='default_output_format',
    default_value='png',
    validator=lambda x: x in modules.flags.output_formats
)
default_image_number = get_config_item_or_set_default(
    key='default_image_number',
    default_value=2,
    validator=lambda x: isinstance(x, int) and 1 <= x <= default_max_image_number
)
checkpoint_downloads = get_config_item_or_set_default(
    key='checkpoint_downloads',
<<<<<<< HEAD
    default_value={
        "juggernautXL_v8Rundiffusion.safetensors": "https://civitai.com/api/download/models/288982"
    },
=======
    default_value={},
>>>>>>> 31fc99d2
    validator=lambda x: isinstance(x, dict) and all(isinstance(k, str) and isinstance(v, str) for k, v in x.items())
)
lora_downloads = get_config_item_or_set_default(
    key='lora_downloads',
    default_value={},
    validator=lambda x: isinstance(x, dict) and all(isinstance(k, str) and isinstance(v, str) for k, v in x.items())
)
embeddings_downloads = get_config_item_or_set_default(
    key='embeddings_downloads',
    default_value={},
    validator=lambda x: isinstance(x, dict) and all(isinstance(k, str) and isinstance(v, str) for k, v in x.items())
)
available_aspect_ratios = get_config_item_or_set_default(
    key='available_aspect_ratios',
    default_value=[
        '704*1408', '704*1344', '768*1344', '768*1280', '832*1216', '832*1152',
        '896*1152', '896*1088', '960*1088', '960*1024', '1024*1024', '1024*960',
        '1088*960', '1088*896', '1152*896', '1152*832', '1216*832', '1280*768',
        '1344*768', '1344*704', '1408*704', '1472*704', '1536*640', '1600*640',
        '1664*576', '1728*576'
    ],
    validator=lambda x: isinstance(x, list) and all('*' in v for v in x) and len(x) > 1
)
default_aspect_ratio = get_config_item_or_set_default(
    key='default_aspect_ratio',
    default_value='1152*896' if '1152*896' in available_aspect_ratios else available_aspect_ratios[0],
    validator=lambda x: x in available_aspect_ratios
)
default_inpaint_engine_version = get_config_item_or_set_default(
    key='default_inpaint_engine_version',
    default_value='v2.6',
    validator=lambda x: x in modules.flags.inpaint_engine_versions
)
default_cfg_tsnr = get_config_item_or_set_default(
    key='default_cfg_tsnr',
    default_value=7.0,
    validator=lambda x: isinstance(x, numbers.Number)
)
default_overwrite_step = get_config_item_or_set_default(
    key='default_overwrite_step',
    default_value=-1,
    validator=lambda x: isinstance(x, int)
)
default_overwrite_switch = get_config_item_or_set_default(
    key='default_overwrite_switch',
    default_value=-1,
    validator=lambda x: isinstance(x, int)
)
example_inpaint_prompts = get_config_item_or_set_default(
    key='example_inpaint_prompts',
    default_value=[
        'highly detailed face', 'detailed girl face', 'detailed man face', 'detailed hand', 'beautiful eyes'
    ],
    validator=lambda x: isinstance(x, list) and all(isinstance(v, str) for v in x)
)
default_save_metadata_to_images = get_config_item_or_set_default(
    key='default_save_metadata_to_images',
    default_value=False,
    validator=lambda x: isinstance(x, bool)
)
default_metadata_scheme = get_config_item_or_set_default(
    key='default_metadata_scheme',
    default_value='fooocus',
    validator=lambda x: x in [y[1] for y in modules.flags.metadata_scheme if y[1] == x]
)
metadata_created_by = get_config_item_or_set_default(
    key='metadata_created_by',
    default_value='',
    validator=lambda x: isinstance(x, str)
)

example_inpaint_prompts = [[x] for x in example_inpaint_prompts]

default_black_out_nsfw = get_config_item_or_set_default(
    key='default_black_out_nsfw',
    default_value=False,
    validator=lambda x: isinstance(x, bool)
)
default_inpaint_mask_model = get_config_item_or_set_default(
    key='default_inpaint_mask_model',
    default_value='isnet-general-use',
    validator=lambda x: x in modules.flags.inpaint_mask_models
)

default_inpaint_mask_cloth_category = get_config_item_or_set_default(
    key='default_inpaint_mask_cloth_category',
    default_value='full',
    validator=lambda x: x in modules.flags.inpaint_mask_cloth_category
)

default_inpaint_mask_sam_model = get_config_item_or_set_default(
    key='default_inpaint_mask_sam_model',
    default_value='sam_vit_b_01ec64',
    validator=lambda x: x in modules.flags.inpaint_mask_sam_model
)

config_dict["default_loras"] = default_loras = default_loras[:5] + [['None', 1.0] for _ in range(5 - len(default_loras))]

# mapping config to meta parameter 
possible_preset_keys = {
    "default_model": "Base Model",
    "default_refiner": "Refiner Model",
    "default_refiner_switch": "Refiner Switch",
    "default_loras": "<processed>",
    "default_cfg_scale": "Guidance Scale",
    "default_sample_sharpness": "Sharpness",
    "default_sampler": "Sampler",
    "default_scheduler": "Scheduler",
    "default_overwrite_step": "Sampling Steps Override",
    "default_performance": "Performance",
    "default_prompt": "Prompt",
    "default_prompt_negative": "Negative Prompt",
    "default_styles": "Styles",
    "default_aspect_ratio": "Resolution",
    "checkpoint_downloads": "checkpoint_downloads",
    "embeddings_downloads": "embeddings_downloads",
    "lora_downloads": "lora_downloads"
}

REWRITE_PRESET = False

if REWRITE_PRESET and isinstance(args_manager.args.preset, str):
    save_path = 'presets/' + args_manager.args.preset + '.json'
    with open(save_path, "w", encoding="utf-8") as json_file:
        json.dump({k: config_dict[k] for k in possible_preset_keys}, json_file, indent=4)
    print(f'Preset saved to {save_path}. Exiting ...')
    exit(0)


def add_ratio(x):
    a, b = x.replace('*', ' ').split(' ')[:2]
    a, b = int(a), int(b)
    g = math.gcd(a, b)
    return f'{a}×{b} <span style="color: grey;"> \U00002223 {a // g}:{b // g}</span>'


default_aspect_ratio = add_ratio(default_aspect_ratio)
available_aspect_ratios = [add_ratio(x) for x in available_aspect_ratios]


# Only write config in the first launch.
if not os.path.exists(config_path):
    with open(config_path, "w", encoding="utf-8") as json_file:
        json.dump({k: config_dict[k] for k in always_save_keys}, json_file, indent=4)


# Always write tutorials.
with open(config_example_path, "w", encoding="utf-8") as json_file:
    cpa = config_path.replace("\\", "\\\\")
    json_file.write(f'You can modify your "{cpa}" using the below keys, formats, and examples.\n'
                    f'Do not modify this file. Modifications in this file will not take effect.\n'
                    f'This file is a tutorial and example. Please edit "{cpa}" to really change any settings.\n'
                    + 'Remember to split the paths with "\\\\" rather than "\\", '
                      'and there is no "," before the last "}". \n\n\n')
    json.dump({k: config_dict[k] for k in visited_keys}, json_file, indent=4)

model_filenames = []
lora_filenames = []


def get_model_filenames(folder_path, name_filter=None):
    return get_files_from_folder(folder_path, ['.pth', '.ckpt', '.bin', '.safetensors', '.fooocus.patch'], name_filter)


def update_all_model_names():
    global model_filenames, lora_filenames
    model_filenames = get_model_filenames(path_checkpoints)
    lora_filenames = get_model_filenames(path_loras)
    return


def downloading_inpaint_models(v):
    assert v in modules.flags.inpaint_engine_versions

    load_file_from_url(
        url='https://huggingface.co/lllyasviel/fooocus_inpaint/resolve/main/fooocus_inpaint_head.pth',
        model_dir=path_inpaint,
        file_name='fooocus_inpaint_head.pth'
    )
    head_file = os.path.join(path_inpaint, 'fooocus_inpaint_head.pth')
    patch_file = None

    if v == 'v1':
        load_file_from_url(
            url='https://huggingface.co/lllyasviel/fooocus_inpaint/resolve/main/inpaint.fooocus.patch',
            model_dir=path_inpaint,
            file_name='inpaint.fooocus.patch'
        )
        patch_file = os.path.join(path_inpaint, 'inpaint.fooocus.patch')

    if v == 'v2.5':
        load_file_from_url(
            url='https://huggingface.co/lllyasviel/fooocus_inpaint/resolve/main/inpaint_v25.fooocus.patch',
            model_dir=path_inpaint,
            file_name='inpaint_v25.fooocus.patch'
        )
        patch_file = os.path.join(path_inpaint, 'inpaint_v25.fooocus.patch')

    if v == 'v2.6':
        load_file_from_url(
            url='https://huggingface.co/lllyasviel/fooocus_inpaint/resolve/main/inpaint_v26.fooocus.patch',
            model_dir=path_inpaint,
            file_name='inpaint_v26.fooocus.patch'
        )
        patch_file = os.path.join(path_inpaint, 'inpaint_v26.fooocus.patch')

    return head_file, patch_file


def downloading_sdxl_lcm_lora():
    load_file_from_url(
        url='https://huggingface.co/lllyasviel/misc/resolve/main/sdxl_lcm_lora.safetensors',
        model_dir=path_loras,
        file_name='sdxl_lcm_lora.safetensors'
    )
    return 'sdxl_lcm_lora.safetensors'


def downloading_controlnet_canny():
    load_file_from_url(
        url='https://huggingface.co/lllyasviel/misc/resolve/main/control-lora-canny-rank128.safetensors',
        model_dir=path_controlnet,
        file_name='control-lora-canny-rank128.safetensors'
    )
    return os.path.join(path_controlnet, 'control-lora-canny-rank128.safetensors')


def downloading_controlnet_cpds():
    load_file_from_url(
        url='https://huggingface.co/lllyasviel/misc/resolve/main/fooocus_xl_cpds_128.safetensors',
        model_dir=path_controlnet,
        file_name='fooocus_xl_cpds_128.safetensors'
    )
    return os.path.join(path_controlnet, 'fooocus_xl_cpds_128.safetensors')


def downloading_ip_adapters(v):
    assert v in ['ip', 'face']

    results = []

    load_file_from_url(
        url='https://huggingface.co/lllyasviel/misc/resolve/main/clip_vision_vit_h.safetensors',
        model_dir=path_clip_vision,
        file_name='clip_vision_vit_h.safetensors'
    )
    results += [os.path.join(path_clip_vision, 'clip_vision_vit_h.safetensors')]

    load_file_from_url(
        url='https://huggingface.co/lllyasviel/misc/resolve/main/fooocus_ip_negative.safetensors',
        model_dir=path_controlnet,
        file_name='fooocus_ip_negative.safetensors'
    )
    results += [os.path.join(path_controlnet, 'fooocus_ip_negative.safetensors')]

    if v == 'ip':
        load_file_from_url(
            url='https://huggingface.co/lllyasviel/misc/resolve/main/ip-adapter-plus_sdxl_vit-h.bin',
            model_dir=path_controlnet,
            file_name='ip-adapter-plus_sdxl_vit-h.bin'
        )
        results += [os.path.join(path_controlnet, 'ip-adapter-plus_sdxl_vit-h.bin')]

    if v == 'face':
        load_file_from_url(
            url='https://huggingface.co/lllyasviel/misc/resolve/main/ip-adapter-plus-face_sdxl_vit-h.bin',
            model_dir=path_controlnet,
            file_name='ip-adapter-plus-face_sdxl_vit-h.bin'
        )
        results += [os.path.join(path_controlnet, 'ip-adapter-plus-face_sdxl_vit-h.bin')]

    return results


def downloading_upscale_model():
    load_file_from_url(
        url='https://huggingface.co/lllyasviel/misc/resolve/main/fooocus_upscaler_s409985e5.bin',
        model_dir=path_upscale_models,
        file_name='fooocus_upscaler_s409985e5.bin'
    )
    return os.path.join(path_upscale_models, 'fooocus_upscaler_s409985e5.bin')


update_all_model_names()<|MERGE_RESOLUTION|>--- conflicted
+++ resolved
@@ -79,13 +79,12 @@
 
 try_load_deprecated_user_path_config()
 
-<<<<<<< HEAD
 def list_presets():
     preset_folder = 'presets'
     presets = ['initial']
     if not os.path.exists(preset_folder):
         print('No presets found.')
-        return presets;
+        return presets
 
     return presets + [f[:f.index(".json")] for f in os.listdir(preset_folder) if f.endswith('.json')]
 
@@ -113,16 +112,6 @@
 
 def try_load_preset_global(preset):
     global config_dict
-=======
-try:
-    with open(os.path.abspath(f'./presets/default.json'), "r", encoding="utf-8") as json_file:
-        config_dict.update(json.load(json_file))
-except Exception as e:
-    print(f'Load default preset failed.')
-    print(e)
-
-preset = args_manager.args.preset
->>>>>>> 31fc99d2
 
     if isinstance(preset, str):
         preset_path = os.path.abspath(f'./presets/{preset}.json')
@@ -137,6 +126,14 @@
             print(f'Load preset [{preset_path}] failed')
             print(e)
 
+
+try:
+    with open(os.path.abspath(f'./presets/default.json'), "r", encoding="utf-8") as json_file:
+        config_dict.update(json.load(json_file))
+except Exception as e:
+    print(f'Load default preset failed.')
+    print(e)
+
 preset = args_manager.args.preset
 try_load_preset_global(preset)
 
@@ -205,12 +202,6 @@
 
 default_base_model_name = default_model = get_config_item_or_set_default(
     key='default_model',
-<<<<<<< HEAD
-    default_value='juggernautXL_v8Rundiffusion.safetensors',
-    validator=lambda x: isinstance(x, str)
-)
-default_refiner_model_name = default_refiner = get_config_item_or_set_default(
-=======
     default_value='model.safetensors',
     validator=lambda x: isinstance(x, str)
 )
@@ -219,8 +210,7 @@
     default_value=[],
     validator=lambda x: isinstance(x, list) and all(isinstance(k, str) for k in x)
 )
-default_refiner_model_name = get_config_item_or_set_default(
->>>>>>> 31fc99d2
+default_refiner_model_name = default_refiner = get_config_item_or_set_default(
     key='default_refiner',
     default_value='None',
     validator=lambda x: isinstance(x, str)
@@ -324,13 +314,7 @@
 )
 checkpoint_downloads = get_config_item_or_set_default(
     key='checkpoint_downloads',
-<<<<<<< HEAD
-    default_value={
-        "juggernautXL_v8Rundiffusion.safetensors": "https://civitai.com/api/download/models/288982"
-    },
-=======
     default_value={},
->>>>>>> 31fc99d2
     validator=lambda x: isinstance(x, dict) and all(isinstance(k, str) and isinstance(v, str) for k, v in x.items())
 )
 lora_downloads = get_config_item_or_set_default(
@@ -434,6 +418,7 @@
     "default_model": "Base Model",
     "default_refiner": "Refiner Model",
     "default_refiner_switch": "Refiner Switch",
+    "previous_default_models": "previous_default_models",
     "default_loras": "<processed>",
     "default_cfg_scale": "Guidance Scale",
     "default_sample_sharpness": "Sharpness",
