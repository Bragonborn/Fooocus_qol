import os
import json
import math
import numbers
import args_manager
import tempfile
import modules.flags
import modules.sdxl_styles

from modules.model_loader import load_file_from_url
from modules.util import get_files_from_folder, makedirs_with_log
from modules.flags import OutputFormat, Performance, MetadataScheme


def get_config_path(key, default_value):
    env = os.getenv(key)
    if env is not None and isinstance(env, str):
        print(f"Environment: {key} = {env}")
        return env
    else:
        return os.path.abspath(default_value)


config_path = get_config_path('config_path', "./config.txt")
config_example_path = get_config_path('config_example_path', "config_modification_tutorial.txt")
config_dict = {}
always_save_keys = []
visited_keys = []

try:
    with open(os.path.abspath(f'./presets/default.json'), "r", encoding="utf-8") as json_file:
        config_dict.update(json.load(json_file))
except Exception as e:
    print(f'Load default preset failed.')
    print(e)

try:
    if os.path.exists(config_path):
        with open(config_path, "r", encoding="utf-8") as json_file:
            config_dict.update(json.load(json_file))
            always_save_keys = list(config_dict.keys())
except Exception as e:
    print(f'Failed to load config file "{config_path}" . The reason is: {str(e)}')
    print('Please make sure that:')
    print(f'1. The file "{config_path}" is a valid text file, and you have access to read it.')
    print('2. Use "\\\\" instead of "\\" when describing paths.')
    print('3. There is no "," before the last "}".')
    print('4. All key/value formats are correct.')


def try_load_deprecated_user_path_config():
    global config_dict

    if not os.path.exists('user_path_config.txt'):
        return

    try:
        deprecated_config_dict = json.load(open('user_path_config.txt', "r", encoding="utf-8"))

        def replace_config(old_key, new_key):
            if old_key in deprecated_config_dict:
                config_dict[new_key] = deprecated_config_dict[old_key]
                del deprecated_config_dict[old_key]

        replace_config('modelfile_path', 'path_checkpoints')
        replace_config('lorafile_path', 'path_loras')
        replace_config('embeddings_path', 'path_embeddings')
        replace_config('vae_approx_path', 'path_vae_approx')
        replace_config('upscale_models_path', 'path_upscale_models')
        replace_config('inpaint_models_path', 'path_inpaint')
        replace_config('controlnet_models_path', 'path_controlnet')
        replace_config('clip_vision_models_path', 'path_clip_vision')
        replace_config('fooocus_expansion_path', 'path_fooocus_expansion')
        replace_config('temp_outputs_path', 'path_outputs')

        if deprecated_config_dict.get("default_model", None) == 'juggernautXL_version6Rundiffusion.safetensors':
            os.replace('user_path_config.txt', 'user_path_config-deprecated.txt')
            print('Config updated successfully in silence. '
                  'A backup of previous config is written to "user_path_config-deprecated.txt".')
            return

        if input("Newer models and configs are available. "
                 "Download and update files? [Y/n]:") in ['n', 'N', 'No', 'no', 'NO']:
            config_dict.update(deprecated_config_dict)
            print('Loading using deprecated old models and deprecated old configs.')
            return
        else:
            os.replace('user_path_config.txt', 'user_path_config-deprecated.txt')
            print('Config updated successfully by user. '
                  'A backup of previous config is written to "user_path_config-deprecated.txt".')
            return
    except Exception as e:
        print('Processing deprecated config failed')
        print(e)
    return


try_load_deprecated_user_path_config()


def get_presets():
    preset_folder = 'presets'
    presets = ['initial']
    if not os.path.exists(preset_folder):
        print('No presets found.')
        return presets

    return presets + [f[:f.index('.json')] for f in os.listdir(preset_folder) if f.endswith('.json')]


def try_get_preset_content(preset):
    if isinstance(preset, str):
        preset_path = os.path.abspath(f'./presets/{preset}.json')
        try:
            if os.path.exists(preset_path):
                with open(preset_path, "r", encoding="utf-8") as json_file:
                    json_content = json.load(json_file)
                    print(f'Loaded preset: {preset_path}')
                    return json_content
            else:
                raise FileNotFoundError
        except Exception as e:
            print(f'Load preset [{preset_path}] failed')
            print(e)
    return {}

available_presets = get_presets()
preset = args_manager.args.preset
config_dict.update(try_get_preset_content(preset))

def get_path_output() -> str:
    """
    Checking output path argument and overriding default path.
    """
    global config_dict
    path_output = get_dir_or_set_default('path_outputs', '../outputs/', make_directory=True)
    if args_manager.args.output_path:
        print(f'Overriding config value path_outputs with {args_manager.args.output_path}')
        config_dict['path_outputs'] = path_output = args_manager.args.output_path
    return path_output


def get_dir_or_set_default(key, default_value, as_array=False, make_directory=False):
    global config_dict, visited_keys, always_save_keys

    if key not in visited_keys:
        visited_keys.append(key)

    if key not in always_save_keys:
        always_save_keys.append(key)

    v = os.getenv(key)
    if v is not None:
        print(f"Environment: {key} = {v}")
        config_dict[key] = v
    else:
        v = config_dict.get(key, None)

    if isinstance(v, str):
        if make_directory:
            makedirs_with_log(v)
        if os.path.exists(v) and os.path.isdir(v):
            return v if not as_array else [v]
    elif isinstance(v, list):
        if make_directory:
            for d in v:
                makedirs_with_log(d)
        if all([os.path.exists(d) and os.path.isdir(d) for d in v]):
            return v

    if v is not None:
        print(f'Failed to load config key: {json.dumps({key:v})} is invalid or does not exist; will use {json.dumps({key:default_value})} instead.')
    if isinstance(default_value, list):
        dp = []
        for path in default_value:
            abs_path = os.path.abspath(os.path.join(os.path.dirname(__file__), path))
            dp.append(abs_path)
            os.makedirs(abs_path, exist_ok=True)
    else:
        dp = os.path.abspath(os.path.join(os.path.dirname(__file__), default_value))
        os.makedirs(dp, exist_ok=True)
        if as_array:
            dp = [dp]
    config_dict[key] = dp
    return dp


paths_checkpoints = get_dir_or_set_default('path_checkpoints', ['../models/checkpoints/'], True)
paths_loras = get_dir_or_set_default('path_loras', ['../models/loras/'], True)
path_embeddings = get_dir_or_set_default('path_embeddings', '../models/embeddings/')
path_vae_approx = get_dir_or_set_default('path_vae_approx', '../models/vae_approx/')
path_upscale_models = get_dir_or_set_default('path_upscale_models', '../models/upscale_models/')
path_inpaint = get_dir_or_set_default('path_inpaint', '../models/inpaint/')
path_controlnet = get_dir_or_set_default('path_controlnet', '../models/controlnet/')
path_clip_vision = get_dir_or_set_default('path_clip_vision', '../models/clip_vision/')
path_fooocus_expansion = get_dir_or_set_default('path_fooocus_expansion', '../models/prompt_expansion/fooocus_expansion')
<<<<<<< HEAD
path_outputs = get_dir_or_set_default('path_outputs', '../outputs/')
path_safety_checker_models = get_dir_or_set_default('path_safety_checker_models', '../models/safety_checker_models/')
=======
path_wildcards = get_dir_or_set_default('path_wildcards', '../wildcards/')
path_outputs = get_path_output()
>>>>>>> 6308fb8b


def get_config_item_or_set_default(key, default_value, validator, disable_empty_as_none=False):
    global config_dict, visited_keys

    if key not in visited_keys:
        visited_keys.append(key)
    
    v = os.getenv(key)
    if v is not None:
        print(f"Environment: {key} = {v}")
        config_dict[key] = v

    if key not in config_dict:
        config_dict[key] = default_value
        return default_value

    v = config_dict.get(key, None)
    if not disable_empty_as_none:
        if v is None or v == '':
            v = 'None'
    if validator(v):
        return v
    else:
        if v is not None:
            print(f'Failed to load config key: {json.dumps({key:v})} is invalid; will use {json.dumps({key:default_value})} instead.')
        config_dict[key] = default_value
        return default_value


def init_temp_path(path: str | None, default_path: str) -> str:
    if args_manager.args.temp_path:
        path = args_manager.args.temp_path

    if path != '' and path != default_path:
        try:
            if not os.path.isabs(path):
                path = os.path.abspath(path)
            os.makedirs(path, exist_ok=True)
            print(f'Using temp path {path}')
            return path
        except Exception as e:
            print(f'Could not create temp path {path}. Reason: {e}')
            print(f'Using default temp path {default_path} instead.')

    os.makedirs(default_path, exist_ok=True)
    return default_path


default_temp_path = os.path.join(tempfile.gettempdir(), 'fooocus')
temp_path = init_temp_path(get_config_item_or_set_default(
    key='temp_path',
    default_value=default_temp_path,
    validator=lambda x: isinstance(x, str),
), default_temp_path)
temp_path_cleanup_on_launch = get_config_item_or_set_default(
    key='temp_path_cleanup_on_launch',
    default_value=True,
    validator=lambda x: isinstance(x, bool)
)
default_base_model_name = default_model = get_config_item_or_set_default(
    key='default_model',
    default_value='model.safetensors',
    validator=lambda x: isinstance(x, str)
)
previous_default_models = get_config_item_or_set_default(
    key='previous_default_models',
    default_value=[],
    validator=lambda x: isinstance(x, list) and all(isinstance(k, str) for k in x)
)
default_refiner_model_name = default_refiner = get_config_item_or_set_default(
    key='default_refiner',
    default_value='None',
    validator=lambda x: isinstance(x, str)
)
default_refiner_switch = get_config_item_or_set_default(
    key='default_refiner_switch',
    default_value=0.8,
    validator=lambda x: isinstance(x, numbers.Number) and 0 <= x <= 1
)
default_loras_min_weight = get_config_item_or_set_default(
    key='default_loras_min_weight',
    default_value=-2,
    validator=lambda x: isinstance(x, numbers.Number) and -10 <= x <= 10
)
default_loras_max_weight = get_config_item_or_set_default(
    key='default_loras_max_weight',
    default_value=2,
    validator=lambda x: isinstance(x, numbers.Number) and -10 <= x <= 10
)
default_loras = get_config_item_or_set_default(
    key='default_loras',
    default_value=[
        [
            True,
            "None",
            1.0
        ],
        [
            True,
            "None",
            1.0
        ],
        [
            True,
            "None",
            1.0
        ],
        [
            True,
            "None",
            1.0
        ],
        [
            True,
            "None",
            1.0
        ]
    ],
    validator=lambda x: isinstance(x, list) and all(
        len(y) == 3 and isinstance(y[0], bool) and isinstance(y[1], str) and isinstance(y[2], numbers.Number)
        or len(y) == 2 and isinstance(y[0], str) and isinstance(y[1], numbers.Number)
        for y in x)
)
default_loras = [(y[0], y[1], y[2]) if len(y) == 3 else (True, y[0], y[1]) for y in default_loras]
default_max_lora_number = get_config_item_or_set_default(
    key='default_max_lora_number',
    default_value=len(default_loras) if isinstance(default_loras, list) and len(default_loras) > 0 else 5,
    validator=lambda x: isinstance(x, int) and x >= 1
)
default_cfg_scale = get_config_item_or_set_default(
    key='default_cfg_scale',
    default_value=7.0,
    validator=lambda x: isinstance(x, numbers.Number)
)
default_sample_sharpness = get_config_item_or_set_default(
    key='default_sample_sharpness',
    default_value=2.0,
    validator=lambda x: isinstance(x, numbers.Number)
)
default_sampler = get_config_item_or_set_default(
    key='default_sampler',
    default_value='dpmpp_2m_sde_gpu',
    validator=lambda x: x in modules.flags.sampler_list
)
default_scheduler = get_config_item_or_set_default(
    key='default_scheduler',
    default_value='karras',
    validator=lambda x: x in modules.flags.scheduler_list
)
default_styles = get_config_item_or_set_default(
    key='default_styles',
    default_value=[
        "Fooocus V2",
        "Fooocus Enhance",
        "Fooocus Sharp"
    ],
    validator=lambda x: isinstance(x, list) and all(y in modules.sdxl_styles.legal_style_names for y in x)
)
default_prompt_negative = get_config_item_or_set_default(
    key='default_prompt_negative',
    default_value='',
    validator=lambda x: isinstance(x, str),
    disable_empty_as_none=True
)
default_prompt = get_config_item_or_set_default(
    key='default_prompt',
    default_value='',
    validator=lambda x: isinstance(x, str),
    disable_empty_as_none=True
)
default_performance = get_config_item_or_set_default(
    key='default_performance',
    default_value=Performance.SPEED.value,
    validator=lambda x: x in Performance.list()
)
default_advanced_checkbox = get_config_item_or_set_default(
    key='default_advanced_checkbox',
    default_value=False,
    validator=lambda x: isinstance(x, bool)
)
default_max_image_number = get_config_item_or_set_default(
    key='default_max_image_number',
    default_value=32,
    validator=lambda x: isinstance(x, int) and x >= 1
)
default_output_format = get_config_item_or_set_default(
    key='default_output_format',
    default_value='png',
    validator=lambda x: x in OutputFormat.list()
)
default_image_number = get_config_item_or_set_default(
    key='default_image_number',
    default_value=2,
    validator=lambda x: isinstance(x, int) and 1 <= x <= default_max_image_number
)
checkpoint_downloads = get_config_item_or_set_default(
    key='checkpoint_downloads',
    default_value={},
    validator=lambda x: isinstance(x, dict) and all(isinstance(k, str) and isinstance(v, str) for k, v in x.items())
)
lora_downloads = get_config_item_or_set_default(
    key='lora_downloads',
    default_value={},
    validator=lambda x: isinstance(x, dict) and all(isinstance(k, str) and isinstance(v, str) for k, v in x.items())
)
embeddings_downloads = get_config_item_or_set_default(
    key='embeddings_downloads',
    default_value={},
    validator=lambda x: isinstance(x, dict) and all(isinstance(k, str) and isinstance(v, str) for k, v in x.items())
)
available_aspect_ratios = get_config_item_or_set_default(
    key='available_aspect_ratios',
    default_value=[
        '704*1408', '704*1344', '768*1344', '768*1280', '832*1216', '832*1152',
        '896*1152', '896*1088', '960*1088', '960*1024', '1024*1024', '1024*960',
        '1088*960', '1088*896', '1152*896', '1152*832', '1216*832', '1280*768',
        '1344*768', '1344*704', '1408*704', '1472*704', '1536*640', '1600*640',
        '1664*576', '1728*576'
    ],
    validator=lambda x: isinstance(x, list) and all('*' in v for v in x) and len(x) > 1
)
default_aspect_ratio = get_config_item_or_set_default(
    key='default_aspect_ratio',
    default_value='1152*896' if '1152*896' in available_aspect_ratios else available_aspect_ratios[0],
    validator=lambda x: x in available_aspect_ratios
)
default_inpaint_engine_version = get_config_item_or_set_default(
    key='default_inpaint_engine_version',
    default_value='v2.6',
    validator=lambda x: x in modules.flags.inpaint_engine_versions
)
default_cfg_tsnr = get_config_item_or_set_default(
    key='default_cfg_tsnr',
    default_value=7.0,
    validator=lambda x: isinstance(x, numbers.Number)
)
default_overwrite_step = get_config_item_or_set_default(
    key='default_overwrite_step',
    default_value=-1,
    validator=lambda x: isinstance(x, int)
)
default_overwrite_switch = get_config_item_or_set_default(
    key='default_overwrite_switch',
    default_value=-1,
    validator=lambda x: isinstance(x, int)
)
example_inpaint_prompts = get_config_item_or_set_default(
    key='example_inpaint_prompts',
    default_value=[
        'highly detailed face', 'detailed girl face', 'detailed man face', 'detailed hand', 'beautiful eyes'
    ],
    validator=lambda x: isinstance(x, list) and all(isinstance(v, str) for v in x)
)
default_save_metadata_to_images = get_config_item_or_set_default(
    key='default_save_metadata_to_images',
    default_value=False,
    validator=lambda x: isinstance(x, bool)
)
default_metadata_scheme = get_config_item_or_set_default(
    key='default_metadata_scheme',
    default_value=MetadataScheme.FOOOCUS.value,
    validator=lambda x: x in [y[1] for y in modules.flags.metadata_scheme if y[1] == x]
)
metadata_created_by = get_config_item_or_set_default(
    key='metadata_created_by',
    default_value='',
    validator=lambda x: isinstance(x, str)
)

example_inpaint_prompts = [[x] for x in example_inpaint_prompts]

<<<<<<< HEAD
default_black_out_nsfw = get_config_item_or_set_default(
    key='default_black_out_nsfw',
    default_value=False,
    validator=lambda x: isinstance(x, bool)
)

config_dict["default_loras"] = default_loras = default_loras[:5] + [['None', 1.0] for _ in range(5 - len(default_loras))]

possible_preset_keys = [
    "default_model",
    "default_refiner",
    "default_refiner_switch",
    "default_loras",
    "default_cfg_scale",
    "default_sample_sharpness",
    "default_sampler",
    "default_scheduler",
    "default_performance",
    "default_prompt",
    "default_prompt_negative",
    "default_styles",
    "default_aspect_ratio",
    "checkpoint_downloads",
    "embeddings_downloads",
    "lora_downloads",
]

=======
config_dict["default_loras"] = default_loras = default_loras[:default_max_lora_number] + [[True, 'None', 1.0] for _ in range(default_max_lora_number - len(default_loras))]

# mapping config to meta parameter 
possible_preset_keys = {
    "default_model": "base_model",
    "default_refiner": "refiner_model",
    "default_refiner_switch": "refiner_switch",
    "previous_default_models": "previous_default_models",
    "default_loras_min_weight": "default_loras_min_weight",
    "default_loras_max_weight": "default_loras_max_weight",
    "default_loras": "<processed>",
    "default_cfg_scale": "guidance_scale",
    "default_sample_sharpness": "sharpness",
    "default_sampler": "sampler",
    "default_scheduler": "scheduler",
    "default_overwrite_step": "steps",
    "default_performance": "performance",
    "default_image_number": "image_number",
    "default_prompt": "prompt",
    "default_prompt_negative": "negative_prompt",
    "default_styles": "styles",
    "default_aspect_ratio": "resolution",
    "default_save_metadata_to_images": "default_save_metadata_to_images",
    "checkpoint_downloads": "checkpoint_downloads",
    "embeddings_downloads": "embeddings_downloads",
    "lora_downloads": "lora_downloads"
}
>>>>>>> 6308fb8b

REWRITE_PRESET = False

if REWRITE_PRESET and isinstance(args_manager.args.preset, str):
    save_path = 'presets/' + args_manager.args.preset + '.json'
    with open(save_path, "w", encoding="utf-8") as json_file:
        json.dump({k: config_dict[k] for k in possible_preset_keys}, json_file, indent=4)
    print(f'Preset saved to {save_path}. Exiting ...')
    exit(0)


def add_ratio(x):
    a, b = x.replace('*', ' ').split(' ')[:2]
    a, b = int(a), int(b)
    g = math.gcd(a, b)
    return f'{a}×{b} <span style="color: grey;"> \U00002223 {a // g}:{b // g}</span>'


default_aspect_ratio = add_ratio(default_aspect_ratio)
available_aspect_ratios = [add_ratio(x) for x in available_aspect_ratios]


# Only write config in the first launch.
if not os.path.exists(config_path):
    with open(config_path, "w", encoding="utf-8") as json_file:
        json.dump({k: config_dict[k] for k in always_save_keys}, json_file, indent=4)


# Always write tutorials.
with open(config_example_path, "w", encoding="utf-8") as json_file:
    cpa = config_path.replace("\\", "\\\\")
    json_file.write(f'You can modify your "{cpa}" using the below keys, formats, and examples.\n'
                    f'Do not modify this file. Modifications in this file will not take effect.\n'
                    f'This file is a tutorial and example. Please edit "{cpa}" to really change any settings.\n'
                    + 'Remember to split the paths with "\\\\" rather than "\\", '
                      'and there is no "," before the last "}". \n\n\n')
    json.dump({k: config_dict[k] for k in visited_keys}, json_file, indent=4)

model_filenames = []
lora_filenames = []
wildcard_filenames = []

sdxl_lcm_lora = 'sdxl_lcm_lora.safetensors'
sdxl_lightning_lora = 'sdxl_lightning_4step_lora.safetensors'
loras_metadata_remove = [sdxl_lcm_lora, sdxl_lightning_lora]


def get_model_filenames(folder_paths, extensions=None, name_filter=None):
    if extensions is None:
        extensions = ['.pth', '.ckpt', '.bin', '.safetensors', '.fooocus.patch']
    files = []
    for folder in folder_paths:
        files += get_files_from_folder(folder, extensions, name_filter)
    return files


def update_files():
    global model_filenames, lora_filenames, wildcard_filenames, available_presets
    model_filenames = get_model_filenames(paths_checkpoints)
    lora_filenames = get_model_filenames(paths_loras)
    wildcard_filenames = get_files_from_folder(path_wildcards, ['.txt'])
    available_presets = get_presets()
    return


def downloading_inpaint_models(v):
    assert v in modules.flags.inpaint_engine_versions

    load_file_from_url(
        url='https://huggingface.co/lllyasviel/fooocus_inpaint/resolve/main/fooocus_inpaint_head.pth',
        model_dir=path_inpaint,
        file_name='fooocus_inpaint_head.pth'
    )
    head_file = os.path.join(path_inpaint, 'fooocus_inpaint_head.pth')
    patch_file = None

    if v == 'v1':
        load_file_from_url(
            url='https://huggingface.co/lllyasviel/fooocus_inpaint/resolve/main/inpaint.fooocus.patch',
            model_dir=path_inpaint,
            file_name='inpaint.fooocus.patch'
        )
        patch_file = os.path.join(path_inpaint, 'inpaint.fooocus.patch')

    if v == 'v2.5':
        load_file_from_url(
            url='https://huggingface.co/lllyasviel/fooocus_inpaint/resolve/main/inpaint_v25.fooocus.patch',
            model_dir=path_inpaint,
            file_name='inpaint_v25.fooocus.patch'
        )
        patch_file = os.path.join(path_inpaint, 'inpaint_v25.fooocus.patch')

    if v == 'v2.6':
        load_file_from_url(
            url='https://huggingface.co/lllyasviel/fooocus_inpaint/resolve/main/inpaint_v26.fooocus.patch',
            model_dir=path_inpaint,
            file_name='inpaint_v26.fooocus.patch'
        )
        patch_file = os.path.join(path_inpaint, 'inpaint_v26.fooocus.patch')

    return head_file, patch_file


def downloading_sdxl_lcm_lora():
    load_file_from_url(
        url='https://huggingface.co/lllyasviel/misc/resolve/main/sdxl_lcm_lora.safetensors',
        model_dir=paths_loras[0],
        file_name=sdxl_lcm_lora
    )
    return sdxl_lcm_lora

def downloading_sdxl_lightning_lora():
    load_file_from_url(
        url='https://huggingface.co/ByteDance/SDXL-Lightning/resolve/main/sdxl_lightning_4step_lora.safetensors',
        model_dir=paths_loras[0],
        file_name=sdxl_lightning_lora
    )
    return sdxl_lightning_lora


def downloading_controlnet_canny():
    load_file_from_url(
        url='https://huggingface.co/lllyasviel/misc/resolve/main/control-lora-canny-rank128.safetensors',
        model_dir=path_controlnet,
        file_name='control-lora-canny-rank128.safetensors'
    )
    return os.path.join(path_controlnet, 'control-lora-canny-rank128.safetensors')


def downloading_controlnet_cpds():
    load_file_from_url(
        url='https://huggingface.co/lllyasviel/misc/resolve/main/fooocus_xl_cpds_128.safetensors',
        model_dir=path_controlnet,
        file_name='fooocus_xl_cpds_128.safetensors'
    )
    return os.path.join(path_controlnet, 'fooocus_xl_cpds_128.safetensors')


def downloading_ip_adapters(v):
    assert v in ['ip', 'face']

    results = []

    load_file_from_url(
        url='https://huggingface.co/lllyasviel/misc/resolve/main/clip_vision_vit_h.safetensors',
        model_dir=path_clip_vision,
        file_name='clip_vision_vit_h.safetensors'
    )
    results += [os.path.join(path_clip_vision, 'clip_vision_vit_h.safetensors')]

    load_file_from_url(
        url='https://huggingface.co/lllyasviel/misc/resolve/main/fooocus_ip_negative.safetensors',
        model_dir=path_controlnet,
        file_name='fooocus_ip_negative.safetensors'
    )
    results += [os.path.join(path_controlnet, 'fooocus_ip_negative.safetensors')]

    if v == 'ip':
        load_file_from_url(
            url='https://huggingface.co/lllyasviel/misc/resolve/main/ip-adapter-plus_sdxl_vit-h.bin',
            model_dir=path_controlnet,
            file_name='ip-adapter-plus_sdxl_vit-h.bin'
        )
        results += [os.path.join(path_controlnet, 'ip-adapter-plus_sdxl_vit-h.bin')]

    if v == 'face':
        load_file_from_url(
            url='https://huggingface.co/lllyasviel/misc/resolve/main/ip-adapter-plus-face_sdxl_vit-h.bin',
            model_dir=path_controlnet,
            file_name='ip-adapter-plus-face_sdxl_vit-h.bin'
        )
        results += [os.path.join(path_controlnet, 'ip-adapter-plus-face_sdxl_vit-h.bin')]

    return results


def downloading_upscale_model():
    load_file_from_url(
        url='https://huggingface.co/lllyasviel/misc/resolve/main/fooocus_upscaler_s409985e5.bin',
        model_dir=path_upscale_models,
        file_name='fooocus_upscaler_s409985e5.bin'
    )
    return os.path.join(path_upscale_models, 'fooocus_upscaler_s409985e5.bin')


update_files()<|MERGE_RESOLUTION|>--- conflicted
+++ resolved
@@ -194,13 +194,9 @@
 path_controlnet = get_dir_or_set_default('path_controlnet', '../models/controlnet/')
 path_clip_vision = get_dir_or_set_default('path_clip_vision', '../models/clip_vision/')
 path_fooocus_expansion = get_dir_or_set_default('path_fooocus_expansion', '../models/prompt_expansion/fooocus_expansion')
-<<<<<<< HEAD
-path_outputs = get_dir_or_set_default('path_outputs', '../outputs/')
+path_wildcards = get_dir_or_set_default('path_wildcards', '../wildcards/')
 path_safety_checker_models = get_dir_or_set_default('path_safety_checker_models', '../models/safety_checker_models/')
-=======
-path_wildcards = get_dir_or_set_default('path_wildcards', '../wildcards/')
 path_outputs = get_path_output()
->>>>>>> 6308fb8b
 
 
 def get_config_item_or_set_default(key, default_value, validator, disable_empty_as_none=False):
@@ -470,38 +466,14 @@
     default_value='',
     validator=lambda x: isinstance(x, str)
 )
-
-example_inpaint_prompts = [[x] for x in example_inpaint_prompts]
-
-<<<<<<< HEAD
 default_black_out_nsfw = get_config_item_or_set_default(
     key='default_black_out_nsfw',
     default_value=False,
     validator=lambda x: isinstance(x, bool)
 )
 
-config_dict["default_loras"] = default_loras = default_loras[:5] + [['None', 1.0] for _ in range(5 - len(default_loras))]
-
-possible_preset_keys = [
-    "default_model",
-    "default_refiner",
-    "default_refiner_switch",
-    "default_loras",
-    "default_cfg_scale",
-    "default_sample_sharpness",
-    "default_sampler",
-    "default_scheduler",
-    "default_performance",
-    "default_prompt",
-    "default_prompt_negative",
-    "default_styles",
-    "default_aspect_ratio",
-    "checkpoint_downloads",
-    "embeddings_downloads",
-    "lora_downloads",
-]
-
-=======
+example_inpaint_prompts = [[x] for x in example_inpaint_prompts]
+
 config_dict["default_loras"] = default_loras = default_loras[:default_max_lora_number] + [[True, 'None', 1.0] for _ in range(default_max_lora_number - len(default_loras))]
 
 # mapping config to meta parameter 
@@ -529,7 +501,6 @@
     "embeddings_downloads": "embeddings_downloads",
     "lora_downloads": "lora_downloads"
 }
->>>>>>> 6308fb8b
 
 REWRITE_PRESET = False
 
