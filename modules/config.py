--- conflicted
+++ resolved
@@ -324,14 +324,11 @@
     default_value=False,
     validator=lambda x: isinstance(x, bool)
 )
-<<<<<<< HEAD
 default_hide_preview_if_black_out_nsfw = get_config_item_or_set_default(
     key='default_hide_preview_if_black_out_nsfw',
     default_value=True,
     validator=lambda x: isinstance(x, bool)
 )
-=======
->>>>>>> cdaaec3e
 
 config_dict["default_loras"] = default_loras = default_loras[:5] + [['None', 1.0] for _ in range(5 - len(default_loras))]
 
