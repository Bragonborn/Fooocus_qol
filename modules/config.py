import os
import json
import math
import numbers

import args_manager
import tempfile
import modules.flags
import modules.sdxl_styles
from modules.hash_cache import load_cache_from_file, save_cache_to_file

from modules.model_loader import load_file_from_url
from modules.extra_utils import makedirs_with_log, get_files_from_folder, try_eval_env_var
from modules.flags import OutputFormat, Performance, MetadataScheme


def get_config_path(key, default_value):
    env = os.getenv(key)
    if env is not None and isinstance(env, str):
        print(f"Environment: {key} = {env}")
        return env
    else:
        return os.path.abspath(default_value)

wildcards_max_bfs_depth = 64
config_path = get_config_path('config_path', "./config.txt")
config_example_path = get_config_path('config_example_path', "config_modification_tutorial.txt")
config_dict = {}
always_save_keys = []
visited_keys = []

try:
    with open(os.path.abspath(f'./presets/default.json'), "r", encoding="utf-8") as json_file:
        config_dict.update(json.load(json_file))
except Exception as e:
    print(f'Load default preset failed.')
    print(e)

try:
    if os.path.exists(config_path):
        with open(config_path, "r", encoding="utf-8") as json_file:
            config_dict.update(json.load(json_file))
            always_save_keys = list(config_dict.keys())
except Exception as e:
    print(f'Failed to load config file "{config_path}" . The reason is: {str(e)}')
    print('Please make sure that:')
    print(f'1. The file "{config_path}" is a valid text file, and you have access to read it.')
    print('2. Use "\\\\" instead of "\\" when describing paths.')
    print('3. There is no "," before the last "}".')
    print('4. All key/value formats are correct.')


def try_load_deprecated_user_path_config():
    global config_dict

    if not os.path.exists('user_path_config.txt'):
        return

    try:
        deprecated_config_dict = json.load(open('user_path_config.txt', "r", encoding="utf-8"))

        def replace_config(old_key, new_key):
            if old_key in deprecated_config_dict:
                config_dict[new_key] = deprecated_config_dict[old_key]
                del deprecated_config_dict[old_key]

        replace_config('modelfile_path', 'path_checkpoints')
        replace_config('lorafile_path', 'path_loras')
        replace_config('embeddings_path', 'path_embeddings')
        replace_config('vae_approx_path', 'path_vae_approx')
        replace_config('upscale_models_path', 'path_upscale_models')
        replace_config('inpaint_models_path', 'path_inpaint')
        replace_config('controlnet_models_path', 'path_controlnet')
        replace_config('clip_vision_models_path', 'path_clip_vision')
        replace_config('fooocus_expansion_path', 'path_fooocus_expansion')
        replace_config('temp_outputs_path', 'path_outputs')

        if deprecated_config_dict.get("default_model", None) == 'juggernautXL_version6Rundiffusion.safetensors':
            os.replace('user_path_config.txt', 'user_path_config-deprecated.txt')
            print('Config updated successfully in silence. '
                  'A backup of previous config is written to "user_path_config-deprecated.txt".')
            return

        if input("Newer models and configs are available. "
                 "Download and update files? [Y/n]:") in ['n', 'N', 'No', 'no', 'NO']:
            config_dict.update(deprecated_config_dict)
            print('Loading using deprecated old models and deprecated old configs.')
            return
        else:
            os.replace('user_path_config.txt', 'user_path_config-deprecated.txt')
            print('Config updated successfully by user. '
                  'A backup of previous config is written to "user_path_config-deprecated.txt".')
            return
    except Exception as e:
        print('Processing deprecated config failed')
        print(e)
    return


try_load_deprecated_user_path_config()

def get_presets():
    preset_folder = 'presets'
    presets = ['initial']
    if not os.path.exists(preset_folder):
        print('No presets found.')
        return presets

    return presets + [f[:f.index(".json")] for f in os.listdir(preset_folder) if f.endswith('.json')]

def update_presets():
    global available_presets
    available_presets = get_presets()

def try_get_preset_content(preset):
    if isinstance(preset, str):
        preset_path = os.path.abspath(f'./presets/{preset}.json')
        try:
            if os.path.exists(preset_path):
                with open(preset_path, "r", encoding="utf-8") as json_file:
                    json_content = json.load(json_file)
                    print(f'Loaded preset: {preset_path}')
                    return json_content
            else:
                raise FileNotFoundError
        except Exception as e:
            print(f'Load preset [{preset_path}] failed')
            print(e)
    return {}

available_presets = get_presets()
preset = args_manager.args.preset
config_dict.update(try_get_preset_content(preset))

def get_path_output() -> str:
    """
    Checking output path argument and overriding default path.
    """
    global config_dict
    path_output = get_dir_or_set_default('path_outputs', '../outputs/', make_directory=True)
    if args_manager.args.output_path:
        print(f'Overriding config value path_outputs with {args_manager.args.output_path}')
        config_dict['path_outputs'] = path_output = args_manager.args.output_path
    return path_output


def get_dir_or_set_default(key, default_value, as_array=False, make_directory=False):
    global config_dict, visited_keys, always_save_keys

    if key not in visited_keys:
        visited_keys.append(key)

    if key not in always_save_keys:
        always_save_keys.append(key)

    v = os.getenv(key)
    if v is not None:
        print(f"Environment: {key} = {v}")
        config_dict[key] = v
    else:
        v = config_dict.get(key, None)

    if isinstance(v, str):
        if make_directory:
            makedirs_with_log(v)
        if os.path.exists(v) and os.path.isdir(v):
            return v if not as_array else [v]
    elif isinstance(v, list):
        if make_directory:
            for d in v:
                makedirs_with_log(d)
        if all([os.path.exists(d) and os.path.isdir(d) for d in v]):
            return v

    if v is not None:
        print(f'Failed to load config key: {json.dumps({key:v})} is invalid or does not exist; will use {json.dumps({key:default_value})} instead.')
    if isinstance(default_value, list):
        dp = []
        for path in default_value:
            abs_path = os.path.abspath(os.path.join(os.path.dirname(__file__), path))
            dp.append(abs_path)
            os.makedirs(abs_path, exist_ok=True)
    else:
        dp = os.path.abspath(os.path.join(os.path.dirname(__file__), default_value))
        os.makedirs(dp, exist_ok=True)
        if as_array:
            dp = [dp]
    config_dict[key] = dp
    return dp


paths_checkpoints = get_dir_or_set_default('path_checkpoints', ['../models/checkpoints/'], True)
paths_loras = get_dir_or_set_default('path_loras', ['../models/loras/'], True)
path_embeddings = get_dir_or_set_default('path_embeddings', '../models/embeddings/')
path_vae_approx = get_dir_or_set_default('path_vae_approx', '../models/vae_approx/')
path_vae = get_dir_or_set_default('path_vae', '../models/vae/')
path_upscale_models = get_dir_or_set_default('path_upscale_models', '../models/upscale_models/')
path_inpaint = get_dir_or_set_default('path_inpaint', '../models/inpaint/')
path_controlnet = get_dir_or_set_default('path_controlnet', '../models/controlnet/')
path_clip_vision = get_dir_or_set_default('path_clip_vision', '../models/clip_vision/')
path_fooocus_expansion = get_dir_or_set_default('path_fooocus_expansion', '../models/prompt_expansion/fooocus_expansion')
path_wildcards = get_dir_or_set_default('path_wildcards', '../wildcards/')
path_safety_checker = get_dir_or_set_default('path_safety_checker', '../models/safety_checker/')
path_sam = get_dir_or_set_default('path_sam', '../models/sam/')
path_outputs = get_path_output()


def get_config_item_or_set_default(key, default_value, validator, disable_empty_as_none=False, expected_type=None):
    global config_dict, visited_keys

    if key not in visited_keys:
        visited_keys.append(key)
    
    v = os.getenv(key)
    if v is not None:
        v = try_eval_env_var(v, expected_type)
        print(f"Environment: {key} = {v}")
        config_dict[key] = v

    if key not in config_dict:
        config_dict[key] = default_value
        return default_value

    v = config_dict.get(key, None)
    if not disable_empty_as_none:
        if v is None or v == '':
            v = 'None'
    if validator(v):
        return v
    else:
        if v is not None:
            print(f'Failed to load config key: {json.dumps({key:v})} is invalid; will use {json.dumps({key:default_value})} instead.')
        config_dict[key] = default_value
        return default_value


def init_temp_path(path: str | None, default_path: str) -> str:
    if args_manager.args.temp_path:
        path = args_manager.args.temp_path

    if path != '' and path != default_path:
        try:
            if not os.path.isabs(path):
                path = os.path.abspath(path)
            os.makedirs(path, exist_ok=True)
            print(f'Using temp path {path}')
            return path
        except Exception as e:
            print(f'Could not create temp path {path}. Reason: {e}')
            print(f'Using default temp path {default_path} instead.')

    os.makedirs(default_path, exist_ok=True)
    return default_path


default_temp_path = os.path.join(tempfile.gettempdir(), 'fooocus')
temp_path = init_temp_path(get_config_item_or_set_default(
    key='temp_path',
    default_value=default_temp_path,
    validator=lambda x: isinstance(x, str),
    expected_type=str
), default_temp_path)
temp_path_cleanup_on_launch = get_config_item_or_set_default(
    key='temp_path_cleanup_on_launch',
    default_value=True,
    validator=lambda x: isinstance(x, bool),
    expected_type=bool
)
default_base_model_name = default_model = get_config_item_or_set_default(
    key='default_model',
    default_value='model.safetensors',
    validator=lambda x: isinstance(x, str),
    expected_type=str
)
previous_default_models = get_config_item_or_set_default(
    key='previous_default_models',
    default_value=[],
    validator=lambda x: isinstance(x, list) and all(isinstance(k, str) for k in x),
    expected_type=list
)
default_refiner_model_name = default_refiner = get_config_item_or_set_default(
    key='default_refiner',
    default_value='None',
    validator=lambda x: isinstance(x, str),
    expected_type=str
)
default_refiner_switch = get_config_item_or_set_default(
    key='default_refiner_switch',
    default_value=0.8,
    validator=lambda x: isinstance(x, numbers.Number) and 0 <= x <= 1,
    expected_type=numbers.Number
)
default_loras_min_weight = get_config_item_or_set_default(
    key='default_loras_min_weight',
    default_value=-2,
    validator=lambda x: isinstance(x, numbers.Number) and -10 <= x <= 10,
    expected_type=numbers.Number
)
default_loras_max_weight = get_config_item_or_set_default(
    key='default_loras_max_weight',
    default_value=2,
    validator=lambda x: isinstance(x, numbers.Number) and -10 <= x <= 10,
    expected_type=numbers.Number
)
default_loras = get_config_item_or_set_default(
    key='default_loras',
    default_value=[
        [
            True,
            "None",
            1.0
        ],
        [
            True,
            "None",
            1.0
        ],
        [
            True,
            "None",
            1.0
        ],
        [
            True,
            "None",
            1.0
        ],
        [
            True,
            "None",
            1.0
        ]
    ],
    validator=lambda x: isinstance(x, list) and all(
        len(y) == 3 and isinstance(y[0], bool) and isinstance(y[1], str) and isinstance(y[2], numbers.Number)
        or len(y) == 2 and isinstance(y[0], str) and isinstance(y[1], numbers.Number)
        for y in x),
    expected_type=list
)
default_loras = [(y[0], y[1], y[2]) if len(y) == 3 else (True, y[0], y[1]) for y in default_loras]
default_max_lora_number = get_config_item_or_set_default(
    key='default_max_lora_number',
    default_value=len(default_loras) if isinstance(default_loras, list) and len(default_loras) > 0 else 5,
    validator=lambda x: isinstance(x, int) and x >= 1,
    expected_type=int
)
default_cfg_scale = get_config_item_or_set_default(
    key='default_cfg_scale',
    default_value=7.0,
    validator=lambda x: isinstance(x, numbers.Number),
    expected_type=numbers.Number
)
default_sample_sharpness = get_config_item_or_set_default(
    key='default_sample_sharpness',
    default_value=2.0,
    validator=lambda x: isinstance(x, numbers.Number),
    expected_type=numbers.Number
)
default_sampler = get_config_item_or_set_default(
    key='default_sampler',
    default_value='dpmpp_2m_sde_gpu',
    validator=lambda x: x in modules.flags.sampler_list,
    expected_type=str
)
default_scheduler = get_config_item_or_set_default(
    key='default_scheduler',
    default_value='karras',
    validator=lambda x: x in modules.flags.scheduler_list,
    expected_type=str
)
default_vae = get_config_item_or_set_default(
    key='default_vae',
    default_value=modules.flags.default_vae,
    validator=lambda x: isinstance(x, str),
    expected_type=str
)
default_styles = get_config_item_or_set_default(
    key='default_styles',
    default_value=[
        "Fooocus V2",
        "Fooocus Enhance",
        "Fooocus Sharp"
    ],
    validator=lambda x: isinstance(x, list) and all(y in modules.sdxl_styles.legal_style_names for y in x),
    expected_type=list
)
default_prompt_negative = get_config_item_or_set_default(
    key='default_prompt_negative',
    default_value='',
    validator=lambda x: isinstance(x, str),
    disable_empty_as_none=True,
    expected_type=str
)
default_prompt = get_config_item_or_set_default(
    key='default_prompt',
    default_value='',
    validator=lambda x: isinstance(x, str),
    disable_empty_as_none=True,
    expected_type=str
)
default_performance = get_config_item_or_set_default(
    key='default_performance',
    default_value=Performance.SPEED.value,
    validator=lambda x: x in Performance.values(),
    expected_type=str
)
default_advanced_checkbox = get_config_item_or_set_default(
    key='default_advanced_checkbox',
    default_value=False,
    validator=lambda x: isinstance(x, bool),
    expected_type=bool
)
default_max_image_number = get_config_item_or_set_default(
    key='default_max_image_number',
    default_value=32,
    validator=lambda x: isinstance(x, int) and x >= 1,
    expected_type=int
)
default_output_format = get_config_item_or_set_default(
    key='default_output_format',
    default_value='png',
    validator=lambda x: x in OutputFormat.list(),
    expected_type=str
)
default_image_number = get_config_item_or_set_default(
    key='default_image_number',
    default_value=2,
    validator=lambda x: isinstance(x, int) and 1 <= x <= default_max_image_number,
    expected_type=int
)
checkpoint_downloads = get_config_item_or_set_default(
    key='checkpoint_downloads',
    default_value={},
    validator=lambda x: isinstance(x, dict) and all(isinstance(k, str) and isinstance(v, str) for k, v in x.items()),
    expected_type=dict
)
lora_downloads = get_config_item_or_set_default(
    key='lora_downloads',
    default_value={},
    validator=lambda x: isinstance(x, dict) and all(isinstance(k, str) and isinstance(v, str) for k, v in x.items()),
    expected_type=dict
)
embeddings_downloads = get_config_item_or_set_default(
    key='embeddings_downloads',
    default_value={},
    validator=lambda x: isinstance(x, dict) and all(isinstance(k, str) and isinstance(v, str) for k, v in x.items()),
    expected_type=dict
)
vae_downloads = get_config_item_or_set_default(
    key='vae_downloads',
    default_value={},
    validator=lambda x: isinstance(x, dict) and all(isinstance(k, str) and isinstance(v, str) for k, v in x.items()),
    expected_type=dict
)
available_aspect_ratios = get_config_item_or_set_default(
    key='available_aspect_ratios',
    default_value=modules.flags.sdxl_aspect_ratios,
    validator=lambda x: isinstance(x, list) and all('*' in v for v in x) and len(x) > 1,
    expected_type=list
)
default_aspect_ratio = get_config_item_or_set_default(
    key='default_aspect_ratio',
    default_value='1152*896' if '1152*896' in available_aspect_ratios else available_aspect_ratios[0],
    validator=lambda x: x in available_aspect_ratios,
    expected_type=str
)
default_inpaint_engine_version = get_config_item_or_set_default(
    key='default_inpaint_engine_version',
    default_value='v2.6',
    validator=lambda x: x in modules.flags.inpaint_engine_versions,
    expected_type=str
)
default_inpaint_method = get_config_item_or_set_default(
    key='default_inpaint_method',
    default_value=modules.flags.inpaint_option_default,
    validator=lambda x: x in modules.flags.inpaint_options,
    expected_type=str
)
default_cfg_tsnr = get_config_item_or_set_default(
    key='default_cfg_tsnr',
    default_value=7.0,
    validator=lambda x: isinstance(x, numbers.Number),
    expected_type=numbers.Number
)
default_clip_skip = get_config_item_or_set_default(
    key='default_clip_skip',
    default_value=2,
    validator=lambda x: isinstance(x, int) and 1 <= x <= modules.flags.clip_skip_max,
    expected_type=int
)
default_overwrite_step = get_config_item_or_set_default(
    key='default_overwrite_step',
    default_value=-1,
    validator=lambda x: isinstance(x, int),
    expected_type=int
)
default_overwrite_switch = get_config_item_or_set_default(
    key='default_overwrite_switch',
    default_value=-1,
    validator=lambda x: isinstance(x, int),
    expected_type=int
)
default_overwrite_upscale = get_config_item_or_set_default(
    key='default_overwrite_upscale',
    default_value=-1,
    validator=lambda x: isinstance(x, numbers.Number)
)
example_inpaint_prompts = get_config_item_or_set_default(
    key='example_inpaint_prompts',
    default_value=[
        'highly detailed face', 'detailed girl face', 'detailed man face', 'detailed hand', 'beautiful eyes'
    ],
    validator=lambda x: isinstance(x, list) and all(isinstance(v, str) for v in x),
    expected_type=list
)
example_enhance_detection_prompts = get_config_item_or_set_default(
    key='example_enhance_detection_prompts',
    default_value=[
        'face', 'eye', 'mouth', 'hair', 'hand', 'body'
    ],
    validator=lambda x: isinstance(x, list) and all(isinstance(v, str) for v in x),
    expected_type=list
)
default_enhance_tabs = get_config_item_or_set_default(
    key='default_enhance_tabs',
    default_value=3,
    validator=lambda x: isinstance(x, int) and 1 <= x <= 5,
    expected_type=int
)
default_enhance_checkbox = get_config_item_or_set_default(
    key='default_enhance_checkbox',
    default_value=False,
    validator=lambda x: isinstance(x, bool),
    expected_type=bool
)
default_enhance_uov_method = get_config_item_or_set_default(
    key='default_enhance_uov_method',
    default_value=modules.flags.disabled,
    validator=lambda x: x in modules.flags.uov_list,
    expected_type=int
)
default_enhance_uov_processing_order = get_config_item_or_set_default(
    key='default_enhance_uov_processing_order',
    default_value=modules.flags.enhancement_uov_before,
    validator=lambda x: x in modules.flags.enhancement_uov_processing_order,
    expected_type=int
)
default_enhance_uov_prompt_type = get_config_item_or_set_default(
    key='default_enhance_uov_prompt_type',
    default_value=modules.flags.enhancement_uov_prompt_type_original,
    validator=lambda x: x in modules.flags.enhancement_uov_prompt_types,
    expected_type=int
)
default_sam_max_detections = get_config_item_or_set_default(
    key='default_sam_max_detections',
    default_value=0,
    validator=lambda x: isinstance(x, int) and 0 <= x <= 10,
    expected_type=int
)
default_black_out_nsfw = get_config_item_or_set_default(
    key='default_black_out_nsfw',
    default_value=False,
    validator=lambda x: isinstance(x, bool),
    expected_type=bool
)
default_save_metadata_to_images = get_config_item_or_set_default(
    key='default_save_metadata_to_images',
    default_value=False,
    validator=lambda x: isinstance(x, bool),
    expected_type=bool
)
default_metadata_scheme = get_config_item_or_set_default(
    key='default_metadata_scheme',
    default_value=MetadataScheme.FOOOCUS.value,
    validator=lambda x: x in [y[1] for y in modules.flags.metadata_scheme if y[1] == x],
    expected_type=str
)
metadata_created_by = get_config_item_or_set_default(
    key='metadata_created_by',
    default_value='',
    validator=lambda x: isinstance(x, str),
    expected_type=str
)

example_inpaint_prompts = [[x] for x in example_inpaint_prompts]
example_enhance_detection_prompts = [[x] for x in example_enhance_detection_prompts]

default_inpaint_mask_model = get_config_item_or_set_default(
    key='default_inpaint_mask_model',
    default_value='isnet-general-use',
    validator=lambda x: x in modules.flags.inpaint_mask_models,
    expected_type=str
)

default_enhance_inpaint_mask_model = get_config_item_or_set_default(
    key='default_enhance_inpaint_mask_model',
    default_value='sam',
    validator=lambda x: x in modules.flags.inpaint_mask_models,
    expected_type=str
)

default_inpaint_mask_cloth_category = get_config_item_or_set_default(
    key='default_inpaint_mask_cloth_category',
    default_value='full',
    validator=lambda x: x in modules.flags.inpaint_mask_cloth_category,
    expected_type=str
)

default_inpaint_mask_sam_model = get_config_item_or_set_default(
    key='default_inpaint_mask_sam_model',
    default_value='vit_b',
    validator=lambda x: x in [y[1] for y in modules.flags.inpaint_mask_sam_model if y[1] == x],
    expected_type=str
)

config_dict["default_loras"] = default_loras = default_loras[:default_max_lora_number] + [[True, 'None', 1.0] for _ in range(default_max_lora_number - len(default_loras))]

# mapping config to meta parameter 
possible_preset_keys = {
    "default_model": "base_model",
    "default_refiner": "refiner_model",
    "default_refiner_switch": "refiner_switch",
    "previous_default_models": "previous_default_models",
    "default_loras_min_weight": "default_loras_min_weight",
    "default_loras_max_weight": "default_loras_max_weight",
    "default_loras": "<processed>",
    "default_cfg_scale": "guidance_scale",
    "default_sample_sharpness": "sharpness",
    "default_cfg_tsnr": "adaptive_cfg",
    "default_clip_skip": "clip_skip",
    "default_sampler": "sampler",
    "default_scheduler": "scheduler",
    "default_overwrite_step": "steps",
    "default_performance": "performance",
    "default_image_number": "image_number",
    "default_prompt": "prompt",
    "default_prompt_negative": "negative_prompt",
    "default_styles": "styles",
    "default_aspect_ratio": "resolution",
    "default_save_metadata_to_images": "default_save_metadata_to_images",
    "checkpoint_downloads": "checkpoint_downloads",
    "embeddings_downloads": "embeddings_downloads",
    "lora_downloads": "lora_downloads",
    "vae_downloads": "vae_downloads",
    "default_vae": "vae",
    "default_inpaint_method": "inpaint_method"
}

REWRITE_PRESET = False

if REWRITE_PRESET and isinstance(args_manager.args.preset, str):
    save_path = 'presets/' + args_manager.args.preset + '.json'
    with open(save_path, "w", encoding="utf-8") as json_file:
        json.dump({k: config_dict[k] for k in possible_preset_keys}, json_file, indent=4)
    print(f'Preset saved to {save_path}. Exiting ...')
    exit(0)


def add_ratio(x):
    a, b = x.replace('*', ' ').split(' ')[:2]
    a, b = int(a), int(b)
    g = math.gcd(a, b)
    return f'{a}×{b} <span style="color: grey;"> \U00002223 {a // g}:{b // g}</span>'


default_aspect_ratio = add_ratio(default_aspect_ratio)
available_aspect_ratios_labels = [add_ratio(x) for x in available_aspect_ratios]


# Only write config in the first launch.
if not os.path.exists(config_path):
    with open(config_path, "w", encoding="utf-8") as json_file:
        json.dump({k: config_dict[k] for k in always_save_keys}, json_file, indent=4)


# Always write tutorials.
with open(config_example_path, "w", encoding="utf-8") as json_file:
    cpa = config_path.replace("\\", "\\\\")
    json_file.write(f'You can modify your "{cpa}" using the below keys, formats, and examples.\n'
                    f'Do not modify this file. Modifications in this file will not take effect.\n'
                    f'This file is a tutorial and example. Please edit "{cpa}" to really change any settings.\n'
                    + 'Remember to split the paths with "\\\\" rather than "\\", '
                      'and there is no "," before the last "}". \n\n\n')
    json.dump({k: config_dict[k] for k in visited_keys}, json_file, indent=4)

model_filenames = []
lora_filenames = []
vae_filenames = []
wildcard_filenames = []


def get_model_filenames(folder_paths, extensions=None, name_filter=None):
    if extensions is None:
        extensions = ['.pth', '.ckpt', '.bin', '.safetensors', '.fooocus.patch']
    files = []

    if not isinstance(folder_paths, list):
        folder_paths = [folder_paths]
    for folder in folder_paths:
        files += get_files_from_folder(folder, extensions, name_filter)

    return files


def update_files():
    global model_filenames, lora_filenames, vae_filenames, wildcard_filenames, available_presets
    model_filenames = get_model_filenames(paths_checkpoints)
    lora_filenames = get_model_filenames(paths_loras)
    vae_filenames = get_model_filenames(path_vae)
    wildcard_filenames = get_files_from_folder(path_wildcards, ['.txt'])
    available_presets = get_presets()
    return


def downloading_inpaint_models(v):
    assert v in modules.flags.inpaint_engine_versions

    load_file_from_url(
        url='https://huggingface.co/lllyasviel/fooocus_inpaint/resolve/main/fooocus_inpaint_head.pth',
        model_dir=path_inpaint,
        file_name='fooocus_inpaint_head.pth'
    )
    head_file = os.path.join(path_inpaint, 'fooocus_inpaint_head.pth')
    patch_file = None

    if v == 'v1':
        load_file_from_url(
            url='https://huggingface.co/lllyasviel/fooocus_inpaint/resolve/main/inpaint.fooocus.patch',
            model_dir=path_inpaint,
            file_name='inpaint.fooocus.patch'
        )
        patch_file = os.path.join(path_inpaint, 'inpaint.fooocus.patch')

    if v == 'v2.5':
        load_file_from_url(
            url='https://huggingface.co/lllyasviel/fooocus_inpaint/resolve/main/inpaint_v25.fooocus.patch',
            model_dir=path_inpaint,
            file_name='inpaint_v25.fooocus.patch'
        )
        patch_file = os.path.join(path_inpaint, 'inpaint_v25.fooocus.patch')

    if v == 'v2.6':
        load_file_from_url(
            url='https://huggingface.co/lllyasviel/fooocus_inpaint/resolve/main/inpaint_v26.fooocus.patch',
            model_dir=path_inpaint,
            file_name='inpaint_v26.fooocus.patch'
        )
        patch_file = os.path.join(path_inpaint, 'inpaint_v26.fooocus.patch')

    return head_file, patch_file


def downloading_sdxl_lcm_lora():
    load_file_from_url(
        url='https://huggingface.co/lllyasviel/misc/resolve/main/sdxl_lcm_lora.safetensors',
        model_dir=paths_loras[0],
        file_name=modules.flags.PerformanceLoRA.EXTREME_SPEED.value
    )
    return modules.flags.PerformanceLoRA.EXTREME_SPEED.value


def downloading_sdxl_lightning_lora():
    load_file_from_url(
        url='https://huggingface.co/mashb1t/misc/resolve/main/sdxl_lightning_4step_lora.safetensors',
        model_dir=paths_loras[0],
        file_name=modules.flags.PerformanceLoRA.LIGHTNING.value
    )
    return modules.flags.PerformanceLoRA.LIGHTNING.value


def downloading_sdxl_hyper_sd_lora():
    load_file_from_url(
        url='https://huggingface.co/mashb1t/misc/resolve/main/sdxl_hyper_sd_4step_lora.safetensors',
        model_dir=paths_loras[0],
        file_name=modules.flags.PerformanceLoRA.HYPER_SD.value
    )
    return modules.flags.PerformanceLoRA.HYPER_SD.value


def downloading_controlnet_canny():
    load_file_from_url(
        url='https://huggingface.co/lllyasviel/misc/resolve/main/control-lora-canny-rank128.safetensors',
        model_dir=path_controlnet,
        file_name='control-lora-canny-rank128.safetensors'
    )
    return os.path.join(path_controlnet, 'control-lora-canny-rank128.safetensors')


def downloading_controlnet_cpds():
    load_file_from_url(
        url='https://huggingface.co/lllyasviel/misc/resolve/main/fooocus_xl_cpds_128.safetensors',
        model_dir=path_controlnet,
        file_name='fooocus_xl_cpds_128.safetensors'
    )
    return os.path.join(path_controlnet, 'fooocus_xl_cpds_128.safetensors')


def downloading_ip_adapters(v):
    assert v in ['ip', 'face']

    results = []

    load_file_from_url(
        url='https://huggingface.co/lllyasviel/misc/resolve/main/clip_vision_vit_h.safetensors',
        model_dir=path_clip_vision,
        file_name='clip_vision_vit_h.safetensors'
    )
    results += [os.path.join(path_clip_vision, 'clip_vision_vit_h.safetensors')]

    load_file_from_url(
        url='https://huggingface.co/lllyasviel/misc/resolve/main/fooocus_ip_negative.safetensors',
        model_dir=path_controlnet,
        file_name='fooocus_ip_negative.safetensors'
    )
    results += [os.path.join(path_controlnet, 'fooocus_ip_negative.safetensors')]

    if v == 'ip':
        load_file_from_url(
            url='https://huggingface.co/lllyasviel/misc/resolve/main/ip-adapter-plus_sdxl_vit-h.bin',
            model_dir=path_controlnet,
            file_name='ip-adapter-plus_sdxl_vit-h.bin'
        )
        results += [os.path.join(path_controlnet, 'ip-adapter-plus_sdxl_vit-h.bin')]

    if v == 'face':
        load_file_from_url(
            url='https://huggingface.co/lllyasviel/misc/resolve/main/ip-adapter-plus-face_sdxl_vit-h.bin',
            model_dir=path_controlnet,
            file_name='ip-adapter-plus-face_sdxl_vit-h.bin'
        )
        results += [os.path.join(path_controlnet, 'ip-adapter-plus-face_sdxl_vit-h.bin')]

    return results


def downloading_upscale_model():
    load_file_from_url(
        url='https://huggingface.co/lllyasviel/misc/resolve/main/fooocus_upscaler_s409985e5.bin',
        model_dir=path_upscale_models,
        file_name='fooocus_upscaler_s409985e5.bin'
    )
    return os.path.join(path_upscale_models, 'fooocus_upscaler_s409985e5.bin')

def downloading_safety_checker_model():
    load_file_from_url(
        url='https://huggingface.co/mashb1t/misc/resolve/main/stable-diffusion-safety-checker.bin',
        model_dir=path_safety_checker,
        file_name='stable-diffusion-safety-checker.bin'
    )
    return os.path.join(path_safety_checker, 'stable-diffusion-safety-checker.bin')


<<<<<<< HEAD
def download_sam_model(sam_model: str) -> str:
    match sam_model:
        case 'vit_b':
            return downloading_sam_vit_b()
        case 'vit_l':
            return downloading_sam_vit_l()
        case 'vit_h':
            return downloading_sam_vit_h()
        case _:
            raise ValueError(f"sam model {sam_model} does not exist.")


def downloading_sam_vit_b():
    load_file_from_url(
        url='https://huggingface.co/mashb1t/misc/resolve/main/sam_vit_b_01ec64.pth',
        model_dir=path_sam,
        file_name='sam_vit_b_01ec64.pth'
    )
    return os.path.join(path_sam, 'sam_vit_b_01ec64.pth')


def downloading_sam_vit_l():
    load_file_from_url(
        url='https://huggingface.co/mashb1t/misc/resolve/main/sam_vit_l_0b3195.pth',
        model_dir=path_sam,
        file_name='sam_vit_l_0b3195.pth'
    )
    return os.path.join(path_sam, 'sam_vit_l_0b3195.pth')


def downloading_sam_vit_h():
    load_file_from_url(
        url='https://huggingface.co/mashb1t/misc/resolve/main/sam_vit_h_4b8939.pth',
        model_dir=path_sam,
        file_name='sam_vit_h_4b8939.pth'
    )
    return os.path.join(path_sam, 'sam_vit_h_4b8939.pth')


update_files()
=======
update_files()
load_cache_from_file()

if args_manager.args.rebuild_hash_cache:
    from modules.hash_cache import sha256_from_cache
    from modules.util import get_file_from_folder_list

    print('[Cache] Rebuilding hash cache')
    for filename in model_filenames:
        filepath = get_file_from_folder_list(filename, paths_checkpoints)
        sha256_from_cache(filepath)
    for filename in lora_filenames:
        filepath = get_file_from_folder_list(filename, paths_loras)
        sha256_from_cache(filepath)
    print('[Cache] Done')

# write cache to file again for sorting and cleanup of invalid cache entries
save_cache_to_file()
>>>>>>> df2dd194
<|MERGE_RESOLUTION|>--- conflicted
+++ resolved
@@ -850,7 +850,6 @@
     return os.path.join(path_safety_checker, 'stable-diffusion-safety-checker.bin')
 
 
-<<<<<<< HEAD
 def download_sam_model(sam_model: str) -> str:
     match sam_model:
         case 'vit_b':
@@ -891,8 +890,6 @@
 
 
 update_files()
-=======
-update_files()
 load_cache_from_file()
 
 if args_manager.args.rebuild_hash_cache:
@@ -909,5 +906,4 @@
     print('[Cache] Done')
 
 # write cache to file again for sorting and cleanup of invalid cache entries
-save_cache_to_file()
->>>>>>> df2dd194
+save_cache_to_file()