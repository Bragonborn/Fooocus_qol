--- conflicted
+++ resolved
@@ -203,12 +203,8 @@
 path_safety_checker = get_dir_or_set_default('path_safety_checker', '../models/safety_checker/')
 path_outputs = get_path_output()
 
-<<<<<<< HEAD
-def get_config_item_or_set_default(key, default_value, validator, disable_empty_as_none=False):
-=======
 
 def get_config_item_or_set_default(key, default_value, validator, disable_empty_as_none=False, expected_type=None):
->>>>>>> d56b0929
     global config_dict, visited_keys
 
     if key not in visited_keys:
@@ -404,12 +400,8 @@
 default_performance = get_config_item_or_set_default(
     key='default_performance',
     default_value=Performance.SPEED.value,
-<<<<<<< HEAD
-    validator=lambda x: x in Performance.values()
-=======
-    validator=lambda x: x in Performance.list(),
-    expected_type=str
->>>>>>> d56b0929
+    validator=lambda x: x in Performance.values(),
+    expected_type=str
 )
 default_advanced_checkbox = get_config_item_or_set_default(
     key='default_advanced_checkbox',
