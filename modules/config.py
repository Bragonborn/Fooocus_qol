import os
import json
import math
import numbers

import args_manager
import tempfile
import modules.flags
import modules.sdxl_styles

from modules.model_loader import load_file_from_url
from modules.extra_utils import makedirs_with_log, get_files_from_folder, try_eval_env_var
from modules.flags import OutputFormat, Performance, MetadataScheme


def get_config_path(key, default_value):
    env = os.getenv(key)
    if env is not None and isinstance(env, str):
        print(f"Environment: {key} = {env}")
        return env
    else:
        return os.path.abspath(default_value)

wildcards_max_bfs_depth = 64
config_path = get_config_path('config_path', "./config.txt")
config_example_path = get_config_path('config_example_path', "config_modification_tutorial.txt")
config_dict = {}
always_save_keys = []
visited_keys = []

try:
    with open(os.path.abspath(f'./presets/default.json'), "r", encoding="utf-8") as json_file:
        config_dict.update(json.load(json_file))
except Exception as e:
    print(f'Load default preset failed.')
    print(e)

try:
    if os.path.exists(config_path):
        with open(config_path, "r", encoding="utf-8") as json_file:
            config_dict.update(json.load(json_file))
            always_save_keys = list(config_dict.keys())
except Exception as e:
    print(f'Failed to load config file "{config_path}" . The reason is: {str(e)}')
    print('Please make sure that:')
    print(f'1. The file "{config_path}" is a valid text file, and you have access to read it.')
    print('2. Use "\\\\" instead of "\\" when describing paths.')
    print('3. There is no "," before the last "}".')
    print('4. All key/value formats are correct.')


def try_load_deprecated_user_path_config():
    global config_dict

    if not os.path.exists('user_path_config.txt'):
        return

    try:
        deprecated_config_dict = json.load(open('user_path_config.txt', "r", encoding="utf-8"))

        def replace_config(old_key, new_key):
            if old_key in deprecated_config_dict:
                config_dict[new_key] = deprecated_config_dict[old_key]
                del deprecated_config_dict[old_key]

        replace_config('modelfile_path', 'path_checkpoints')
        replace_config('lorafile_path', 'path_loras')
        replace_config('embeddings_path', 'path_embeddings')
        replace_config('vae_approx_path', 'path_vae_approx')
        replace_config('upscale_models_path', 'path_upscale_models')
        replace_config('inpaint_models_path', 'path_inpaint')
        replace_config('controlnet_models_path', 'path_controlnet')
        replace_config('clip_vision_models_path', 'path_clip_vision')
        replace_config('fooocus_expansion_path', 'path_fooocus_expansion')
        replace_config('temp_outputs_path', 'path_outputs')

        if deprecated_config_dict.get("default_model", None) == 'juggernautXL_version6Rundiffusion.safetensors':
            os.replace('user_path_config.txt', 'user_path_config-deprecated.txt')
            print('Config updated successfully in silence. '
                  'A backup of previous config is written to "user_path_config-deprecated.txt".')
            return

        if input("Newer models and configs are available. "
                 "Download and update files? [Y/n]:") in ['n', 'N', 'No', 'no', 'NO']:
            config_dict.update(deprecated_config_dict)
            print('Loading using deprecated old models and deprecated old configs.')
            return
        else:
            os.replace('user_path_config.txt', 'user_path_config-deprecated.txt')
            print('Config updated successfully by user. '
                  'A backup of previous config is written to "user_path_config-deprecated.txt".')
            return
    except Exception as e:
        print('Processing deprecated config failed')
        print(e)
    return


try_load_deprecated_user_path_config()

def get_presets():
    preset_folder = 'presets'
    presets = ['initial']
    if not os.path.exists(preset_folder):
        print('No presets found.')
        return presets

    return presets + [f[:f.index(".json")] for f in os.listdir(preset_folder) if f.endswith('.json')]

def update_presets():
    global available_presets
    available_presets = get_presets()

def try_get_preset_content(preset):
    if isinstance(preset, str):
        preset_path = os.path.abspath(f'./presets/{preset}.json')
        try:
            if os.path.exists(preset_path):
                with open(preset_path, "r", encoding="utf-8") as json_file:
                    json_content = json.load(json_file)
                    print(f'Loaded preset: {preset_path}')
                    return json_content
            else:
                raise FileNotFoundError
        except Exception as e:
            print(f'Load preset [{preset_path}] failed')
            print(e)
    return {}

available_presets = get_presets()
preset = args_manager.args.preset
config_dict.update(try_get_preset_content(preset))

def get_path_output() -> str:
    """
    Checking output path argument and overriding default path.
    """
    global config_dict
    path_output = get_dir_or_set_default('path_outputs', '../outputs/', make_directory=True)
    if args_manager.args.output_path:
        print(f'Overriding config value path_outputs with {args_manager.args.output_path}')
        config_dict['path_outputs'] = path_output = args_manager.args.output_path
    return path_output


def get_dir_or_set_default(key, default_value, as_array=False, make_directory=False):
    global config_dict, visited_keys, always_save_keys

    if key not in visited_keys:
        visited_keys.append(key)

    if key not in always_save_keys:
        always_save_keys.append(key)

    v = os.getenv(key)
    if v is not None:
        print(f"Environment: {key} = {v}")
        config_dict[key] = v
    else:
        v = config_dict.get(key, None)

    if isinstance(v, str):
        if make_directory:
            makedirs_with_log(v)
        if os.path.exists(v) and os.path.isdir(v):
            return v if not as_array else [v]
    elif isinstance(v, list):
        if make_directory:
            for d in v:
                makedirs_with_log(d)
        if all([os.path.exists(d) and os.path.isdir(d) for d in v]):
            return v

    if v is not None:
        print(f'Failed to load config key: {json.dumps({key:v})} is invalid or does not exist; will use {json.dumps({key:default_value})} instead.')
    if isinstance(default_value, list):
        dp = []
        for path in default_value:
            abs_path = os.path.abspath(os.path.join(os.path.dirname(__file__), path))
            dp.append(abs_path)
            os.makedirs(abs_path, exist_ok=True)
    else:
        dp = os.path.abspath(os.path.join(os.path.dirname(__file__), default_value))
        os.makedirs(dp, exist_ok=True)
        if as_array:
            dp = [dp]
    config_dict[key] = dp
    return dp


paths_checkpoints = get_dir_or_set_default('path_checkpoints', ['../models/checkpoints/'], True)
paths_loras = get_dir_or_set_default('path_loras', ['../models/loras/'], True)
path_embeddings = get_dir_or_set_default('path_embeddings', '../models/embeddings/')
path_vae_approx = get_dir_or_set_default('path_vae_approx', '../models/vae_approx/')
path_vae = get_dir_or_set_default('path_vae', '../models/vae/')
path_upscale_models = get_dir_or_set_default('path_upscale_models', '../models/upscale_models/')
path_inpaint = get_dir_or_set_default('path_inpaint', '../models/inpaint/')
path_controlnet = get_dir_or_set_default('path_controlnet', '../models/controlnet/')
path_clip_vision = get_dir_or_set_default('path_clip_vision', '../models/clip_vision/')
path_fooocus_expansion = get_dir_or_set_default('path_fooocus_expansion', '../models/prompt_expansion/fooocus_expansion')
path_safety_checker_models = get_dir_or_set_default('path_safety_checker_models', '../models/safety_checker_models/')
path_wildcards = get_dir_or_set_default('path_wildcards', '../wildcards/')
path_safety_checker = get_dir_or_set_default('path_safety_checker', '../models/safety_checker/')
path_outputs = get_path_output()


def get_config_item_or_set_default(key, default_value, validator, disable_empty_as_none=False, expected_type=None):
    global config_dict, visited_keys

    if key not in visited_keys:
        visited_keys.append(key)
    
    v = os.getenv(key)
    if v is not None:
        v = try_eval_env_var(v, expected_type)
        print(f"Environment: {key} = {v}")
        config_dict[key] = v

    if key not in config_dict:
        config_dict[key] = default_value
        return default_value

    v = config_dict.get(key, None)
    if not disable_empty_as_none:
        if v is None or v == '':
            v = 'None'
    if validator(v):
        return v
    else:
        if v is not None:
            print(f'Failed to load config key: {json.dumps({key:v})} is invalid; will use {json.dumps({key:default_value})} instead.')
        config_dict[key] = default_value
        return default_value


def init_temp_path(path: str | None, default_path: str) -> str:
    if args_manager.args.temp_path:
        path = args_manager.args.temp_path

    if path != '' and path != default_path:
        try:
            if not os.path.isabs(path):
                path = os.path.abspath(path)
            os.makedirs(path, exist_ok=True)
            print(f'Using temp path {path}')
            return path
        except Exception as e:
            print(f'Could not create temp path {path}. Reason: {e}')
            print(f'Using default temp path {default_path} instead.')

    os.makedirs(default_path, exist_ok=True)
    return default_path


default_temp_path = os.path.join(tempfile.gettempdir(), 'fooocus')
temp_path = init_temp_path(get_config_item_or_set_default(
    key='temp_path',
    default_value=default_temp_path,
    validator=lambda x: isinstance(x, str),
    expected_type=str
), default_temp_path)
temp_path_cleanup_on_launch = get_config_item_or_set_default(
    key='temp_path_cleanup_on_launch',
    default_value=True,
    validator=lambda x: isinstance(x, bool),
    expected_type=bool
)
default_base_model_name = default_model = get_config_item_or_set_default(
    key='default_model',
    default_value='model.safetensors',
    validator=lambda x: isinstance(x, str),
    expected_type=str
)
previous_default_models = get_config_item_or_set_default(
    key='previous_default_models',
    default_value=[],
    validator=lambda x: isinstance(x, list) and all(isinstance(k, str) for k in x),
    expected_type=list
)
default_refiner_model_name = default_refiner = get_config_item_or_set_default(
    key='default_refiner',
    default_value='None',
    validator=lambda x: isinstance(x, str),
    expected_type=str
)
default_refiner_switch = get_config_item_or_set_default(
    key='default_refiner_switch',
    default_value=0.8,
    validator=lambda x: isinstance(x, numbers.Number) and 0 <= x <= 1,
    expected_type=numbers.Number
)
default_loras_min_weight = get_config_item_or_set_default(
    key='default_loras_min_weight',
    default_value=-2,
    validator=lambda x: isinstance(x, numbers.Number) and -10 <= x <= 10,
    expected_type=numbers.Number
)
default_loras_max_weight = get_config_item_or_set_default(
    key='default_loras_max_weight',
    default_value=2,
    validator=lambda x: isinstance(x, numbers.Number) and -10 <= x <= 10,
    expected_type=numbers.Number
)
default_loras = get_config_item_or_set_default(
    key='default_loras',
    default_value=[
        [
            True,
            "None",
            1.0
        ],
        [
            True,
            "None",
            1.0
        ],
        [
            True,
            "None",
            1.0
        ],
        [
            True,
            "None",
            1.0
        ],
        [
            True,
            "None",
            1.0
        ]
    ],
    validator=lambda x: isinstance(x, list) and all(
        len(y) == 3 and isinstance(y[0], bool) and isinstance(y[1], str) and isinstance(y[2], numbers.Number)
        or len(y) == 2 and isinstance(y[0], str) and isinstance(y[1], numbers.Number)
        for y in x),
    expected_type=list
)
default_loras = [(y[0], y[1], y[2]) if len(y) == 3 else (True, y[0], y[1]) for y in default_loras]
default_max_lora_number = get_config_item_or_set_default(
    key='default_max_lora_number',
    default_value=len(default_loras) if isinstance(default_loras, list) and len(default_loras) > 0 else 5,
    validator=lambda x: isinstance(x, int) and x >= 1,
    expected_type=int
)
default_cfg_scale = get_config_item_or_set_default(
    key='default_cfg_scale',
    default_value=7.0,
    validator=lambda x: isinstance(x, numbers.Number),
    expected_type=numbers.Number
)
default_sample_sharpness = get_config_item_or_set_default(
    key='default_sample_sharpness',
    default_value=2.0,
    validator=lambda x: isinstance(x, numbers.Number),
    expected_type=numbers.Number
)
default_sampler = get_config_item_or_set_default(
    key='default_sampler',
    default_value='dpmpp_2m_sde_gpu',
    validator=lambda x: x in modules.flags.sampler_list,
    expected_type=str
)
default_scheduler = get_config_item_or_set_default(
    key='default_scheduler',
    default_value='karras',
    validator=lambda x: x in modules.flags.scheduler_list,
    expected_type=str
)
default_vae = get_config_item_or_set_default(
    key='default_vae',
    default_value=modules.flags.default_vae,
    validator=lambda x: isinstance(x, str),
    expected_type=str
)
default_styles = get_config_item_or_set_default(
    key='default_styles',
    default_value=[
        "Fooocus V2",
        "Fooocus Enhance",
        "Fooocus Sharp"
    ],
    validator=lambda x: isinstance(x, list) and all(y in modules.sdxl_styles.legal_style_names for y in x),
    expected_type=list
)
default_prompt_negative = get_config_item_or_set_default(
    key='default_prompt_negative',
    default_value='',
    validator=lambda x: isinstance(x, str),
    disable_empty_as_none=True,
    expected_type=str
)
default_prompt = get_config_item_or_set_default(
    key='default_prompt',
    default_value='',
    validator=lambda x: isinstance(x, str),
    disable_empty_as_none=True,
    expected_type=str
)
default_performance = get_config_item_or_set_default(
    key='default_performance',
    default_value=Performance.SPEED.value,
<<<<<<< HEAD
    validator=lambda x: x in Performance.values(),
=======
    validator=lambda x: x in Performance.list(),
>>>>>>> ba77e7f7
    expected_type=str
)
default_advanced_checkbox = get_config_item_or_set_default(
    key='default_advanced_checkbox',
    default_value=False,
    validator=lambda x: isinstance(x, bool),
    expected_type=bool
)
default_max_image_number = get_config_item_or_set_default(
    key='default_max_image_number',
    default_value=32,
    validator=lambda x: isinstance(x, int) and x >= 1,
    expected_type=int
)
default_output_format = get_config_item_or_set_default(
    key='default_output_format',
    default_value='png',
    validator=lambda x: x in OutputFormat.list(),
    expected_type=str
)
default_image_number = get_config_item_or_set_default(
    key='default_image_number',
    default_value=2,
    validator=lambda x: isinstance(x, int) and 1 <= x <= default_max_image_number,
    expected_type=int
)
checkpoint_downloads = get_config_item_or_set_default(
    key='checkpoint_downloads',
    default_value={},
    validator=lambda x: isinstance(x, dict) and all(isinstance(k, str) and isinstance(v, str) for k, v in x.items()),
    expected_type=dict
)
lora_downloads = get_config_item_or_set_default(
    key='lora_downloads',
    default_value={},
    validator=lambda x: isinstance(x, dict) and all(isinstance(k, str) and isinstance(v, str) for k, v in x.items()),
    expected_type=dict
)
embeddings_downloads = get_config_item_or_set_default(
    key='embeddings_downloads',
    default_value={},
    validator=lambda x: isinstance(x, dict) and all(isinstance(k, str) and isinstance(v, str) for k, v in x.items()),
    expected_type=dict
)
available_aspect_ratios = get_config_item_or_set_default(
    key='available_aspect_ratios',
    default_value=modules.flags.sdxl_aspect_ratios,
    validator=lambda x: isinstance(x, list) and all('*' in v for v in x) and len(x) > 1,
    expected_type=list
)
default_aspect_ratio = get_config_item_or_set_default(
    key='default_aspect_ratio',
    default_value='1152*896' if '1152*896' in available_aspect_ratios else available_aspect_ratios[0],
    validator=lambda x: x in available_aspect_ratios,
    expected_type=str
)
default_inpaint_engine_version = get_config_item_or_set_default(
    key='default_inpaint_engine_version',
    default_value='v2.6',
    validator=lambda x: x in modules.flags.inpaint_engine_versions,
    expected_type=str
)
default_cfg_tsnr = get_config_item_or_set_default(
    key='default_cfg_tsnr',
    default_value=7.0,
    validator=lambda x: isinstance(x, numbers.Number),
    expected_type=numbers.Number
)
default_clip_skip = get_config_item_or_set_default(
    key='default_clip_skip',
    default_value=2,
    validator=lambda x: isinstance(x, int) and 1 <= x <= modules.flags.clip_skip_max,
    expected_type=int
)
default_overwrite_step = get_config_item_or_set_default(
    key='default_overwrite_step',
    default_value=-1,
    validator=lambda x: isinstance(x, int),
    expected_type=int
)
default_overwrite_switch = get_config_item_or_set_default(
    key='default_overwrite_switch',
    default_value=-1,
    validator=lambda x: isinstance(x, int),
    expected_type=int
<<<<<<< HEAD
)
default_overwrite_upscale = get_config_item_or_set_default(
    key='default_overwrite_upscale',
    default_value=-1,
    validator=lambda x: isinstance(x, numbers.Number)
=======
>>>>>>> ba77e7f7
)
example_inpaint_prompts = get_config_item_or_set_default(
    key='example_inpaint_prompts',
    default_value=[
        'highly detailed face', 'detailed girl face', 'detailed man face', 'detailed hand', 'beautiful eyes'
    ],
    validator=lambda x: isinstance(x, list) and all(isinstance(v, str) for v in x),
    expected_type=list
)
default_black_out_nsfw = get_config_item_or_set_default(
    key='default_black_out_nsfw',
    default_value=False,
    validator=lambda x: isinstance(x, bool),
    expected_type=bool
)
default_save_metadata_to_images = get_config_item_or_set_default(
    key='default_save_metadata_to_images',
    default_value=False,
    validator=lambda x: isinstance(x, bool),
    expected_type=bool
)
default_metadata_scheme = get_config_item_or_set_default(
    key='default_metadata_scheme',
    default_value=MetadataScheme.FOOOCUS.value,
    validator=lambda x: x in [y[1] for y in modules.flags.metadata_scheme if y[1] == x],
    expected_type=str
)
metadata_created_by = get_config_item_or_set_default(
    key='metadata_created_by',
    default_value='',
    validator=lambda x: isinstance(x, str),
    expected_type=str
)

example_inpaint_prompts = [[x] for x in example_inpaint_prompts]

default_black_out_nsfw = get_config_item_or_set_default(
    key='default_black_out_nsfw',
    default_value=False,
    validator=lambda x: isinstance(x, bool)
)
default_inpaint_mask_model = get_config_item_or_set_default(
    key='default_inpaint_mask_model',
    default_value='isnet-general-use',
    validator=lambda x: x in modules.flags.inpaint_mask_models
)

default_inpaint_mask_cloth_category = get_config_item_or_set_default(
    key='default_inpaint_mask_cloth_category',
    default_value='full',
    validator=lambda x: x in modules.flags.inpaint_mask_cloth_category
)

default_inpaint_mask_sam_model = get_config_item_or_set_default(
    key='default_inpaint_mask_sam_model',
    default_value='sam_vit_b_01ec64',
    validator=lambda x: x in modules.flags.inpaint_mask_sam_model
)

config_dict["default_loras"] = default_loras = default_loras[:default_max_lora_number] + [[True, 'None', 1.0] for _ in range(default_max_lora_number - len(default_loras))]

# mapping config to meta parameter 
possible_preset_keys = {
    "default_model": "base_model",
    "default_refiner": "refiner_model",
    "default_refiner_switch": "refiner_switch",
    "previous_default_models": "previous_default_models",
    "default_loras_min_weight": "default_loras_min_weight",
    "default_loras_max_weight": "default_loras_max_weight",
    "default_loras": "<processed>",
    "default_cfg_scale": "guidance_scale",
    "default_sample_sharpness": "sharpness",
    "default_cfg_tsnr": "adaptive_cfg",
    "default_clip_skip": "clip_skip",
    "default_sampler": "sampler",
    "default_scheduler": "scheduler",
    "default_overwrite_step": "steps",
    "default_performance": "performance",
    "default_image_number": "image_number",
    "default_prompt": "prompt",
    "default_prompt_negative": "negative_prompt",
    "default_styles": "styles",
    "default_aspect_ratio": "resolution",
    "default_save_metadata_to_images": "default_save_metadata_to_images",
    "checkpoint_downloads": "checkpoint_downloads",
    "embeddings_downloads": "embeddings_downloads",
    "lora_downloads": "lora_downloads"
}

REWRITE_PRESET = False

if REWRITE_PRESET and isinstance(args_manager.args.preset, str):
    save_path = 'presets/' + args_manager.args.preset + '.json'
    with open(save_path, "w", encoding="utf-8") as json_file:
        json.dump({k: config_dict[k] for k in possible_preset_keys}, json_file, indent=4)
    print(f'Preset saved to {save_path}. Exiting ...')
    exit(0)


def add_ratio(x):
    a, b = x.replace('*', ' ').split(' ')[:2]
    a, b = int(a), int(b)
    g = math.gcd(a, b)
    return f'{a}×{b} <span style="color: grey;"> \U00002223 {a // g}:{b // g}</span>'


default_aspect_ratio = add_ratio(default_aspect_ratio)
available_aspect_ratios_labels = [add_ratio(x) for x in available_aspect_ratios]


# Only write config in the first launch.
if not os.path.exists(config_path):
    with open(config_path, "w", encoding="utf-8") as json_file:
        json.dump({k: config_dict[k] for k in always_save_keys}, json_file, indent=4)


# Always write tutorials.
with open(config_example_path, "w", encoding="utf-8") as json_file:
    cpa = config_path.replace("\\", "\\\\")
    json_file.write(f'You can modify your "{cpa}" using the below keys, formats, and examples.\n'
                    f'Do not modify this file. Modifications in this file will not take effect.\n'
                    f'This file is a tutorial and example. Please edit "{cpa}" to really change any settings.\n'
                    + 'Remember to split the paths with "\\\\" rather than "\\", '
                      'and there is no "," before the last "}". \n\n\n')
    json.dump({k: config_dict[k] for k in visited_keys}, json_file, indent=4)

model_filenames = []
lora_filenames = []
vae_filenames = []
wildcard_filenames = []


def get_model_filenames(folder_paths, extensions=None, name_filter=None):
    if extensions is None:
        extensions = ['.pth', '.ckpt', '.bin', '.safetensors', '.fooocus.patch']
    files = []

    if not isinstance(folder_paths, list):
        folder_paths = [folder_paths]
    for folder in folder_paths:
        files += get_files_from_folder(folder, extensions, name_filter)

    return files


def update_files():
    global model_filenames, lora_filenames, vae_filenames, wildcard_filenames, available_presets
    model_filenames = get_model_filenames(paths_checkpoints)
    lora_filenames = get_model_filenames(paths_loras)
    vae_filenames = get_model_filenames(path_vae)
    wildcard_filenames = get_files_from_folder(path_wildcards, ['.txt'])
    available_presets = get_presets()
    return


def downloading_inpaint_models(v):
    assert v in modules.flags.inpaint_engine_versions

    load_file_from_url(
        url='https://huggingface.co/lllyasviel/fooocus_inpaint/resolve/main/fooocus_inpaint_head.pth',
        model_dir=path_inpaint,
        file_name='fooocus_inpaint_head.pth'
    )
    head_file = os.path.join(path_inpaint, 'fooocus_inpaint_head.pth')
    patch_file = None

    if v == 'v1':
        load_file_from_url(
            url='https://huggingface.co/lllyasviel/fooocus_inpaint/resolve/main/inpaint.fooocus.patch',
            model_dir=path_inpaint,
            file_name='inpaint.fooocus.patch'
        )
        patch_file = os.path.join(path_inpaint, 'inpaint.fooocus.patch')

    if v == 'v2.5':
        load_file_from_url(
            url='https://huggingface.co/lllyasviel/fooocus_inpaint/resolve/main/inpaint_v25.fooocus.patch',
            model_dir=path_inpaint,
            file_name='inpaint_v25.fooocus.patch'
        )
        patch_file = os.path.join(path_inpaint, 'inpaint_v25.fooocus.patch')

    if v == 'v2.6':
        load_file_from_url(
            url='https://huggingface.co/lllyasviel/fooocus_inpaint/resolve/main/inpaint_v26.fooocus.patch',
            model_dir=path_inpaint,
            file_name='inpaint_v26.fooocus.patch'
        )
        patch_file = os.path.join(path_inpaint, 'inpaint_v26.fooocus.patch')

    return head_file, patch_file


def downloading_sdxl_lcm_lora():
    load_file_from_url(
        url='https://huggingface.co/lllyasviel/misc/resolve/main/sdxl_lcm_lora.safetensors',
        model_dir=paths_loras[0],
        file_name=modules.flags.PerformanceLoRA.EXTREME_SPEED.value
    )
    return modules.flags.PerformanceLoRA.EXTREME_SPEED.value


def downloading_sdxl_lightning_lora():
    load_file_from_url(
        url='https://huggingface.co/mashb1t/misc/resolve/main/sdxl_lightning_4step_lora.safetensors',
        model_dir=paths_loras[0],
        file_name=modules.flags.PerformanceLoRA.LIGHTNING.value
    )
    return modules.flags.PerformanceLoRA.LIGHTNING.value


def downloading_sdxl_hyper_sd_lora():
    load_file_from_url(
        url='https://huggingface.co/mashb1t/misc/resolve/main/sdxl_hyper_sd_4step_lora.safetensors',
        model_dir=paths_loras[0],
        file_name=modules.flags.PerformanceLoRA.HYPER_SD.value
    )
    return modules.flags.PerformanceLoRA.HYPER_SD.value


def downloading_controlnet_canny():
    load_file_from_url(
        url='https://huggingface.co/lllyasviel/misc/resolve/main/control-lora-canny-rank128.safetensors',
        model_dir=path_controlnet,
        file_name='control-lora-canny-rank128.safetensors'
    )
    return os.path.join(path_controlnet, 'control-lora-canny-rank128.safetensors')


def downloading_controlnet_cpds():
    load_file_from_url(
        url='https://huggingface.co/lllyasviel/misc/resolve/main/fooocus_xl_cpds_128.safetensors',
        model_dir=path_controlnet,
        file_name='fooocus_xl_cpds_128.safetensors'
    )
    return os.path.join(path_controlnet, 'fooocus_xl_cpds_128.safetensors')


def downloading_ip_adapters(v):
    assert v in ['ip', 'face']

    results = []

    load_file_from_url(
        url='https://huggingface.co/lllyasviel/misc/resolve/main/clip_vision_vit_h.safetensors',
        model_dir=path_clip_vision,
        file_name='clip_vision_vit_h.safetensors'
    )
    results += [os.path.join(path_clip_vision, 'clip_vision_vit_h.safetensors')]

    load_file_from_url(
        url='https://huggingface.co/lllyasviel/misc/resolve/main/fooocus_ip_negative.safetensors',
        model_dir=path_controlnet,
        file_name='fooocus_ip_negative.safetensors'
    )
    results += [os.path.join(path_controlnet, 'fooocus_ip_negative.safetensors')]

    if v == 'ip':
        load_file_from_url(
            url='https://huggingface.co/lllyasviel/misc/resolve/main/ip-adapter-plus_sdxl_vit-h.bin',
            model_dir=path_controlnet,
            file_name='ip-adapter-plus_sdxl_vit-h.bin'
        )
        results += [os.path.join(path_controlnet, 'ip-adapter-plus_sdxl_vit-h.bin')]

    if v == 'face':
        load_file_from_url(
            url='https://huggingface.co/lllyasviel/misc/resolve/main/ip-adapter-plus-face_sdxl_vit-h.bin',
            model_dir=path_controlnet,
            file_name='ip-adapter-plus-face_sdxl_vit-h.bin'
        )
        results += [os.path.join(path_controlnet, 'ip-adapter-plus-face_sdxl_vit-h.bin')]

    return results


def downloading_upscale_model():
    load_file_from_url(
        url='https://huggingface.co/lllyasviel/misc/resolve/main/fooocus_upscaler_s409985e5.bin',
        model_dir=path_upscale_models,
        file_name='fooocus_upscaler_s409985e5.bin'
    )
    return os.path.join(path_upscale_models, 'fooocus_upscaler_s409985e5.bin')

def downloading_safety_checker_model():
    load_file_from_url(
        url='https://huggingface.co/mashb1t/misc/resolve/main/stable-diffusion-safety-checker.bin',
        model_dir=path_safety_checker,
        file_name='stable-diffusion-safety-checker.bin'
    )
    return os.path.join(path_safety_checker, 'stable-diffusion-safety-checker.bin')


update_files()<|MERGE_RESOLUTION|>--- conflicted
+++ resolved
@@ -400,11 +400,7 @@
 default_performance = get_config_item_or_set_default(
     key='default_performance',
     default_value=Performance.SPEED.value,
-<<<<<<< HEAD
     validator=lambda x: x in Performance.values(),
-=======
-    validator=lambda x: x in Performance.list(),
->>>>>>> ba77e7f7
     expected_type=str
 )
 default_advanced_checkbox = get_config_item_or_set_default(
@@ -490,14 +486,11 @@
     default_value=-1,
     validator=lambda x: isinstance(x, int),
     expected_type=int
-<<<<<<< HEAD
 )
 default_overwrite_upscale = get_config_item_or_set_default(
     key='default_overwrite_upscale',
     default_value=-1,
     validator=lambda x: isinstance(x, numbers.Number)
-=======
->>>>>>> ba77e7f7
 )
 example_inpaint_prompts = get_config_item_or_set_default(
     key='example_inpaint_prompts',
@@ -537,24 +530,28 @@
 default_black_out_nsfw = get_config_item_or_set_default(
     key='default_black_out_nsfw',
     default_value=False,
-    validator=lambda x: isinstance(x, bool)
+    validator=lambda x: isinstance(x, bool),
+    expected_type=bool
 )
 default_inpaint_mask_model = get_config_item_or_set_default(
     key='default_inpaint_mask_model',
     default_value='isnet-general-use',
-    validator=lambda x: x in modules.flags.inpaint_mask_models
+    validator=lambda x: x in modules.flags.inpaint_mask_models,
+    expected_type=str
 )
 
 default_inpaint_mask_cloth_category = get_config_item_or_set_default(
     key='default_inpaint_mask_cloth_category',
     default_value='full',
-    validator=lambda x: x in modules.flags.inpaint_mask_cloth_category
+    validator=lambda x: x in modules.flags.inpaint_mask_cloth_category,
+    expected_type=str
 )
 
 default_inpaint_mask_sam_model = get_config_item_or_set_default(
     key='default_inpaint_mask_sam_model',
     default_value='sam_vit_b_01ec64',
-    validator=lambda x: x in modules.flags.inpaint_mask_sam_model
+    validator=lambda x: x in modules.flags.inpaint_mask_sam_model,
+    expected_type=str
 )
 
 config_dict["default_loras"] = default_loras = default_loras[:default_max_lora_number] + [[True, 'None', 1.0] for _ in range(default_max_lora_number - len(default_loras))]
