--- conflicted
+++ resolved
@@ -303,13 +303,6 @@
     default_value=-1,
     validator=lambda x: isinstance(x, int)
 )
-<<<<<<< HEAD
-default_black_out_nsfw = get_config_item_or_set_default(
-    key='default_black_out_nsfw',
-    default_value=False,
-    validator=lambda x: isinstance(x, bool)
-)
-=======
 example_inpaint_prompts = get_config_item_or_set_default(
     key='example_inpaint_prompts',
     default_value=[
@@ -319,7 +312,12 @@
 )
 
 example_inpaint_prompts = [[x] for x in example_inpaint_prompts]
->>>>>>> bac5c882
+
+default_black_out_nsfw = get_config_item_or_set_default(
+    key='default_black_out_nsfw',
+    default_value=False,
+    validator=lambda x: isinstance(x, bool)
+)
 
 config_dict["default_loras"] = default_loras = default_loras[:5] + [['None', 1.0] for _ in range(5 - len(default_loras))]
 
