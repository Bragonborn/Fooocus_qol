--- conflicted
+++ resolved
@@ -787,13 +787,8 @@
                     log(x, d, single_line_number=3)
 
                 yield_result(async_task, imgs, do_not_show_finished_images=len(tasks) == 1)
-<<<<<<< HEAD
-            except fcbh.model_management.InterruptProcessingException as e:
+            except ldm_patched.modules.model_management.InterruptProcessingException as e:
                 if async_task.last_stop == 'skip':
-=======
-            except ldm_patched.modules.model_management.InterruptProcessingException as e:
-                if shared.last_stop == 'skip':
->>>>>>> bac5c882
                     print('User skipped')
                     async_task.last_stop = False
                     continue
