--- conflicted
+++ resolved
@@ -15,11 +15,8 @@
 
 def worker():
     global async_tasks
-<<<<<<< HEAD
-=======
 
     import os
->>>>>>> ba5d0b6e
     import traceback
     import math
     import json
@@ -216,12 +213,11 @@
             modules.patch.adm_scaler_end = advanced_parameters.adm_scaler_end = 0.0
             steps = 8
 
-<<<<<<< HEAD
         if translate_prompts:
             from modules.translator import translate2en
             prompt = translate2en(prompt, 'prompt')
             negative_prompt = translate2en(negative_prompt, 'negative prompt')
-=======
+
         if not args_manager.args.disable_metadata:
             base_model_path = os.path.join(modules.config.path_checkpoints, base_model_name)
             base_model_hash = calculate_sha256(base_model_path)[0:10]
@@ -232,7 +228,6 @@
                     lora_path = os.path.join(modules.config.path_loras, n)
                     lora_hashes.append(f'{n.split(".")[0]}: {calculate_sha256(lora_path)[0:10]}')
             lora_hashes_string = ", ".join(lora_hashes)
->>>>>>> ba5d0b6e
 
         modules.patch.adaptive_cfg = advanced_parameters.adaptive_cfg
         print(f'[Parameters] Adaptive CFG = {modules.patch.adaptive_cfg}')
@@ -552,7 +547,7 @@
 
             if direct_return:
                 d = [('Upscale (Fast)', '2x')]
-                uov_input_image_path = log(uov_input_image, d, image_file_extension)
+                uov_input_image_path = log(uov_input_image, d, image_file_extension=image_file_extension)
                 yield_result(async_task, uov_input_image_path, do_not_show_finished_images=True)
                 return
 
@@ -817,9 +812,7 @@
                 if inpaint_worker.current_task is not None:
                     imgs = [inpaint_worker.current_task.post_process(x) for x in imgs]
 
-<<<<<<< HEAD
                 img_paths = []
-=======
                 metadata_string = ''
                 if save_metadata_to_images and metadata_scheme == 'fooocus':
                     metadata = {
@@ -913,7 +906,6 @@
                     negative_prompt_text = f"\nNegative prompt: {negative_prompt_resolved}" if negative_prompt_resolved else ""
                     metadata_string = f"{positive_prompt_resolved}{negative_prompt_text}\n{generation_params_text}".strip()
 
->>>>>>> ba5d0b6e
                 for x in imgs:
                     d = [
                         ('Prompt', task['log_positive_prompt']),
@@ -940,11 +932,7 @@
                         if n != 'None':
                             d.append((f'LoRA {li + 1}', f'{n} : {w}'))
                     d.append(('Version', 'v' + fooocus_version.version))
-<<<<<<< HEAD
-                    img_paths.append(log(x, d, image_file_extension))
-=======
-                    log(x, d, metadata_string, save_metadata_to_images)
->>>>>>> ba5d0b6e
+                    img_paths.append(log(x, d, metadata_string, save_metadata_to_images, image_file_extension))
 
                 yield_result(async_task, img_paths, do_not_show_finished_images=len(tasks) == 1, progressbar_index=int(15.0 + 85.0 * float((current_task_id + 1) * steps) / float(all_steps)))
             except ldm_patched.modules.model_management.InterruptProcessingException as e:
