--- conflicted
+++ resolved
@@ -43,12 +43,8 @@
     import fooocus_version
     import args_manager
 
-<<<<<<< HEAD
     from modules.censor import censor_batch
-    from modules.sdxl_styles import apply_style, apply_wildcards, fooocus_expansion
-=======
     from modules.sdxl_styles import apply_style, apply_wildcards, fooocus_expansion, apply_arrays
->>>>>>> 6308fb8b
     from modules.private_logger import log
     from extras.expansion import safe_str
     from modules.util import remove_empty_str, HWC3, resize_image, get_image_shape_ceil, set_image_shape_ceil, \
@@ -885,13 +881,6 @@
 
                     for li, (n, w) in enumerate(loras):
                         if n != 'None':
-<<<<<<< HEAD
-                            d.append((f'LoRA {li + 1}', f'{n} : {w}'))
-                    d.append(('Version', 'v' + fooocus_version.version))
-                    log(x, d)
-
-                yield_result(async_task, imgs, do_not_show_finished_images=len(tasks) == 1, progressbar_index=int(15.0 + 85.0 * float((current_task_id + 1) * steps) / float(all_steps)))
-=======
                             d.append((f'LoRA {li + 1}', f'lora_combined_{li + 1}', f'{n} : {w}'))
 
                     metadata_parser = None
@@ -903,9 +892,7 @@
                     d.append(('Metadata Scheme', 'metadata_scheme', metadata_scheme.value if save_metadata_to_images else save_metadata_to_images))
                     d.append(('Version', 'version', 'Fooocus v' + fooocus_version.version))
                     img_paths.append(log(x, d, metadata_parser, output_format))
-
-                yield_result(async_task, img_paths, do_not_show_finished_images=len(tasks) == 1 or disable_intermediate_results)
->>>>>>> 6308fb8b
+                yield_result(async_task, img_paths, do_not_show_finished_images=len(tasks) == 1 or disable_intermediate_results, progressbar_index=int(15.0 + 85.0 * float((current_task_id + 1) * steps) / float(all_steps)))
             except ldm_patched.modules.model_management.InterruptProcessingException as e:
                 if async_task.last_stop == 'skip':
                     print('User skipped')
