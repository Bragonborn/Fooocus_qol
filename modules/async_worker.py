--- conflicted
+++ resolved
@@ -547,11 +547,7 @@
 
             if direct_return:
                 d = [('Upscale (Fast)', '2x')]
-<<<<<<< HEAD
-                uov_input_image_path = log(uov_input_image, d, image_file_extension=image_file_extension)
-=======
-                uov_input_image_path = log(uov_input_image, d, output_format)
->>>>>>> 7e52a1de
+                uov_input_image_path = log(uov_input_image, d, output_format=output_format)
                 yield_result(async_task, uov_input_image_path, do_not_show_finished_images=True)
                 return
 
@@ -936,11 +932,7 @@
                         if n != 'None':
                             d.append((f'LoRA {li + 1}', f'{n} : {w}'))
                     d.append(('Version', 'v' + fooocus_version.version))
-<<<<<<< HEAD
-                    img_paths.append(log(x, d, metadata_string, save_metadata_to_images, image_file_extension))
-=======
-                    img_paths.append(log(x, d, output_format))
->>>>>>> 7e52a1de
+                    img_paths.append(log(x, d, metadata_string, save_metadata_to_images, output_format))
 
                 yield_result(async_task, img_paths, do_not_show_finished_images=len(tasks) == 1, progressbar_index=int(15.0 + 85.0 * float((current_task_id + 1) * steps) / float(all_steps)))
             except ldm_patched.modules.model_management.InterruptProcessingException as e:
