--- conflicted
+++ resolved
@@ -273,12 +273,6 @@
             adm_scaler_negative = 1.0
             adm_scaler_end = 0.0
 
-<<<<<<< HEAD
-        if translate_prompts:
-            from modules.translator import translate2en
-            prompt = translate2en(prompt, 'prompt')
-            negative_prompt = translate2en(negative_prompt, 'negative prompt')
-=======
         elif performance_selection == Performance.HYPER_SD:
             print('Enter Hyper-SD mode.')
             progressbar(async_task, 1, 'Downloading Hyper-SD components ...')
@@ -297,7 +291,11 @@
             adm_scaler_positive = 1.0
             adm_scaler_negative = 1.0
             adm_scaler_end = 0.0
->>>>>>> 27df5df2
+
+        if translate_prompts:
+            from modules.translator import translate2en
+            prompt = translate2en(prompt, 'prompt')
+            negative_prompt = translate2en(negative_prompt, 'negative prompt')
 
         print(f'[Parameters] Adaptive CFG = {adaptive_cfg}')
         print(f'[Parameters] Sharpness = {sharpness}')
