import threading


class AsyncTask:
    def __init__(self, args):
        self.args = args
        self.yields = []
        self.results = []


async_tasks = []


def worker():
    global async_tasks

    import traceback
    import math
    import numpy as np
    import torch
    import time
    import shared
    import random
    import copy
    import modules.default_pipeline as pipeline
    import modules.core as core
    import modules.flags as flags
    import modules.config
    import modules.patch
    import fcbh.model_management
    import fooocus_extras.preprocessors as preprocessors
    import modules.inpaint_worker as inpaint_worker
    import modules.constants as constants
    import modules.advanced_parameters as advanced_parameters
    import fooocus_extras.ip_adapter as ip_adapter
    import fooocus_extras.face_crop

    from modules.censor import censor_batch
    from modules.sdxl_styles import apply_style, apply_wildcards, fooocus_expansion
    from modules.private_logger import log
    from modules.expansion import safe_str
    from modules.util import remove_empty_str, HWC3, resize_image, \
        get_image_shape_ceil, set_image_shape_ceil, get_shape_ceil, resample_image
    from modules.upscaler import perform_upscale

    try:
        async_gradio_app = shared.gradio_root
        flag = f'''App started successful. Use the app with {str(async_gradio_app.local_url)} or {str(async_gradio_app.server_name)}:{str(async_gradio_app.server_port)}'''
        if async_gradio_app.share:
            flag += f''' or {async_gradio_app.share_url}'''
        print(flag)
    except Exception as e:
        print(e)

    def progressbar(async_task, number, text):
        print(f'[Fooocus] {text}')
<<<<<<< HEAD
        outputs.append(['preview', (number, text, None)])

    def yield_result(imgs, do_not_show_finished_images=False, progressbar_index=13):
        global global_results
=======
        async_task.yields.append(['preview', (number, text, None)])
>>>>>>> 8f9f020e

    def yield_result(async_task, imgs, do_not_show_finished_images=False):
        if not isinstance(imgs, list):
            imgs = [imgs]

<<<<<<< HEAD
        if modules.config.default_black_out_nsfw:
            progressbar(progressbar_index, 'Checking for NSFW content ...')
            imgs = censor_batch(imgs)

        global_results = global_results + imgs
=======
        async_task.results = async_task.results + imgs
>>>>>>> 8f9f020e

        if do_not_show_finished_images:
            return

        async_task.yields.append(['results', async_task.results])
        return

    def build_image_wall(async_task):
        if not advanced_parameters.generate_image_grid:
            return

        results = async_task.results

        if len(results) < 2:
            return

        for img in results:
            if not isinstance(img, np.ndarray):
                return
            if img.ndim != 3:
                return

        H, W, C = results[0].shape

        for img in results:
            Hn, Wn, Cn = img.shape
            if H != Hn:
                return
            if W != Wn:
                return
            if C != Cn:
                return

        cols = float(len(results)) ** 0.5
        cols = int(math.ceil(cols))
        rows = float(len(results)) / float(cols)
        rows = int(math.ceil(rows))

        wall = np.zeros(shape=(H * rows, W * cols, C), dtype=np.uint8)

        for y in range(rows):
            for x in range(cols):
                if y * cols + x < len(results):
                    img = results[y * cols + x]
                    wall[y * H:y * H + H, x * W:x * W + W, :] = img

        # must use deep copy otherwise gradio is super laggy. Do not use list.append() .
        async_task.results = async_task.results + [wall]
        return

    @torch.no_grad()
    @torch.inference_mode()
    def handler(async_task):
        execution_start_time = time.perf_counter()

        args = async_task.args
        args.reverse()

        prompt = args.pop()
        negative_prompt = args.pop()
        style_selections = args.pop()
        performance_selection = args.pop()
        aspect_ratios_selection = args.pop()
        image_number = args.pop()
        image_seed = args.pop()
        sharpness = args.pop()
        guidance_scale = args.pop()
        base_model_name = args.pop()
        refiner_model_name = args.pop()
        refiner_switch = args.pop()
        loras = [(args.pop(), args.pop()) for _ in range(5)]
        input_image_checkbox = args.pop()
        current_tab = args.pop()
        uov_method = args.pop()
        uov_input_image = args.pop()
        outpaint_selections = args.pop()
        inpaint_input_image = args.pop()

        cn_tasks = {x: [] for x in flags.ip_list}
        for _ in range(4):
            cn_img = args.pop()
            cn_stop = args.pop()
            cn_weight = args.pop()
            cn_type = args.pop()
            if cn_img is not None:
                cn_tasks[cn_type].append([cn_img, cn_stop, cn_weight])

        outpaint_selections = [o.lower() for o in outpaint_selections]
        base_model_additional_loras = []
        raw_style_selections = copy.deepcopy(style_selections)
        uov_method = uov_method.lower()

        if fooocus_expansion in style_selections:
            use_expansion = True
            style_selections.remove(fooocus_expansion)
        else:
            use_expansion = False

        use_style = len(style_selections) > 0

        if base_model_name == refiner_model_name:
            print(f'Refiner disabled because base model and refiner are same.')
            refiner_model_name = 'None'

        assert performance_selection in ['Speed', 'Quality', 'Extreme Speed']

        steps = 30

        if performance_selection == 'Speed':
            steps = 30

        if performance_selection == 'Quality':
            steps = 60

        if performance_selection == 'Extreme Speed':
            print('Enter LCM mode.')
            progressbar(async_task, 1, 'Downloading LCM components ...')
            base_model_additional_loras += [(modules.config.downloading_sdxl_lcm_lora(), 1.0)]

            if refiner_model_name != 'None':
                print(f'Refiner disabled in LCM mode.')

            refiner_model_name = 'None'
            sampler_name = advanced_parameters.sampler_name = 'lcm'
            scheduler_name = advanced_parameters.scheduler_name = 'lcm'
            modules.patch.sharpness = sharpness = 0.0
            cfg_scale = guidance_scale = 1.0
            modules.patch.adaptive_cfg = advanced_parameters.adaptive_cfg = 1.0
            refiner_switch = 1.0
            modules.patch.positive_adm_scale = advanced_parameters.adm_scaler_positive = 1.0
            modules.patch.negative_adm_scale = advanced_parameters.adm_scaler_negative = 1.0
            modules.patch.adm_scaler_end = advanced_parameters.adm_scaler_end = 0.0
            steps = 8

        modules.patch.adaptive_cfg = advanced_parameters.adaptive_cfg
        print(f'[Parameters] Adaptive CFG = {modules.patch.adaptive_cfg}')

        modules.patch.sharpness = sharpness
        print(f'[Parameters] Sharpness = {modules.patch.sharpness}')

        modules.patch.positive_adm_scale = advanced_parameters.adm_scaler_positive
        modules.patch.negative_adm_scale = advanced_parameters.adm_scaler_negative
        modules.patch.adm_scaler_end = advanced_parameters.adm_scaler_end
        print(
            f'[Parameters] ADM Scale = {modules.patch.positive_adm_scale} : {modules.patch.negative_adm_scale} : {modules.patch.adm_scaler_end}')

        cfg_scale = float(guidance_scale)
        print(f'[Parameters] CFG = {cfg_scale}')

        initial_latent = None
        denoising_strength = 1.0
        tiled = False
        inpaint_worker.current_task = None

        width, height = aspect_ratios_selection.replace('×', ' ').split(' ')[:2]
        width, height = int(width), int(height)

        skip_prompt_processing = False
        refiner_swap_method = advanced_parameters.refiner_swap_method

        inpaint_image = None
        inpaint_mask = None
        inpaint_head_model_path = None
        controlnet_canny_path = None
        controlnet_cpds_path = None
        clip_vision_path, ip_negative_path, ip_adapter_path, ip_adapter_face_path = None, None, None, None

        seed = int(image_seed)
        print(f'[Parameters] Seed = {seed}')

        sampler_name = advanced_parameters.sampler_name
        scheduler_name = advanced_parameters.scheduler_name

        goals = []
        tasks = []

        if input_image_checkbox:
            if (current_tab == 'uov' or (
                    current_tab == 'ip' and advanced_parameters.mixing_image_prompt_and_vary_upscale)) \
                    and uov_method != flags.disabled and uov_input_image is not None:
                uov_input_image = HWC3(uov_input_image)
                if 'vary' in uov_method:
                    goals.append('vary')
                elif 'upscale' in uov_method:
                    goals.append('upscale')
                    if 'fast' in uov_method:
                        skip_prompt_processing = True
                    else:
                        steps = 18

                        if performance_selection == 'Speed':
                            steps = 18

                        if performance_selection == 'Quality':
                            steps = 36

                        if performance_selection == 'Extreme Speed':
                            steps = 8

                    progressbar(async_task, 1, 'Downloading upscale models ...')
                    modules.config.downloading_upscale_model()
            if (current_tab == 'inpaint' or (
                    current_tab == 'ip' and advanced_parameters.mixing_image_prompt_and_inpaint)) \
                    and isinstance(inpaint_input_image, dict):
                inpaint_image = inpaint_input_image['image']
                inpaint_mask = inpaint_input_image['mask'][:, :, 0]
                inpaint_image = HWC3(inpaint_image)
                if isinstance(inpaint_image, np.ndarray) and isinstance(inpaint_mask, np.ndarray) \
                        and (np.any(inpaint_mask > 127) or len(outpaint_selections) > 0):
                    progressbar(async_task, 1, 'Downloading inpainter ...')
                    inpaint_head_model_path, inpaint_patch_model_path = modules.config.downloading_inpaint_models(
                        advanced_parameters.inpaint_engine)
                    base_model_additional_loras += [(inpaint_patch_model_path, 1.0)]
                    print(f'[Inpaint] Current inpaint model is {inpaint_patch_model_path}')
                    goals.append('inpaint')
            if current_tab == 'ip' or \
                    advanced_parameters.mixing_image_prompt_and_inpaint or \
                    advanced_parameters.mixing_image_prompt_and_vary_upscale:
                goals.append('cn')
                progressbar(async_task, 1, 'Downloading control models ...')
                if len(cn_tasks[flags.cn_canny]) > 0:
                    controlnet_canny_path = modules.config.downloading_controlnet_canny()
                if len(cn_tasks[flags.cn_cpds]) > 0:
                    controlnet_cpds_path = modules.config.downloading_controlnet_cpds()
                if len(cn_tasks[flags.cn_ip]) > 0:
                    clip_vision_path, ip_negative_path, ip_adapter_path = modules.config.downloading_ip_adapters('ip')
                if len(cn_tasks[flags.cn_ip_face]) > 0:
                    clip_vision_path, ip_negative_path, ip_adapter_face_path = modules.config.downloading_ip_adapters(
                        'face')
                progressbar(async_task, 1, 'Loading control models ...')

        # Load or unload CNs
        pipeline.refresh_controlnets([controlnet_canny_path, controlnet_cpds_path])
        ip_adapter.load_ip_adapter(clip_vision_path, ip_negative_path, ip_adapter_path)
        ip_adapter.load_ip_adapter(clip_vision_path, ip_negative_path, ip_adapter_face_path)

        switch = int(round(steps * refiner_switch))

        if advanced_parameters.overwrite_step > 0:
            steps = advanced_parameters.overwrite_step

        if advanced_parameters.overwrite_switch > 0:
            switch = advanced_parameters.overwrite_switch

        if advanced_parameters.overwrite_width > 0:
            width = advanced_parameters.overwrite_width

        if advanced_parameters.overwrite_height > 0:
            height = advanced_parameters.overwrite_height

        print(f'[Parameters] Sampler = {sampler_name} - {scheduler_name}')
        print(f'[Parameters] Steps = {steps} - {switch}')

        progressbar(async_task, 1, 'Initializing ...')

        if not skip_prompt_processing:

            prompts = remove_empty_str([safe_str(p) for p in prompt.splitlines()], default='')
            negative_prompts = remove_empty_str([safe_str(p) for p in negative_prompt.splitlines()], default='')

            prompt = prompts[0]
            negative_prompt = negative_prompts[0]

            if prompt == '':
                # disable expansion when empty since it is not meaningful and influences image prompt
                use_expansion = False

            extra_positive_prompts = prompts[1:] if len(prompts) > 1 else []
            extra_negative_prompts = negative_prompts[1:] if len(negative_prompts) > 1 else []

            progressbar(async_task, 3, 'Loading models ...')
            pipeline.refresh_everything(refiner_model_name=refiner_model_name, base_model_name=base_model_name,
                                        loras=loras, base_model_additional_loras=base_model_additional_loras)

            progressbar(async_task, 3, 'Processing prompts ...')
            tasks = []
            for i in range(image_number):
                task_seed = (seed + i) % (constants.MAX_SEED + 1)  # randint is inclusive, % is not
                task_rng = random.Random(task_seed)  # may bind to inpaint noise in the future

                task_prompt = apply_wildcards(prompt, task_rng)
                task_negative_prompt = apply_wildcards(negative_prompt, task_rng)
                task_extra_positive_prompts = [apply_wildcards(pmt, task_rng) for pmt in extra_positive_prompts]
                task_extra_negative_prompts = [apply_wildcards(pmt, task_rng) for pmt in extra_negative_prompts]

                positive_basic_workloads = []
                negative_basic_workloads = []

                if use_style:
                    for s in style_selections:
                        p, n = apply_style(s, positive=task_prompt)
                        positive_basic_workloads = positive_basic_workloads + p
                        negative_basic_workloads = negative_basic_workloads + n
                else:
                    positive_basic_workloads.append(task_prompt)

                negative_basic_workloads.append(task_negative_prompt)  # Always use independent workload for negative.

                positive_basic_workloads = positive_basic_workloads + task_extra_positive_prompts
                negative_basic_workloads = negative_basic_workloads + task_extra_negative_prompts

                positive_basic_workloads = remove_empty_str(positive_basic_workloads, default=task_prompt)
                negative_basic_workloads = remove_empty_str(negative_basic_workloads, default=task_negative_prompt)

                tasks.append(dict(
                    task_seed=task_seed,
                    task_prompt=task_prompt,
                    task_negative_prompt=task_negative_prompt,
                    positive=positive_basic_workloads,
                    negative=negative_basic_workloads,
                    expansion='',
                    c=None,
                    uc=None,
                    positive_top_k=len(positive_basic_workloads),
                    negative_top_k=len(negative_basic_workloads),
                    log_positive_prompt='\n'.join([task_prompt] + task_extra_positive_prompts),
                    log_negative_prompt='\n'.join([task_negative_prompt] + task_extra_negative_prompts),
                ))

            if use_expansion:
                for i, t in enumerate(tasks):
                    progressbar(async_task, 5, f'Preparing Fooocus text #{i + 1} ...')
                    expansion = pipeline.final_expansion(t['task_prompt'], t['task_seed'])
                    print(f'[Prompt Expansion] {expansion}')
                    t['expansion'] = expansion
                    t['positive'] = copy.deepcopy(t['positive']) + [expansion]  # Deep copy.

            for i, t in enumerate(tasks):
                progressbar(async_task, 7, f'Encoding positive #{i + 1} ...')
                t['c'] = pipeline.clip_encode(texts=t['positive'], pool_top_k=t['positive_top_k'])

            for i, t in enumerate(tasks):
                if abs(float(cfg_scale) - 1.0) < 1e-4:
                    t['uc'] = pipeline.clone_cond(t['c'])
                else:
                    progressbar(async_task, 10, f'Encoding negative #{i + 1} ...')
                    t['uc'] = pipeline.clip_encode(texts=t['negative'], pool_top_k=t['negative_top_k'])

        if len(goals) > 0:
            progressbar(async_task, 13, 'Image processing ...')

        if 'vary' in goals:
            if 'subtle' in uov_method:
                denoising_strength = 0.5
            if 'strong' in uov_method:
                denoising_strength = 0.85
            if advanced_parameters.overwrite_vary_strength > 0:
                denoising_strength = advanced_parameters.overwrite_vary_strength

            shape_ceil = get_image_shape_ceil(uov_input_image)
            if shape_ceil < 1024:
                print(f'[Vary] Image is resized because it is too small.')
                shape_ceil = 1024
            elif shape_ceil > 2048:
                print(f'[Vary] Image is resized because it is too big.')
                shape_ceil = 2048

            uov_input_image = set_image_shape_ceil(uov_input_image, shape_ceil)

            initial_pixels = core.numpy_to_pytorch(uov_input_image)
            progressbar(async_task, 13, 'VAE encoding ...')
            initial_latent = core.encode_vae(vae=pipeline.final_vae, pixels=initial_pixels)
            B, C, H, W = initial_latent['samples'].shape
            width = W * 8
            height = H * 8
            print(f'Final resolution is {str((height, width))}.')

        if 'upscale' in goals:
            H, W, C = uov_input_image.shape
            progressbar(async_task, 13, f'Upscaling image from {str((H, W))} ...')

            uov_input_image = core.numpy_to_pytorch(uov_input_image)
            uov_input_image = perform_upscale(uov_input_image)
            uov_input_image = core.pytorch_to_numpy(uov_input_image)[0]
            print(f'Image upscaled.')

            if '1.5x' in uov_method:
                f = 1.5
            elif '2x' in uov_method:
                f = 2.0
            else:
                f = 1.0

            shape_ceil = get_shape_ceil(H * f, W * f)

            if shape_ceil < 1024:
                print(f'[Upscale] Image is resized because it is too small.')
                uov_input_image = set_image_shape_ceil(uov_input_image, 1024)
                shape_ceil = 1024
            else:
                uov_input_image = resample_image(uov_input_image, width=W * f, height=H * f)

            image_is_super_large = shape_ceil > 2800

            if 'fast' in uov_method:
                direct_return = True
            elif image_is_super_large:
                print('Image is too large. Directly returned the SR image. '
                      'Usually directly return SR image at 4K resolution '
                      'yields better results than SDXL diffusion.')
                direct_return = True
            else:
                direct_return = False

            if direct_return:
                d = [('Upscale (Fast)', '2x')]
                log(uov_input_image, d, single_line_number=1)
                yield_result(async_task, uov_input_image, do_not_show_finished_images=True)
                return

            tiled = True
            denoising_strength = 0.382

            if advanced_parameters.overwrite_upscale_strength > 0:
                denoising_strength = advanced_parameters.overwrite_upscale_strength

            initial_pixels = core.numpy_to_pytorch(uov_input_image)
            progressbar(async_task, 13, 'VAE encoding ...')

            initial_latent = core.encode_vae(
                vae=pipeline.final_vae if pipeline.final_refiner_vae is None else pipeline.final_refiner_vae,
                pixels=initial_pixels, tiled=True)
            B, C, H, W = initial_latent['samples'].shape
            width = W * 8
            height = H * 8
            print(f'Final resolution is {str((height, width))}.')
            refiner_swap_method = 'upscale'

        if 'inpaint' in goals:
            if len(outpaint_selections) > 0:
                H, W, C = inpaint_image.shape
                if 'top' in outpaint_selections:
                    inpaint_image = np.pad(inpaint_image, [[int(H * 0.3), 0], [0, 0], [0, 0]], mode='edge')
                    inpaint_mask = np.pad(inpaint_mask, [[int(H * 0.3), 0], [0, 0]], mode='constant',
                                          constant_values=255)
                if 'bottom' in outpaint_selections:
                    inpaint_image = np.pad(inpaint_image, [[0, int(H * 0.3)], [0, 0], [0, 0]], mode='edge')
                    inpaint_mask = np.pad(inpaint_mask, [[0, int(H * 0.3)], [0, 0]], mode='constant',
                                          constant_values=255)

                H, W, C = inpaint_image.shape
                if 'left' in outpaint_selections:
                    inpaint_image = np.pad(inpaint_image, [[0, 0], [int(H * 0.3), 0], [0, 0]], mode='edge')
                    inpaint_mask = np.pad(inpaint_mask, [[0, 0], [int(H * 0.3), 0]], mode='constant',
                                          constant_values=255)
                if 'right' in outpaint_selections:
                    inpaint_image = np.pad(inpaint_image, [[0, 0], [0, int(H * 0.3)], [0, 0]], mode='edge')
                    inpaint_mask = np.pad(inpaint_mask, [[0, 0], [0, int(H * 0.3)]], mode='constant',
                                          constant_values=255)

                inpaint_image = np.ascontiguousarray(inpaint_image.copy())
                inpaint_mask = np.ascontiguousarray(inpaint_mask.copy())

            inpaint_worker.current_task = inpaint_worker.InpaintWorker(image=inpaint_image, mask=inpaint_mask,
                                                                       is_outpaint=len(outpaint_selections) > 0)

            pipeline.final_unet.model.diffusion_model.in_inpaint = True

            if advanced_parameters.debugging_cn_preprocessor:
                yield_result(async_task, inpaint_worker.current_task.visualize_mask_processing(),
                             do_not_show_finished_images=True)
                return

            progressbar(async_task, 13, 'VAE Inpaint encoding ...')

            inpaint_pixel_fill = core.numpy_to_pytorch(inpaint_worker.current_task.interested_fill)
            inpaint_pixel_image = core.numpy_to_pytorch(inpaint_worker.current_task.interested_image)
            inpaint_pixel_mask = core.numpy_to_pytorch(inpaint_worker.current_task.interested_mask)

            latent_inpaint, latent_mask = core.encode_vae_inpaint(
                mask=inpaint_pixel_mask,
                vae=pipeline.final_vae,
                pixels=inpaint_pixel_image)

            latent_swap = None
            if pipeline.final_refiner_vae is not None:
                progressbar(async_task, 13, 'VAE Inpaint SD15 encoding ...')
                latent_swap = core.encode_vae(
                    vae=pipeline.final_refiner_vae,
                    pixels=inpaint_pixel_fill)['samples']

            progressbar(async_task, 13, 'VAE encoding ...')
            latent_fill = core.encode_vae(
                vae=pipeline.final_vae,
                pixels=inpaint_pixel_fill)['samples']

            inpaint_worker.current_task.load_latent(latent_fill=latent_fill,
                                                    latent_inpaint=latent_inpaint,
                                                    latent_mask=latent_mask,
                                                    latent_swap=latent_swap,
                                                    inpaint_head_model_path=inpaint_head_model_path)

            B, C, H, W = latent_fill.shape
            height, width = H * 8, W * 8
            final_height, final_width = inpaint_worker.current_task.image.shape[:2]
            initial_latent = {'samples': latent_fill}
            print(f'Final resolution is {str((final_height, final_width))}, latent is {str((height, width))}.')

        if 'cn' in goals:
            for task in cn_tasks[flags.cn_canny]:
                cn_img, cn_stop, cn_weight = task
                cn_img = resize_image(HWC3(cn_img), width=width, height=height)

                if not advanced_parameters.skipping_cn_preprocessor:
                    cn_img = preprocessors.canny_pyramid(cn_img)

                cn_img = HWC3(cn_img)
                task[0] = core.numpy_to_pytorch(cn_img)
                if advanced_parameters.debugging_cn_preprocessor:
                    yield_result(async_task, cn_img, do_not_show_finished_images=True)
                    return
            for task in cn_tasks[flags.cn_cpds]:
                cn_img, cn_stop, cn_weight = task
                cn_img = resize_image(HWC3(cn_img), width=width, height=height)

                if not advanced_parameters.skipping_cn_preprocessor:
                    cn_img = preprocessors.cpds(cn_img)

                cn_img = HWC3(cn_img)
                task[0] = core.numpy_to_pytorch(cn_img)
                if advanced_parameters.debugging_cn_preprocessor:
                    yield_result(async_task, cn_img, do_not_show_finished_images=True)
                    return
            for task in cn_tasks[flags.cn_ip]:
                cn_img, cn_stop, cn_weight = task
                cn_img = HWC3(cn_img)

                # https://github.com/tencent-ailab/IP-Adapter/blob/d580c50a291566bbf9fc7ac0f760506607297e6d/README.md?plain=1#L75
                cn_img = resize_image(cn_img, width=224, height=224, resize_mode=0)

                task[0] = ip_adapter.preprocess(cn_img, ip_adapter_path=ip_adapter_path)
                if advanced_parameters.debugging_cn_preprocessor:
                    yield_result(async_task, cn_img, do_not_show_finished_images=True)
                    return
            for task in cn_tasks[flags.cn_ip_face]:
                cn_img, cn_stop, cn_weight = task
                cn_img = HWC3(cn_img)

                if not advanced_parameters.skipping_cn_preprocessor:
                    cn_img = fooocus_extras.face_crop.crop_image(cn_img)

                # https://github.com/tencent-ailab/IP-Adapter/blob/d580c50a291566bbf9fc7ac0f760506607297e6d/README.md?plain=1#L75
                cn_img = resize_image(cn_img, width=224, height=224, resize_mode=0)

                task[0] = ip_adapter.preprocess(cn_img, ip_adapter_path=ip_adapter_face_path)
                if advanced_parameters.debugging_cn_preprocessor:
                    yield_result(async_task, cn_img, do_not_show_finished_images=True)
                    return

            all_ip_tasks = cn_tasks[flags.cn_ip] + cn_tasks[flags.cn_ip_face]

            if len(all_ip_tasks) > 0:
                pipeline.final_unet = ip_adapter.patch_model(pipeline.final_unet, all_ip_tasks)

        if advanced_parameters.freeu_enabled:
            print(f'FreeU is enabled!')
            pipeline.final_unet = core.apply_freeu(
                pipeline.final_unet,
                advanced_parameters.freeu_b1,
                advanced_parameters.freeu_b2,
                advanced_parameters.freeu_s1,
                advanced_parameters.freeu_s2
            )

        all_steps = steps * image_number

        preparation_time = time.perf_counter() - execution_start_time
        print(f'Preparation time: {preparation_time:.2f} seconds')

        final_sampler_name = sampler_name
        final_scheduler_name = scheduler_name

        if scheduler_name == 'lcm':
            final_scheduler_name = 'sgm_uniform'
            if pipeline.final_unet is not None:
                pipeline.final_unet = core.opModelSamplingDiscrete.patch(
                    pipeline.final_unet,
                    sampling='lcm',
                    zsnr=False)[0]
            if pipeline.final_refiner_unet is not None:
                pipeline.final_refiner_unet = core.opModelSamplingDiscrete.patch(
                    pipeline.final_refiner_unet,
                    sampling='lcm',
                    zsnr=False)[0]
            print('Using lcm scheduler.')

        async_task.yields.append(['preview', (13, 'Moving model to GPU ...', None)])

        def callback(step, x0, x, total_steps, y):
            done_steps = current_task_id * steps + step
            async_task.yields.append(['preview', (
                int(15.0 + 85.0 * float(done_steps) / float(all_steps)),
                f'Step {step}/{total_steps} in the {current_task_id + 1}-th Sampling',
                y)])

        for current_task_id, task in enumerate(tasks):
            execution_start_time = time.perf_counter()

            try:
                positive_cond, negative_cond = task['c'], task['uc']

                if 'cn' in goals:
                    for cn_flag, cn_path in [
                        (flags.cn_canny, controlnet_canny_path),
                        (flags.cn_cpds, controlnet_cpds_path)
                    ]:
                        for cn_img, cn_stop, cn_weight in cn_tasks[cn_flag]:
                            positive_cond, negative_cond = core.apply_controlnet(
                                positive_cond, negative_cond,
                                pipeline.loaded_ControlNets[cn_path], cn_img, cn_weight, 0, cn_stop)

                imgs = pipeline.process_diffusion(
                    positive_cond=positive_cond,
                    negative_cond=negative_cond,
                    steps=steps,
                    switch=switch,
                    width=width,
                    height=height,
                    image_seed=task['task_seed'],
                    callback=callback,
                    sampler_name=final_sampler_name,
                    scheduler_name=final_scheduler_name,
                    latent=initial_latent,
                    denoise=denoising_strength,
                    tiled=tiled,
                    cfg_scale=cfg_scale,
                    refiner_swap_method=refiner_swap_method
                )

                del task['c'], task['uc'], positive_cond, negative_cond  # Save memory

                if inpaint_worker.current_task is not None:
                    imgs = [inpaint_worker.current_task.post_process(x) for x in imgs]

                for x in imgs:
                    d = [
                        ('Prompt', task['log_positive_prompt']),
                        ('Negative Prompt', task['log_negative_prompt']),
                        ('Fooocus V2 Expansion', task['expansion']),
                        ('Styles', str(raw_style_selections)),
                        ('Performance', performance_selection),
                        ('Resolution', str((width, height))),
                        ('Sharpness', sharpness),
                        ('Guidance Scale', guidance_scale),
                        ('ADM Guidance', str((
                            modules.patch.positive_adm_scale,
                            modules.patch.negative_adm_scale,
                            modules.patch.adm_scaler_end))),
                        ('Base Model', base_model_name),
                        ('Refiner Model', refiner_model_name),
                        ('Refiner Switch', refiner_switch),
                        ('Sampler', sampler_name),
                        ('Scheduler', scheduler_name),
                        ('Seed', task['task_seed'])
                    ]
                    for n, w in loras:
                        if n != 'None':
                            d.append((f'LoRA [{n}] weight', w))
                    log(x, d, single_line_number=3)

<<<<<<< HEAD
                yield_result(imgs, do_not_show_finished_images=len(tasks) == 1, progressbar_index=int(15.0 + 85.0 * float((current_task_id + 1) * steps) / float(all_steps))))
=======
                yield_result(async_task, imgs, do_not_show_finished_images=len(tasks) == 1)
>>>>>>> 8f9f020e
            except fcbh.model_management.InterruptProcessingException as e:
                if shared.last_stop == 'skip':
                    print('User skipped')
                    continue
                else:
                    print('User stopped')
                    break

            execution_time = time.perf_counter() - execution_start_time
            print(f'Generating and saving time: {execution_time:.2f} seconds')

        return

    while True:
        time.sleep(0.01)
        if len(async_tasks) > 0:
            task = async_tasks.pop(0)
            try:
                handler(task)
            except:
                traceback.print_exc()
            finally:
                build_image_wall(task)
                task.yields.append(['finish', task.results])
                pipeline.prepare_text_encoder(async_call=True)
    pass


threading.Thread(target=worker, daemon=True).start()<|MERGE_RESOLUTION|>--- conflicted
+++ resolved
@@ -54,28 +54,17 @@
 
     def progressbar(async_task, number, text):
         print(f'[Fooocus] {text}')
-<<<<<<< HEAD
-        outputs.append(['preview', (number, text, None)])
-
-    def yield_result(imgs, do_not_show_finished_images=False, progressbar_index=13):
-        global global_results
-=======
         async_task.yields.append(['preview', (number, text, None)])
->>>>>>> 8f9f020e
 
     def yield_result(async_task, imgs, do_not_show_finished_images=False):
         if not isinstance(imgs, list):
             imgs = [imgs]
 
-<<<<<<< HEAD
         if modules.config.default_black_out_nsfw:
             progressbar(progressbar_index, 'Checking for NSFW content ...')
             imgs = censor_batch(imgs)
 
-        global_results = global_results + imgs
-=======
         async_task.results = async_task.results + imgs
->>>>>>> 8f9f020e
 
         if do_not_show_finished_images:
             return
@@ -736,11 +725,7 @@
                             d.append((f'LoRA [{n}] weight', w))
                     log(x, d, single_line_number=3)
 
-<<<<<<< HEAD
-                yield_result(imgs, do_not_show_finished_images=len(tasks) == 1, progressbar_index=int(15.0 + 85.0 * float((current_task_id + 1) * steps) / float(all_steps))))
-=======
-                yield_result(async_task, imgs, do_not_show_finished_images=len(tasks) == 1)
->>>>>>> 8f9f020e
+                yield_result(async_task, imgs, do_not_show_finished_images=len(tasks) == 1, progressbar_index=int(15.0 + 85.0 * float((current_task_id + 1) * steps) / float(all_steps))))
             except fcbh.model_management.InterruptProcessingException as e:
                 if shared.last_stop == 'skip':
                     print('User skipped')
