import threading
import os
import re
from modules.patch import PatchSettings, patch_settings, patch_all

patch_all()


class AsyncTask:
    def __init__(self, args):
        self.args = args
        self.yields = []
        self.results = []
        self.last_stop = False
        self.processing = False


async_tasks = []


def worker():
    global async_tasks

    import os
    import traceback
    import math
    import numpy as np
    import cv2
    import torch
    import time
    import shared
    import random
    import copy
    import cv2
    import modules.default_pipeline as pipeline
    import modules.core as core
    import modules.flags as flags
    import modules.config
    import modules.patch
    import ldm_patched.modules.model_management
    import extras.preprocessors as preprocessors
    import modules.inpaint_worker as inpaint_worker
    import modules.constants as constants
    import extras.ip_adapter as ip_adapter
    import extras.face_crop
    import fooocus_version
    import args_manager

<<<<<<< HEAD
    from modules.censor import censor_batch, censor_single
    from modules.sdxl_styles import apply_style, apply_wildcards, fooocus_expansion, apply_arrays
=======
    from modules.sdxl_styles import apply_style, get_random_style, apply_wildcards, fooocus_expansion, apply_arrays, random_style_name
>>>>>>> c64c7c3b
    from modules.private_logger import log
    from extras.expansion import safe_str
    from modules.util import remove_empty_str, HWC3, resize_image, get_image_shape_ceil, set_image_shape_ceil, \
        get_shape_ceil, resample_image, erode_or_dilate, get_enabled_loras
    from modules.upscaler import perform_upscale
    from modules.flags import Performance
    from modules.meta_parser import get_metadata_parser, MetadataScheme

    pid = os.getpid()
    print(f'Started worker with PID {pid}')

    try:
        async_gradio_app = shared.gradio_root
        flag = f'''App started successful. Use the app with {str(async_gradio_app.local_url)} or {str(async_gradio_app.server_name)}:{str(async_gradio_app.server_port)}'''
        if async_gradio_app.share:
            flag += f''' or {async_gradio_app.share_url}'''
        print(flag)
    except Exception as e:
        print(e)

    def progressbar(async_task, number, text):
        print(f'[Fooocus] {text}')
        async_task.yields.append(['preview', (number, text, None)])

    def yield_result(async_task, imgs, black_out_nsfw, censor=True, do_not_show_finished_images=False, progressbar_index=13):
        if not isinstance(imgs, list):
            imgs = [imgs]

        if censor and (modules.config.default_black_out_nsfw or black_out_nsfw):
            progressbar(async_task, progressbar_index, 'Checking for NSFW content ...')
            imgs = censor_batch(imgs)

        async_task.results = async_task.results + imgs

        if do_not_show_finished_images:
            return

        async_task.yields.append(['results', async_task.results])
        return

    def build_image_wall(async_task):
        results = []

        if len(async_task.results) < 2:
            return

        for img in async_task.results:
            if isinstance(img, str) and os.path.exists(img):
                img = cv2.imread(img)
                img = cv2.cvtColor(img, cv2.COLOR_BGR2RGB)
            if not isinstance(img, np.ndarray):
                return
            if img.ndim != 3:
                return
            results.append(img)

        H, W, C = results[0].shape

        for img in results:
            Hn, Wn, Cn = img.shape
            if H != Hn:
                return
            if W != Wn:
                return
            if C != Cn:
                return

        cols = float(len(results)) ** 0.5
        cols = int(math.ceil(cols))
        rows = float(len(results)) / float(cols)
        rows = int(math.ceil(rows))

        wall = np.zeros(shape=(H * rows, W * cols, C), dtype=np.uint8)

        for y in range(rows):
            for x in range(cols):
                if y * cols + x < len(results):
                    img = results[y * cols + x]
                    wall[y * H:y * H + H, x * W:x * W + W, :] = img

        # must use deep copy otherwise gradio is super laggy. Do not use list.append() .
        async_task.results = async_task.results + [wall]
        return

    @torch.no_grad()
    @torch.inference_mode()
    def handler(async_task):
        execution_start_time = time.perf_counter()
        async_task.processing = True

        args = async_task.args
        args.reverse()

        prompt = args.pop()
        negative_prompt = args.pop()
        translate_prompts = args.pop()
        style_selections = args.pop()
        performance_selection = Performance(args.pop())
        aspect_ratios_selection = args.pop()
        image_number = args.pop()
        output_format = args.pop()
        image_seed = args.pop()
        read_wildcards_in_order = args.pop()
        sharpness = args.pop()
        guidance_scale = args.pop()
        base_model_name = args.pop()
        refiner_model_name = args.pop()
        refiner_switch = args.pop()
        loras = get_enabled_loras([[bool(args.pop()), str(args.pop()), float(args.pop())] for _ in range(modules.config.default_max_lora_number)])
        input_image_checkbox = args.pop()
        current_tab = args.pop()
        uov_method = args.pop()
        uov_input_image = args.pop()
        outpaint_selections = args.pop()
        inpaint_input_image = args.pop()
        inpaint_additional_prompt = args.pop()
        inpaint_mask_image_upload = args.pop()

        disable_preview = args.pop()
        disable_intermediate_results = args.pop()
        disable_seed_increment = args.pop()
        black_out_nsfw = args.pop()
        adm_scaler_positive = args.pop()
        adm_scaler_negative = args.pop()
        adm_scaler_end = args.pop()
        adaptive_cfg = args.pop()
        sampler_name = args.pop()
        scheduler_name = args.pop()
        overwrite_step = args.pop()
        overwrite_switch = args.pop()
        overwrite_width = args.pop()
        overwrite_height = args.pop()
        overwrite_vary_strength = args.pop()
        overwrite_upscale_strength = args.pop()
        mixing_image_prompt_and_vary_upscale = args.pop()
        mixing_image_prompt_and_inpaint = args.pop()
        debugging_cn_preprocessor = args.pop()
        skipping_cn_preprocessor = args.pop()
        canny_low_threshold = args.pop()
        canny_high_threshold = args.pop()
        refiner_swap_method = args.pop()
        controlnet_softness = args.pop()
        freeu_enabled = args.pop()
        freeu_b1 = args.pop()
        freeu_b2 = args.pop()
        freeu_s1 = args.pop()
        freeu_s2 = args.pop()
        debugging_inpaint_preprocessor = args.pop()
        inpaint_disable_initial_latent = args.pop()
        inpaint_engine = args.pop()
        inpaint_strength = args.pop()
        inpaint_respective_field = args.pop()
        inpaint_mask_upload_checkbox = args.pop()
        invert_mask_checkbox = args.pop()
        inpaint_erode_or_dilate = args.pop()

        save_metadata_to_images = args.pop() if not args_manager.args.disable_metadata else False
        metadata_scheme = MetadataScheme(args.pop()) if not args_manager.args.disable_metadata else MetadataScheme.FOOOCUS

        cn_tasks = {x: [] for x in flags.ip_list}
        for _ in range(flags.controlnet_image_count):
            cn_img = args.pop()
            cn_stop = args.pop()
            cn_weight = args.pop()
            cn_type = args.pop()
            if cn_img is not None:
                cn_tasks[cn_type].append([cn_img, cn_stop, cn_weight])

        outpaint_selections = [o.lower() for o in outpaint_selections]
        base_model_additional_loras = []
        raw_style_selections = copy.deepcopy(style_selections)
        uov_method = uov_method.lower()

        if fooocus_expansion in style_selections:
            use_expansion = True
            style_selections.remove(fooocus_expansion)
        else:
            use_expansion = False

        use_style = len(style_selections) > 0

        if base_model_name == refiner_model_name:
            print(f'Refiner disabled because base model and refiner are same.')
            refiner_model_name = 'None'

        steps = performance_selection.steps()

        if performance_selection == Performance.EXTREME_SPEED:
            print('Enter LCM mode.')
            progressbar(async_task, 1, 'Downloading LCM components ...')
            loras += [(modules.config.downloading_sdxl_lcm_lora(), 1.0)]

            if refiner_model_name != 'None':
                print(f'Refiner disabled in LCM mode.')

            refiner_model_name = 'None'
            sampler_name = 'lcm'
            scheduler_name = 'lcm'
            sharpness = 0.0
            guidance_scale = 1.0
            adaptive_cfg = 1.0
            refiner_switch = 1.0
            adm_scaler_positive = 1.0
            adm_scaler_negative = 1.0
            adm_scaler_end = 0.0

        elif performance_selection == Performance.LIGHTNING:
            print('Enter Lightning mode.')
            progressbar(async_task, 1, 'Downloading Lightning components ...')
            loras += [(modules.config.downloading_sdxl_lightning_lora(), 1.0)]

            if refiner_model_name != 'None':
                print(f'Refiner disabled in Lightning mode.')

            refiner_model_name = 'None'
            sampler_name = 'euler'
            scheduler_name = 'sgm_uniform'
            sharpness = 0.0
            guidance_scale = 1.0
            adaptive_cfg = 1.0
            refiner_switch = 1.0
            adm_scaler_positive = 1.0
            adm_scaler_negative = 1.0
            adm_scaler_end = 0.0

        elif performance_selection == Performance.HYPER_SD:
            print('Enter Hyper-SD mode.')
            progressbar(async_task, 1, 'Downloading Hyper-SD components ...')
            loras += [(modules.config.downloading_sdxl_hyper_sd_lora(), 0.8)]

            if refiner_model_name != 'None':
                print(f'Refiner disabled in Hyper-SD mode.')

            refiner_model_name = 'None'
            sampler_name = 'dpmpp_sde_gpu'
            scheduler_name = 'karras'
            sharpness = 0.0
            guidance_scale = 1.0
            adaptive_cfg = 1.0
            refiner_switch = 1.0
            adm_scaler_positive = 1.0
            adm_scaler_negative = 1.0
            adm_scaler_end = 0.0

        if translate_prompts:
            from modules.translator import translate2en
            prompt = translate2en(prompt, 'prompt')
            negative_prompt = translate2en(negative_prompt, 'negative prompt')

        print(f'[Parameters] Adaptive CFG = {adaptive_cfg}')
        print(f'[Parameters] Sharpness = {sharpness}')
        print(f'[Parameters] ControlNet Softness = {controlnet_softness}')
        print(f'[Parameters] ADM Scale = '
              f'{adm_scaler_positive} : '
              f'{adm_scaler_negative} : '
              f'{adm_scaler_end}')

        patch_settings[pid] = PatchSettings(
            sharpness,
            adm_scaler_end,
            adm_scaler_positive,
            adm_scaler_negative,
            controlnet_softness,
            adaptive_cfg
        )

        cfg_scale = float(guidance_scale)
        print(f'[Parameters] CFG = {cfg_scale}')

        initial_latent = None
        denoising_strength = 1.0
        tiled = False

        width, height = aspect_ratios_selection.replace('×', ' ').split(' ')[:2]
        width, height = int(width), int(height)

        skip_prompt_processing = False

        inpaint_worker.current_task = None
        inpaint_parameterized = inpaint_engine != 'None'
        inpaint_image = None
        inpaint_mask = None
        inpaint_head_model_path = None

        use_synthetic_refiner = False

        controlnet_canny_path = None
        controlnet_cpds_path = None
        clip_vision_path, ip_negative_path, ip_adapter_path, ip_adapter_face_path = None, None, None, None

        seed = int(image_seed)
        print(f'[Parameters] Seed = {seed}')

        goals = []
        tasks = []

        if input_image_checkbox:
            if (current_tab == 'uov' or (
                    current_tab == 'ip' and mixing_image_prompt_and_vary_upscale)) \
                    and uov_method != flags.disabled and uov_input_image is not None:
                uov_input_image = HWC3(uov_input_image)
                if 'vary' in uov_method:
                    goals.append('vary')
                elif 'upscale' in uov_method:
                    goals.append('upscale')
                    if 'fast' in uov_method:
                        skip_prompt_processing = True
                    else:
                        steps = performance_selection.steps_uov()

                    progressbar(async_task, 1, 'Downloading upscale models ...')
                    modules.config.downloading_upscale_model()
            if (current_tab == 'inpaint' or (
                    current_tab == 'ip' and mixing_image_prompt_and_inpaint)) \
                    and isinstance(inpaint_input_image, dict):
                inpaint_image = inpaint_input_image['image']
                inpaint_mask = inpaint_input_image['mask'][:, :, 0]

                if inpaint_mask_upload_checkbox:
                    if isinstance(inpaint_mask_image_upload, dict):
                        if (isinstance(inpaint_mask_image_upload['image'], np.ndarray)
                                and isinstance(inpaint_mask_image_upload['mask'], np.ndarray)
                                and inpaint_mask_image_upload['image'].ndim == 3):
                            inpaint_mask_image_upload = np.maximum(inpaint_mask_image_upload['image'], inpaint_mask_image_upload['mask'])
                    if isinstance(inpaint_mask_image_upload, np.ndarray) and inpaint_mask_image_upload.ndim == 3:
                        H, W, C = inpaint_image.shape
                        inpaint_mask_image_upload = resample_image(inpaint_mask_image_upload, width=W, height=H)
                        inpaint_mask_image_upload = np.mean(inpaint_mask_image_upload, axis=2)
                        inpaint_mask_image_upload = (inpaint_mask_image_upload > 127).astype(np.uint8) * 255
                        inpaint_mask = np.maximum(inpaint_mask, inpaint_mask_image_upload)

                if int(inpaint_erode_or_dilate) != 0:
                    inpaint_mask = erode_or_dilate(inpaint_mask, inpaint_erode_or_dilate)

                if invert_mask_checkbox:
                    inpaint_mask = 255 - inpaint_mask

                inpaint_image = HWC3(inpaint_image)
                if isinstance(inpaint_image, np.ndarray) and isinstance(inpaint_mask, np.ndarray) \
                        and (np.any(inpaint_mask > 127) or len(outpaint_selections) > 0):
                    progressbar(async_task, 1, 'Downloading upscale models ...')
                    modules.config.downloading_upscale_model()
                    if inpaint_parameterized:
                        progressbar(async_task, 1, 'Downloading inpainter ...')
                        inpaint_head_model_path, inpaint_patch_model_path = modules.config.downloading_inpaint_models(
                            inpaint_engine)
                        base_model_additional_loras += [(inpaint_patch_model_path, 1.0)]
                        print(f'[Inpaint] Current inpaint model is {inpaint_patch_model_path}')
                        if refiner_model_name == 'None':
                            use_synthetic_refiner = True
                            refiner_switch = 0.8
                    else:
                        inpaint_head_model_path, inpaint_patch_model_path = None, None
                        print(f'[Inpaint] Parameterized inpaint is disabled.')
                    if inpaint_additional_prompt != '':
                        if prompt == '':
                            prompt = inpaint_additional_prompt
                        else:
                            prompt = inpaint_additional_prompt + '\n' + prompt
                    goals.append('inpaint')
            if current_tab == 'ip' or \
                    mixing_image_prompt_and_vary_upscale or \
                    mixing_image_prompt_and_inpaint:
                goals.append('cn')
                progressbar(async_task, 1, 'Downloading control models ...')
                if len(cn_tasks[flags.cn_canny]) > 0:
                    controlnet_canny_path = modules.config.downloading_controlnet_canny()
                if len(cn_tasks[flags.cn_cpds]) > 0:
                    controlnet_cpds_path = modules.config.downloading_controlnet_cpds()
                if len(cn_tasks[flags.cn_ip]) > 0:
                    clip_vision_path, ip_negative_path, ip_adapter_path = modules.config.downloading_ip_adapters('ip')
                if len(cn_tasks[flags.cn_ip_face]) > 0:
                    clip_vision_path, ip_negative_path, ip_adapter_face_path = modules.config.downloading_ip_adapters(
                        'face')
                progressbar(async_task, 1, 'Loading control models ...')

        # Load or unload CNs
        pipeline.refresh_controlnets([controlnet_canny_path, controlnet_cpds_path])
        ip_adapter.load_ip_adapter(clip_vision_path, ip_negative_path, ip_adapter_path)
        ip_adapter.load_ip_adapter(clip_vision_path, ip_negative_path, ip_adapter_face_path)

        if overwrite_step > 0:
            steps = overwrite_step

        switch = int(round(steps * refiner_switch))

        if overwrite_switch > 0:
            switch = overwrite_switch

        if overwrite_width > 0:
            width = overwrite_width

        if overwrite_height > 0:
            height = overwrite_height

        print(f'[Parameters] Sampler = {sampler_name} - {scheduler_name}')
        print(f'[Parameters] Steps = {steps} - {switch}')

        progressbar(async_task, 1, 'Initializing ...')

        if not skip_prompt_processing:

            prompts = remove_empty_str([safe_str(p) for p in prompt.splitlines()], default='')
            negative_prompts = remove_empty_str([safe_str(p) for p in negative_prompt.splitlines()], default='')

            prompt = prompts[0]
            negative_prompt = negative_prompts[0]

            if prompt == '':
                # disable expansion when empty since it is not meaningful and influences image prompt
                use_expansion = False

            extra_positive_prompts = prompts[1:] if len(prompts) > 1 else []
            extra_negative_prompts = negative_prompts[1:] if len(negative_prompts) > 1 else []

            progressbar(async_task, 3, 'Loading models ...')
            pipeline.refresh_everything(refiner_model_name=refiner_model_name, base_model_name=base_model_name,
                                        loras=loras, base_model_additional_loras=base_model_additional_loras,
                                        use_synthetic_refiner=use_synthetic_refiner)

            progressbar(async_task, 3, 'Processing prompts ...')
            tasks = []
            
            for i in range(image_number):
                if disable_seed_increment:
                    task_seed = seed % (constants.MAX_SEED + 1)
                else:
                    task_seed = (seed + i) % (constants.MAX_SEED + 1)  # randint is inclusive, % is not

                task_rng = random.Random(task_seed)  # may bind to inpaint noise in the future
                task_prompt = apply_wildcards(prompt, task_rng, i, read_wildcards_in_order)
                task_prompt = apply_arrays(task_prompt, i)
                task_negative_prompt = apply_wildcards(negative_prompt, task_rng, i, read_wildcards_in_order)
                task_extra_positive_prompts = [apply_wildcards(pmt, task_rng, i, read_wildcards_in_order) for pmt in extra_positive_prompts]
                task_extra_negative_prompts = [apply_wildcards(pmt, task_rng, i, read_wildcards_in_order) for pmt in extra_negative_prompts]

                positive_basic_workloads = []
                negative_basic_workloads = []

                task_styles = style_selections.copy()
                if use_style:
                    for i, s in enumerate(task_styles):
                        if s == random_style_name:
                            s = get_random_style(task_rng)
                            task_styles[i] = s
                        p, n = apply_style(s, positive=task_prompt)
                        positive_basic_workloads = positive_basic_workloads + p
                        negative_basic_workloads = negative_basic_workloads + n
                else:
                    positive_basic_workloads.append(task_prompt)

                negative_basic_workloads.append(task_negative_prompt)  # Always use independent workload for negative.

                positive_basic_workloads = positive_basic_workloads + task_extra_positive_prompts
                negative_basic_workloads = negative_basic_workloads + task_extra_negative_prompts

                positive_basic_workloads = remove_empty_str(positive_basic_workloads, default=task_prompt)
                negative_basic_workloads = remove_empty_str(negative_basic_workloads, default=task_negative_prompt)

                tasks.append(dict(
                    task_seed=task_seed,
                    task_prompt=task_prompt,
                    task_negative_prompt=task_negative_prompt,
                    positive=positive_basic_workloads,
                    negative=negative_basic_workloads,
                    expansion='',
                    c=None,
                    uc=None,
                    positive_top_k=len(positive_basic_workloads),
                    negative_top_k=len(negative_basic_workloads),
                    log_positive_prompt='\n'.join([task_prompt] + task_extra_positive_prompts),
                    log_negative_prompt='\n'.join([task_negative_prompt] + task_extra_negative_prompts),
                    styles=task_styles
                ))

            if use_expansion:
                for i, t in enumerate(tasks):
                    progressbar(async_task, 5, f'Preparing Fooocus text #{i + 1} ...')
                    expansion = pipeline.final_expansion(t['task_prompt'], t['task_seed'])
                    print(f'[Prompt Expansion] {expansion}')
                    t['expansion'] = expansion
                    t['positive'] = copy.deepcopy(t['positive']) + [expansion]  # Deep copy.

            for i, t in enumerate(tasks):
                progressbar(async_task, 7, f'Encoding positive #{i + 1} ...')
                t['c'] = pipeline.clip_encode(texts=t['positive'], pool_top_k=t['positive_top_k'])

            for i, t in enumerate(tasks):
                if abs(float(cfg_scale) - 1.0) < 1e-4:
                    t['uc'] = pipeline.clone_cond(t['c'])
                else:
                    progressbar(async_task, 10, f'Encoding negative #{i + 1} ...')
                    t['uc'] = pipeline.clip_encode(texts=t['negative'], pool_top_k=t['negative_top_k'])

        if len(goals) > 0:
            progressbar(async_task, 13, 'Image processing ...')

        if 'vary' in goals:
            if 'subtle' in uov_method:
                denoising_strength = 0.5
            if 'strong' in uov_method:
                denoising_strength = 0.85
            if overwrite_vary_strength > 0:
                denoising_strength = overwrite_vary_strength

            shape_ceil = get_image_shape_ceil(uov_input_image)
            if shape_ceil < 1024:
                print(f'[Vary] Image is resized because it is too small.')
                shape_ceil = 1024
            elif shape_ceil > 2048:
                print(f'[Vary] Image is resized because it is too big.')
                shape_ceil = 2048

            uov_input_image = set_image_shape_ceil(uov_input_image, shape_ceil)

            initial_pixels = core.numpy_to_pytorch(uov_input_image)
            progressbar(async_task, 13, 'VAE encoding ...')

            candidate_vae, _ = pipeline.get_candidate_vae(
                steps=steps,
                switch=switch,
                denoise=denoising_strength,
                refiner_swap_method=refiner_swap_method
            )

            initial_latent = core.encode_vae(vae=candidate_vae, pixels=initial_pixels)
            B, C, H, W = initial_latent['samples'].shape
            width = W * 8
            height = H * 8
            print(f'Final resolution is {str((height, width))}.')

        if 'upscale' in goals:
            H, W, C = uov_input_image.shape
            progressbar(async_task, 13, f'Upscaling image from {str((H, W))} ...')
            uov_input_image = perform_upscale(uov_input_image)
            print(f'Image upscaled.')

            if '1.5x' in uov_method:
                f = 1.5
            elif '2x' in uov_method:
                f = 2.0
            else:
                f = 1.0

            shape_ceil = get_shape_ceil(H * f, W * f)

            if shape_ceil < 1024:
                print(f'[Upscale] Image is resized because it is too small.')
                uov_input_image = set_image_shape_ceil(uov_input_image, 1024)
                shape_ceil = 1024
            else:
                uov_input_image = resample_image(uov_input_image, width=W * f, height=H * f)

            image_is_super_large = shape_ceil > 2800

            if 'fast' in uov_method:
                direct_return = True
            elif image_is_super_large:
                print('Image is too large. Directly returned the SR image. '
                      'Usually directly return SR image at 4K resolution '
                      'yields better results than SDXL diffusion.')
                direct_return = True
            else:
                direct_return = False

            if direct_return:
                d = [('Upscale', 'upscale', 'Fast 2x')]
                if modules.config.default_black_out_nsfw or black_out_nsfw:
                    progressbar(async_task, 100, 'Checking for NSFW content ...')
                    uov_input_image = censor_single(uov_input_image)
                uov_input_image_path = log(uov_input_image, d, output_format=output_format)
                yield_result(async_task, uov_input_image_path, black_out_nsfw, False, do_not_show_finished_images=True)
                return

            tiled = True
            denoising_strength = 0.382

            if overwrite_upscale_strength > 0:
                denoising_strength = overwrite_upscale_strength

            initial_pixels = core.numpy_to_pytorch(uov_input_image)
            progressbar(async_task, 13, 'VAE encoding ...')

            candidate_vae, _ = pipeline.get_candidate_vae(
                steps=steps,
                switch=switch,
                denoise=denoising_strength,
                refiner_swap_method=refiner_swap_method
            )

            initial_latent = core.encode_vae(
                vae=candidate_vae,
                pixels=initial_pixels, tiled=True)
            B, C, H, W = initial_latent['samples'].shape
            width = W * 8
            height = H * 8
            print(f'Final resolution is {str((height, width))}.')

        if 'inpaint' in goals:
            if len(outpaint_selections) > 0:
                H, W, C = inpaint_image.shape
                if 'top' in outpaint_selections:
                    inpaint_image = np.pad(inpaint_image, [[int(H * 0.3), 0], [0, 0], [0, 0]], mode='edge')
                    inpaint_mask = np.pad(inpaint_mask, [[int(H * 0.3), 0], [0, 0]], mode='constant',
                                          constant_values=255)
                if 'bottom' in outpaint_selections:
                    inpaint_image = np.pad(inpaint_image, [[0, int(H * 0.3)], [0, 0], [0, 0]], mode='edge')
                    inpaint_mask = np.pad(inpaint_mask, [[0, int(H * 0.3)], [0, 0]], mode='constant',
                                          constant_values=255)

                H, W, C = inpaint_image.shape
                if 'left' in outpaint_selections:
                    inpaint_image = np.pad(inpaint_image, [[0, 0], [int(W * 0.3), 0], [0, 0]], mode='edge')
                    inpaint_mask = np.pad(inpaint_mask, [[0, 0], [int(W * 0.3), 0]], mode='constant',
                                          constant_values=255)
                if 'right' in outpaint_selections:
                    inpaint_image = np.pad(inpaint_image, [[0, 0], [0, int(W * 0.3)], [0, 0]], mode='edge')
                    inpaint_mask = np.pad(inpaint_mask, [[0, 0], [0, int(W * 0.3)]], mode='constant',
                                          constant_values=255)

                inpaint_image = np.ascontiguousarray(inpaint_image.copy())
                inpaint_mask = np.ascontiguousarray(inpaint_mask.copy())
                inpaint_strength = 1.0
                inpaint_respective_field = 1.0

            denoising_strength = inpaint_strength

            inpaint_worker.current_task = inpaint_worker.InpaintWorker(
                image=inpaint_image,
                mask=inpaint_mask,
                use_fill=denoising_strength > 0.99,
                k=inpaint_respective_field
            )

            if debugging_inpaint_preprocessor:
                yield_result(async_task, inpaint_worker.current_task.visualize_mask_processing(), black_out_nsfw, do_not_show_finished_images=True)
                return

            progressbar(async_task, 13, 'VAE Inpaint encoding ...')

            inpaint_pixel_fill = core.numpy_to_pytorch(inpaint_worker.current_task.interested_fill)
            inpaint_pixel_image = core.numpy_to_pytorch(inpaint_worker.current_task.interested_image)
            inpaint_pixel_mask = core.numpy_to_pytorch(inpaint_worker.current_task.interested_mask)

            candidate_vae, candidate_vae_swap = pipeline.get_candidate_vae(
                steps=steps,
                switch=switch,
                denoise=denoising_strength,
                refiner_swap_method=refiner_swap_method
            )

            latent_inpaint, latent_mask = core.encode_vae_inpaint(
                mask=inpaint_pixel_mask,
                vae=candidate_vae,
                pixels=inpaint_pixel_image)

            latent_swap = None
            if candidate_vae_swap is not None:
                progressbar(async_task, 13, 'VAE SD15 encoding ...')
                latent_swap = core.encode_vae(
                    vae=candidate_vae_swap,
                    pixels=inpaint_pixel_fill)['samples']

            progressbar(async_task, 13, 'VAE encoding ...')
            latent_fill = core.encode_vae(
                vae=candidate_vae,
                pixels=inpaint_pixel_fill)['samples']

            inpaint_worker.current_task.load_latent(
                latent_fill=latent_fill, latent_mask=latent_mask, latent_swap=latent_swap)

            if inpaint_parameterized:
                pipeline.final_unet = inpaint_worker.current_task.patch(
                    inpaint_head_model_path=inpaint_head_model_path,
                    inpaint_latent=latent_inpaint,
                    inpaint_latent_mask=latent_mask,
                    model=pipeline.final_unet
                )

            if not inpaint_disable_initial_latent:
                initial_latent = {'samples': latent_fill}

            B, C, H, W = latent_fill.shape
            height, width = H * 8, W * 8
            final_height, final_width = inpaint_worker.current_task.image.shape[:2]
            print(f'Final resolution is {str((final_height, final_width))}, latent is {str((height, width))}.')

        if 'cn' in goals:
            for task in cn_tasks[flags.cn_canny]:
                cn_img, cn_stop, cn_weight = task
                cn_img = resize_image(HWC3(cn_img), width=width, height=height)

                if not skipping_cn_preprocessor:
                    cn_img = preprocessors.canny_pyramid(cn_img, canny_low_threshold, canny_high_threshold)

                cn_img = HWC3(cn_img)
                task[0] = core.numpy_to_pytorch(cn_img)
                if debugging_cn_preprocessor:
                    yield_result(async_task, cn_img, black_out_nsfw, do_not_show_finished_images=True)
                    return
            for task in cn_tasks[flags.cn_cpds]:
                cn_img, cn_stop, cn_weight = task
                cn_img = resize_image(HWC3(cn_img), width=width, height=height)

                if not skipping_cn_preprocessor:
                    cn_img = preprocessors.cpds(cn_img)

                cn_img = HWC3(cn_img)
                task[0] = core.numpy_to_pytorch(cn_img)
                if debugging_cn_preprocessor:
                    yield_result(async_task, cn_img, black_out_nsfw, do_not_show_finished_images=True)
                    return
            for task in cn_tasks[flags.cn_ip]:
                cn_img, cn_stop, cn_weight = task
                cn_img = HWC3(cn_img)

                # https://github.com/tencent-ailab/IP-Adapter/blob/d580c50a291566bbf9fc7ac0f760506607297e6d/README.md?plain=1#L75
                cn_img = resize_image(cn_img, width=224, height=224, resize_mode=0)

                task[0] = ip_adapter.preprocess(cn_img, ip_adapter_path=ip_adapter_path)
                if debugging_cn_preprocessor:
                    yield_result(async_task, cn_img, black_out_nsfw, do_not_show_finished_images=True)
                    return
            for task in cn_tasks[flags.cn_ip_face]:
                cn_img, cn_stop, cn_weight = task
                cn_img = HWC3(cn_img)

                if not skipping_cn_preprocessor:
                    cn_img = extras.face_crop.crop_image(cn_img)

                # https://github.com/tencent-ailab/IP-Adapter/blob/d580c50a291566bbf9fc7ac0f760506607297e6d/README.md?plain=1#L75
                cn_img = resize_image(cn_img, width=224, height=224, resize_mode=0)

                task[0] = ip_adapter.preprocess(cn_img, ip_adapter_path=ip_adapter_face_path)
                if debugging_cn_preprocessor:
                    yield_result(async_task, cn_img, black_out_nsfw, do_not_show_finished_images=True)
                    return

            all_ip_tasks = cn_tasks[flags.cn_ip] + cn_tasks[flags.cn_ip_face]

            if len(all_ip_tasks) > 0:
                pipeline.final_unet = ip_adapter.patch_model(pipeline.final_unet, all_ip_tasks)

        if freeu_enabled:
            print(f'FreeU is enabled!')
            pipeline.final_unet = core.apply_freeu(
                pipeline.final_unet,
                freeu_b1,
                freeu_b2,
                freeu_s1,
                freeu_s2
            )

        all_steps = steps * image_number

        print(f'[Parameters] Denoising Strength = {denoising_strength}')

        if isinstance(initial_latent, dict) and 'samples' in initial_latent:
            log_shape = initial_latent['samples'].shape
        else:
            log_shape = f'Image Space {(height, width)}'

        print(f'[Parameters] Initial Latent shape: {log_shape}')

        preparation_time = time.perf_counter() - execution_start_time
        print(f'Preparation time: {preparation_time:.2f} seconds')

        final_sampler_name = sampler_name
        final_scheduler_name = scheduler_name

        if scheduler_name == 'lcm':
            final_scheduler_name = 'sgm_uniform'
            if pipeline.final_unet is not None:
                pipeline.final_unet = core.opModelSamplingDiscrete.patch(
                    pipeline.final_unet,
                    sampling='lcm',
                    zsnr=False)[0]
            if pipeline.final_refiner_unet is not None:
                pipeline.final_refiner_unet = core.opModelSamplingDiscrete.patch(
                    pipeline.final_refiner_unet,
                    sampling='lcm',
                    zsnr=False)[0]
            print('Using lcm scheduler.')

        async_task.yields.append(['preview', (13, 'Moving model to GPU ...', None)])

        def callback(step, x0, x, total_steps, y):
            done_steps = current_task_id * steps + step
            async_task.yields.append(['preview', (
                int(15.0 + 85.0 * float(done_steps) / float(all_steps)),
                f'Sampling Image {current_task_id + 1}/{image_number}, Step {step + 1}/{total_steps} ...', y)])

        for current_task_id, task in enumerate(tasks):
            execution_start_time = time.perf_counter()

            try:
                if async_task.last_stop is not False:
                    ldm_patched.modules.model_management.interrupt_current_processing()
                positive_cond, negative_cond = task['c'], task['uc']

                if 'cn' in goals:
                    for cn_flag, cn_path in [
                        (flags.cn_canny, controlnet_canny_path),
                        (flags.cn_cpds, controlnet_cpds_path)
                    ]:
                        for cn_img, cn_stop, cn_weight in cn_tasks[cn_flag]:
                            positive_cond, negative_cond = core.apply_controlnet(
                                positive_cond, negative_cond,
                                pipeline.loaded_ControlNets[cn_path], cn_img, cn_weight, 0, cn_stop)

                imgs = pipeline.process_diffusion(
                    positive_cond=positive_cond,
                    negative_cond=negative_cond,
                    steps=steps,
                    switch=switch,
                    width=width,
                    height=height,
                    image_seed=task['task_seed'],
                    callback=callback,
                    sampler_name=final_sampler_name,
                    scheduler_name=final_scheduler_name,
                    latent=initial_latent,
                    denoise=denoising_strength,
                    tiled=tiled,
                    cfg_scale=cfg_scale,
                    refiner_swap_method=refiner_swap_method,
                    disable_preview=disable_preview
                )

                del task['c'], task['uc'], positive_cond, negative_cond  # Save memory

                if inpaint_worker.current_task is not None:
                    imgs = [inpaint_worker.current_task.post_process(x) for x in imgs]

                img_paths = []

                if modules.config.default_black_out_nsfw or black_out_nsfw:
                    progressbar(async_task, int(15.0 + 85.0 * float((current_task_id + 1) * steps) / float(all_steps)),
                                'Checking for NSFW content ...')
                    imgs = censor_batch(imgs)

                for x in imgs:
                    d = [('Prompt', 'prompt', task['log_positive_prompt']),
                         ('Negative Prompt', 'negative_prompt', task['log_negative_prompt']),
                         ('Fooocus V2 Expansion', 'prompt_expansion', task['expansion']),
                         ('Styles', 'styles', str(task['styles'] if not use_expansion else [fooocus_expansion] + task['styles'])),
                         ('Performance', 'performance', performance_selection.value)]

                    if performance_selection.steps() != steps:
                        d.append(('Steps', 'steps', steps))

                    d += [('Resolution', 'resolution', str((width, height))),
                          ('Guidance Scale', 'guidance_scale', guidance_scale),
                          ('Sharpness', 'sharpness', sharpness),
                          ('ADM Guidance', 'adm_guidance', str((
                              modules.patch.patch_settings[pid].positive_adm_scale,
                              modules.patch.patch_settings[pid].negative_adm_scale,
                              modules.patch.patch_settings[pid].adm_scaler_end))),
                          ('Base Model', 'base_model', base_model_name),
                          ('Refiner Model', 'refiner_model', refiner_model_name),
                          ('Refiner Switch', 'refiner_switch', refiner_switch)]

                    if refiner_model_name != 'None':
                        if overwrite_switch > 0:
                            d.append(('Overwrite Switch', 'overwrite_switch', overwrite_switch))
                        if refiner_swap_method != flags.refiner_swap_method:
                            d.append(('Refiner Swap Method', 'refiner_swap_method', refiner_swap_method))
                    if modules.patch.patch_settings[pid].adaptive_cfg != modules.config.default_cfg_tsnr:
                        d.append(('CFG Mimicking from TSNR', 'adaptive_cfg', modules.patch.patch_settings[pid].adaptive_cfg))

                    d.append(('Sampler', 'sampler', sampler_name))
                    d.append(('Scheduler', 'scheduler', scheduler_name))
                    d.append(('Seed', 'seed', str(task['task_seed'])))

                    if freeu_enabled:
                        d.append(('FreeU', 'freeu', str((freeu_b1, freeu_b2, freeu_s1, freeu_s2))))

                    for li, (n, w) in enumerate(loras):
                        if n != 'None':
                            d.append((f'LoRA {li + 1}', f'lora_combined_{li + 1}', f'{n} : {w}'))

                    metadata_parser = None
                    if save_metadata_to_images:
                        metadata_parser = modules.meta_parser.get_metadata_parser(metadata_scheme)
                        metadata_parser.set_data(task['log_positive_prompt'], task['positive'],
                                                 task['log_negative_prompt'], task['negative'],
                                                 steps, base_model_name, refiner_model_name, loras)
                    d.append(('Metadata Scheme', 'metadata_scheme', metadata_scheme.value if save_metadata_to_images else save_metadata_to_images))
                    d.append(('Version', 'version', 'Fooocus v' + fooocus_version.version))
                    img_paths.append(log(x, d, metadata_parser, output_format))

                yield_result(async_task, img_paths, black_out_nsfw, False,
                             do_not_show_finished_images=len(tasks) == 1
                                                          or disable_intermediate_results
                                                          or performance_selection == Performance.EXTREME_SPEED
                                                          or performance_selection == Performance.LIGHTNING)

            except ldm_patched.modules.model_management.InterruptProcessingException as e:
                if async_task.last_stop == 'skip':
                    print('User skipped')
                    async_task.last_stop = False
                    continue
                else:
                    print('User stopped')
                    break

            execution_time = time.perf_counter() - execution_start_time
            print(f'Generating and saving time: {execution_time:.2f} seconds')
        async_task.processing = False
        return

    while True:
        time.sleep(0.01)
        if len(async_tasks) > 0:
            task = async_tasks.pop(0)
            generate_image_grid = task.args.pop(0)

            try:
                handler(task)
                if generate_image_grid:
                    build_image_wall(task)
                task.yields.append(['finish', task.results])
                pipeline.prepare_text_encoder(async_call=True)
            except:
                traceback.print_exc()
                task.yields.append(['finish', task.results])
            finally:
                if pid in modules.patch.patch_settings:
                    del modules.patch.patch_settings[pid]
    pass


threading.Thread(target=worker, daemon=True).start()<|MERGE_RESOLUTION|>--- conflicted
+++ resolved
@@ -46,12 +46,8 @@
     import fooocus_version
     import args_manager
 
-<<<<<<< HEAD
     from modules.censor import censor_batch, censor_single
-    from modules.sdxl_styles import apply_style, apply_wildcards, fooocus_expansion, apply_arrays
-=======
-    from modules.sdxl_styles import apply_style, get_random_style, apply_wildcards, fooocus_expansion, apply_arrays, random_style_name
->>>>>>> c64c7c3b
+    from modules.sdxl_styles import get_random_style, random_style_name, apply_style, apply_wildcards, fooocus_expansion, apply_arrays,
     from modules.private_logger import log
     from extras.expansion import safe_str
     from modules.util import remove_empty_str, HWC3, resize_image, get_image_shape_ceil, set_image_shape_ceil, \
