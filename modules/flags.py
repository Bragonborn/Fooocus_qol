--- conflicted
+++ resolved
@@ -33,17 +33,14 @@
 }  # stop, weight
 
 inpaint_engine_versions = ['None', 'v1', 'v2.5', 'v2.6']
-<<<<<<< HEAD
 
 performance_selections = [
     ('Quality <span style="color: grey;"> \U00002223 60 steps</span>', 'Quality'),
     ('Speed <span style="color: grey;"> \U00002223 30 steps</span>', 'Speed'),
     ('Extreme Speed (LCM) <span style="color: grey;"> \U00002223 8 steps, intermediate results disabled</span>', 'Extreme Speed')
 ]
-=======
-performance_selections = ['Speed', 'Quality', 'Extreme Speed']
+
 image_extensions = ['png', 'jpg', 'webp']
->>>>>>> 2b802da3
 
 inpaint_option_default = 'Inpaint or Outpaint (default)'
 inpaint_option_detail = 'Improve Detail (face, hand, eyes, etc.)'
