--- conflicted
+++ resolved
@@ -67,19 +67,7 @@
     cn_ip: (0.5, 0.6), cn_ip_face: (0.9, 0.75), cn_canny: (0.5, 1.0), cn_cpds: (0.5, 1.0)
 }  # stop, weight
 
-metadata_scheme =[
-    ('Fooocus (json)', 'fooocus'),
-    ('A1111 (plain text)', 'a1111'),
-]
-
 inpaint_engine_versions = ['None', 'v1', 'v2.5', 'v2.6']
-<<<<<<< HEAD
-
-performance_selections = [
-    ('Quality <span style="color: grey;"> \U00002223 60 steps</span>', 'Quality'),
-    ('Speed <span style="color: grey;"> \U00002223 30 steps</span>', 'Speed'),
-    ('Extreme Speed (LCM) <span style="color: grey;"> \U00002223 8 steps, intermediate results disabled</span>', 'Extreme Speed')
-]
 
 output_formats = ['png', 'jpg', 'webp']
 
@@ -91,8 +79,6 @@
 
 inpaint_mask_sam_model = ['sam_vit_b_01ec64', 'sam_vit_h_4b8939', 'sam_vit_l_0b3195']
 
-=======
->>>>>>> 832441e8
 inpaint_option_default = 'Inpaint or Outpaint (default)'
 inpaint_option_detail = 'Improve Detail (face, hand, eyes, etc.)'
 inpaint_option_modify = 'Modify Content (add objects, change background, etc.)'
@@ -146,4 +132,8 @@
         return StepsUOV[self.name].value if Steps[self.name] else None
 
 
-performance_selections = Performance.list()+performance_selections = [
+    ('Quality <span style="color: grey;"> \U00002223 60 steps</span>', Performance.QUALITY.value),
+    ('Speed <span style="color: grey;"> \U00002223 30 steps</span>', Performance.SPEED.value),
+    ('Extreme Speed (LCM) <span style="color: grey;"> \U00002223 8 steps, intermediate results disabled</span>', Performance.EXTREME_SPEED.value)
+]