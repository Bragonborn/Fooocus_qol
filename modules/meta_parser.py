--- conflicted
+++ resolved
@@ -232,12 +232,7 @@
                 height = height[:height.index(" ")]
             preset_prepared[meta_key] = (width, height)
         else:
-<<<<<<< HEAD
             preset_prepared[meta_key] = items[settings_key] if settings_key in items and items[settings_key] is not None else getattr(modules.config, settings_key)
-=======
-            preset_prepared[meta_key] = items[settings_key] if settings_key in items and items[
-                settings_key] is not None else getattr(modules.config, settings_key)
->>>>>>> e2f9bcb1
 
         if settings_key == "default_styles" or settings_key == "default_aspect_ratio":
             preset_prepared[meta_key] = str(preset_prepared[meta_key])
