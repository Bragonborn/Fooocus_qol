import json
import os
import re
from abc import ABC, abstractmethod
from pathlib import Path

import gradio as gr
from PIL import Image

import modules.config
import modules.sdxl_styles
from modules.flags import MetadataScheme, Performance, Steps
from modules.flags import lora_count, SAMPLERS, CIVITAI_NO_KARRAS
from modules.util import quote, unquote, extract_styles_from_prompt, is_json, calculate_sha256

re_param_code = r'\s*(\w[\w \-/]+):\s*("(?:\\.|[^\\"])+"|[^,]*)(?:,|$)'
re_param = re.compile(re_param_code)
re_imagesize = re.compile(r"^(\d+)x(\d+)$")

hash_cache = {}


def load_parameter_button_click(raw_metadata: dict | str, is_generating: bool):
    loaded_parameter_dict = raw_metadata
    if isinstance(raw_metadata, str):
        loaded_parameter_dict = json.loads(raw_metadata)
    assert isinstance(loaded_parameter_dict, dict)

    results = [len(loaded_parameter_dict) > 0, 1]

    get_str('prompt', 'Prompt', loaded_parameter_dict, results)
    get_str('negative_prompt', 'Negative Prompt', loaded_parameter_dict, results)
    get_list('styles', 'Styles', loaded_parameter_dict, results)
    get_str('performance', 'Performance', loaded_parameter_dict, results)
    get_steps('steps', 'Steps', loaded_parameter_dict, results)
    get_float('overwrite_switch', 'Overwrite Switch', loaded_parameter_dict, results)
    get_resolution('resolution', 'Resolution', loaded_parameter_dict, results)
    get_float('guidance_scale', 'Guidance Scale', loaded_parameter_dict, results)
    get_float('sharpness', 'Sharpness', loaded_parameter_dict, results)
    get_adm_guidance('adm_guidance', 'ADM Guidance', loaded_parameter_dict, results)
    get_str('refiner_swap_method', 'Refiner Swap Method', loaded_parameter_dict, results)
    get_float('adaptive_cfg', 'CFG Mimicking from TSNR', loaded_parameter_dict, results)
    get_str('base_model', 'Base Model', loaded_parameter_dict, results)
    get_str('refiner_model', 'Refiner Model', loaded_parameter_dict, results)
    get_float('refiner_switch', 'Refiner Switch', loaded_parameter_dict, results)
    get_str('sampler', 'Sampler', loaded_parameter_dict, results)
    get_str('scheduler', 'Scheduler', loaded_parameter_dict, results)
    get_seed('seed', 'Seed', loaded_parameter_dict, results)

    if is_generating:
        results.append(gr.update())
    else:
        results.append(gr.update(visible=True))

    results.append(gr.update(visible=False))

    get_freeu('freeu', 'FreeU', loaded_parameter_dict, results)

    for i in range(lora_count):
        get_lora(f'lora_combined_{i + 1}', f'LoRA {i + 1}', loaded_parameter_dict, results)

    return results


def get_str(key: str, fallback: str | None, source_dict: dict, results: list, default=None):
    try:
        h = source_dict.get(key, source_dict.get(fallback, default))
        assert isinstance(h, str)
        results.append(h)
    except:
        results.append(gr.update())


def get_list(key: str, fallback: str | None, source_dict: dict, results: list, default=None):
    try:
        h = source_dict.get(key, source_dict.get(fallback, default))
        h = eval(h)
        assert isinstance(h, list)
        results.append(h)
    except:
        results.append(gr.update())


def get_float(key: str, fallback: str | None, source_dict: dict, results: list, default=None):
    try:
        h = source_dict.get(key, source_dict.get(fallback, default))
        assert h is not None
        h = float(h)
        results.append(h)
    except:
        results.append(gr.update())


def get_steps(key: str, fallback: str | None, source_dict: dict, results: list, default=None):
    try:
        h = source_dict.get(key, source_dict.get(fallback, default))
        assert h is not None
        h = int(h)
        if h not in set(item.value for item in Steps):
            results.append(h)
            return
        results.append(-1)
    except:
        results.append(-1)


def get_resolution(key: str, fallback: str | None, source_dict: dict, results: list, default=None):
    try:
        h = source_dict.get(key, source_dict.get(fallback, default))
        width, height = eval(h)
        formatted = modules.config.add_ratio(f'{width}*{height}')
        if formatted in modules.config.available_aspect_ratios:
            results.append(formatted)
            results.append(-1)
            results.append(-1)
        else:
            results.append(gr.update())
            results.append(width)
            results.append(height)
    except:
        results.append(gr.update())
        results.append(gr.update())
        results.append(gr.update())


def get_seed(key: str, fallback: str | None, source_dict: dict, results: list, default=None):
    try:
        h = source_dict.get(key, source_dict.get(fallback, default))
        assert h is not None
        h = int(h)
        results.append(False)
        results.append(h)
    except:
        results.append(gr.update())
        results.append(gr.update())


def get_adm_guidance(key: str, fallback: str | None, source_dict: dict, results: list, default=None):
    try:
        h = source_dict.get(key, source_dict.get(fallback, default))
        p, n, e = eval(h)
        results.append(float(p))
        results.append(float(n))
        results.append(float(e))
    except:
        results.append(gr.update())
        results.append(gr.update())
        results.append(gr.update())


def get_freeu(key: str, fallback: str | None, source_dict: dict, results: list, default=None):
    try:
        h = source_dict.get(key, source_dict.get(fallback, default))
        b1, b2, s1, s2 = eval(h)
        results.append(True)
        results.append(float(b1))
        results.append(float(b2))
        results.append(float(s1))
        results.append(float(s2))
    except:
        results.append(False)
        results.append(gr.update())
        results.append(gr.update())
        results.append(gr.update())
        results.append(gr.update())


def get_lora(key: str, fallback: str | None, source_dict: dict, results: list):
    try:
        n, w = source_dict.get(key, source_dict.get(fallback)).split(' : ')
        w = float(w)
        results.append(n)
        results.append(w)
    except:
        results.append('None')
        results.append(1)


def get_sha256(filepath):
    global hash_cache

    if filepath not in hash_cache:
        hash_cache[filepath] = calculate_sha256(filepath)

    return hash_cache[filepath]


class MetadataParser(ABC):
    def __init__(self):
        self.raw_prompt: str = ''
        self.full_prompt: str = ''
        self.raw_negative_prompt: str = ''
        self.full_negative_prompt: str = ''
        self.steps: int = 30
        self.base_model_name: str = ''
        self.base_model_hash: str = ''
        self.refiner_model_name: str = ''
        self.refiner_model_hash: str = ''
        self.loras: list = []

    @abstractmethod
    def get_scheme(self) -> MetadataScheme:
        raise NotImplementedError

    @abstractmethod
    def parse_json(self, metadata: dict | str) -> dict:
        raise NotImplementedError

    @abstractmethod
    def parse_string(self, metadata: dict) -> str:
        raise NotImplementedError

    def set_data(self, raw_prompt, full_prompt, raw_negative_prompt, full_negative_prompt, steps, base_model_name, refiner_model_name, loras):
        self.raw_prompt = raw_prompt
        self.full_prompt = full_prompt
        self.raw_negative_prompt = raw_negative_prompt
        self.full_negative_prompt = full_negative_prompt
        self.steps = steps
        self.base_model_name = Path(base_model_name).stem

        base_model_path = os.path.join(modules.config.path_checkpoints, base_model_name)
        self.base_model_hash = get_sha256(base_model_path)

        if refiner_model_name not in ['', 'None']:
            self.refiner_model_name = Path(refiner_model_name).stem
            refiner_model_path = os.path.join(modules.config.path_checkpoints, refiner_model_name)
            self.refiner_model_hash = get_sha256(refiner_model_path)

        self.loras = []
        for (lora_name, lora_weight) in loras:
            if lora_name != 'None':
                lora_path = os.path.join(modules.config.path_loras, lora_name)
                lora_hash = get_sha256(lora_path)
                self.loras.append((Path(lora_name).stem, lora_weight, lora_hash))


class A1111MetadataParser(MetadataParser):
    def get_scheme(self) -> MetadataScheme:
        return MetadataScheme.A1111

    fooocus_to_a1111 = {
        'raw_prompt': 'Raw prompt',
        'raw_negative_prompt': 'Raw negative prompt',
        'negative_prompt': 'Negative prompt',
        'styles': 'Styles',
        'performance': 'Performance',
        'steps': 'Steps',
        'sampler': 'Sampler',
        'scheduler': 'Scheduler',
        'guidance_scale': 'CFG scale',
        'seed': 'Seed',
        'resolution': 'Size',
        'sharpness': 'Sharpness',
        'adm_guidance': 'ADM Guidance',
        'refiner_swap_method': 'Refiner Swap Method',
        'adaptive_cfg': 'Adaptive CFG',
        'overwrite_switch': 'Overwrite Switch',
        'freeu': 'FreeU',
        'base_model': 'Model',
        'base_model_hash': 'Model hash',
        'refiner_model': 'Refiner',
        'refiner_model_hash': 'Refiner hash',
        'lora_hashes': 'Lora hashes',
        'lora_weights': 'Lora weights',
        'created_by': 'User',
        'version': 'Version'
    }

    def parse_json(self, metadata: str) -> dict:
        metadata_prompt = ''
        metadata_negative_prompt = ''

        done_with_prompt = False

        *lines, lastline = metadata.strip().split("\n")
        if len(re_param.findall(lastline)) < 3:
            lines.append(lastline)
            lastline = ''

        for line in lines:
            line = line.strip()
            if line.startswith(f"{self.fooocus_to_a1111['negative_prompt']}:"):
                done_with_prompt = True
                line = line[len(f"{self.fooocus_to_a1111['negative_prompt']}:"):].strip()
            if done_with_prompt:
                metadata_negative_prompt += ('' if metadata_negative_prompt == '' else "\n") + line
            else:
                metadata_prompt += ('' if metadata_prompt == '' else "\n") + line

        found_styles, prompt, negative_prompt = extract_styles_from_prompt(metadata_prompt, metadata_negative_prompt)

        data = {
            'prompt': prompt,
            'negative_prompt': negative_prompt
        }

        for k, v in re_param.findall(lastline):
            try:
                if v[0] == '"' and v[-1] == '"':
                    v = unquote(v)

                m = re_imagesize.match(v)
                if m is not None:
                    data['resolution'] = str((m.group(1), m.group(2)))
                else:
                    data[list(self.fooocus_to_a1111.keys())[list(self.fooocus_to_a1111.values()).index(k)]] = v
            except Exception:
                print(f"Error parsing \"{k}: {v}\"")

        # workaround for multiline prompts
        if 'raw_prompt' in data:
            data['prompt'] = data['raw_prompt']
            raw_prompt = data['raw_prompt'].replace("\n", ', ')
            if metadata_prompt != raw_prompt and modules.sdxl_styles.fooocus_expansion not in found_styles:
                found_styles.append(modules.sdxl_styles.fooocus_expansion)

        if 'raw_negative_prompt' in data:
            data['negative_prompt'] = data['raw_negative_prompt']

        data['styles'] = str(found_styles)

        # try to load performance based on steps, fallback for direct A1111 imports
        if 'steps' in data and 'performance' not in data:
            try:
                data['performance'] = Performance[Steps(int(data['steps'])).name].value
            except ValueError | KeyError:
                pass

        if 'sampler' in data:
            data['sampler'] = data['sampler'].replace(' Karras', '')
            # get key
            for k, v in SAMPLERS.items():
                if v == data['sampler']:
                    data['sampler'] = k
                    break

        for key in ['base_model', 'refiner_model']:
            if key in data:
                for filename in modules.config.model_filenames:
                    path = Path(filename)
                    if data[key] == path.stem:
                        data[key] = filename
                        break

        if 'lora_hashes' in data:
            lora_filenames = modules.config.lora_filenames.copy()
            lora_filenames.remove(modules.config.downloading_sdxl_lcm_lora())
            for li, lora in enumerate(data['lora_hashes'].split(', ')):
                lora_name, lora_hash, lora_weight = lora.split(': ')
                for filename in lora_filenames:
                    path = Path(filename)
                    if lora_name == path.stem:
                        data[f'lora_combined_{li + 1}'] = f'{filename} : {lora_weight}'
                        break

        return data

    def parse_string(self, metadata: dict) -> str:
        data = {k: v for _, k, v in metadata}

        width, height = eval(data['resolution'])

        sampler = data['sampler']
        scheduler = data['scheduler']
        if sampler in SAMPLERS and SAMPLERS[sampler] != '':
            sampler = SAMPLERS[sampler]
            if sampler not in CIVITAI_NO_KARRAS and scheduler == 'karras':
                sampler += f' Karras'

        generation_params = {
            self.fooocus_to_a1111['steps']: self.steps,
            self.fooocus_to_a1111['sampler']: sampler,
            self.fooocus_to_a1111['seed']: data['seed'],
            self.fooocus_to_a1111['resolution']: f'{width}x{height}',
            self.fooocus_to_a1111['guidance_scale']: data['guidance_scale'],
            self.fooocus_to_a1111['sharpness']: data['sharpness'],
            self.fooocus_to_a1111['adm_guidance']: data['adm_guidance'],
            self.fooocus_to_a1111['base_model']: Path(data['base_model']).stem,
            self.fooocus_to_a1111['base_model_hash']: self.base_model_hash,

            self.fooocus_to_a1111['performance']: data['performance'],
            self.fooocus_to_a1111['scheduler']: scheduler,
            # workaround for multiline prompts
            self.fooocus_to_a1111['raw_prompt']: self.raw_prompt,
            self.fooocus_to_a1111['raw_negative_prompt']: self.raw_negative_prompt,
        }

        if self.refiner_model_name not in ['', 'None']:
            generation_params |= {
                self.fooocus_to_a1111['refiner_model']: self.refiner_model_name,
                self.fooocus_to_a1111['refiner_model_hash']: self.refiner_model_hash
            }

        for key in ['adaptive_cfg', 'overwrite_switch', 'refiner_swap_method', 'freeu']:
            if key in data:
                generation_params[self.fooocus_to_a1111[key]] = data[key]

        lora_hashes = []
        for index, (lora_name, lora_weight, lora_hash) in enumerate(self.loras):
            # workaround for Fooocus not knowing LoRA name in LoRA metadata
            lora_hashes.append(f'{lora_name}: {lora_hash}: {lora_weight}')
        lora_hashes_string = ', '.join(lora_hashes)

        generation_params |= {
            self.fooocus_to_a1111['lora_hashes']: lora_hashes_string,
            self.fooocus_to_a1111['version']: data['version']
        }

        if modules.config.metadata_created_by != '':
            generation_params[self.fooocus_to_a1111['created_by']] = modules.config.metadata_created_by

        generation_params_text = ", ".join(
            [k if k == v else f'{k}: {quote(v)}' for k, v in generation_params.items() if
             v is not None])
        positive_prompt_resolved = ', '.join(self.full_prompt)
        negative_prompt_resolved = ', '.join(self.full_negative_prompt)
        negative_prompt_text = f"\nNegative prompt: {negative_prompt_resolved}" if negative_prompt_resolved else ""
        return f"{positive_prompt_resolved}{negative_prompt_text}\n{generation_params_text}".strip()


class FooocusMetadataParser(MetadataParser):
    def get_scheme(self) -> MetadataScheme:
        return MetadataScheme.FOOOCUS

    def parse_json(self, metadata: dict) -> dict:
        model_filenames = modules.config.model_filenames.copy()
        lora_filenames = modules.config.lora_filenames.copy()
        lora_filenames.remove(modules.config.downloading_sdxl_lcm_lora())

        for key, value in metadata.items():
            if value in ['', 'None']:
                continue
            if key in ['base_model', 'refiner_model']:
                metadata[key] = self.replace_value_with_filename(key, value, model_filenames)
            elif key.startswith('lora_combined_'):
                metadata[key] = self.replace_value_with_filename(key, value, lora_filenames)
            else:
                continue

        return metadata

    def parse_string(self, metadata: list) -> str:
        for li, (label, key, value) in enumerate(metadata):
            # remove model folder paths from metadata
            if key.startswith('lora_combined_'):
                name, weight = value.split(' : ')
                name = Path(name).stem
                value = f'{name} : {weight}'
                metadata[li] = (label, key, value)

        res = {k: v for _, k, v in metadata}

        res['full_prompt'] = self.full_prompt
        res['full_negative_prompt'] = self.full_negative_prompt
        res['steps'] = self.steps
        res['base_model'] = self.base_model_name
        res['base_model_hash'] = self.base_model_hash

        if self.refiner_model_name not in ['', 'None']:
            res['refiner_model'] = self.refiner_model_name
            res['refiner_model_hash'] = self.refiner_model_hash

        res['loras'] = self.loras

        if modules.config.metadata_created_by != '':
            res['created_by'] = modules.config.metadata_created_by

        return json.dumps(dict(sorted(res.items())))

    @staticmethod
    def replace_value_with_filename(key, value, filenames):
        for filename in filenames:
            path = Path(filename)
            if key.startswith('lora_combined_'):
                name, weight = value.split(' : ')
                if name == path.stem:
                    return f'{filename} : {weight}'
            elif value == path.stem:
                return filename


def get_metadata_parser(metadata_scheme: MetadataScheme) -> MetadataParser:
    match metadata_scheme:
        case MetadataScheme.FOOOCUS:
            return FooocusMetadataParser()
        case MetadataScheme.A1111:
            return A1111MetadataParser()
        case _:
            raise NotImplementedError


def read_info_from_image(filepath) -> tuple[str | None, dict, MetadataScheme | None]:
    with Image.open(filepath) as image:
        items = (image.info or {}).copy()

    parameters = items.pop('parameters', None)
    if parameters is not None and is_json(parameters):
        parameters = json.loads(parameters)

    try:
<<<<<<< HEAD
        h = loaded_parameter_dict.get('Sampling Steps Override', None)
        assert h is not None
        h = float(h)
        results.append(h)
    except:
        results.append(gr.update())

    try:
        h = loaded_parameter_dict.get('Seed', None)
        assert h is not None
        h = int(h)
        results.append(False)
        results.append(h)
    except:
        results.append(gr.update())
        results.append(gr.update())
=======
        metadata_scheme = MetadataScheme(items.pop('fooocus_scheme', None))
    except ValueError:
        metadata_scheme = None
>>>>>>> 832441e8

        # broad fallback
        if isinstance(parameters, dict):
            metadata_scheme = MetadataScheme.FOOOCUS

        if isinstance(parameters, str):
            metadata_scheme = MetadataScheme.A1111

<<<<<<< HEAD
    return results


def parse_meta_from_preset(preset_content):
    assert isinstance(preset_content, dict)
    preset_prepared = {}
    items = preset_content

    for settings_key, meta_key in modules.config.possible_preset_keys.items():
        if settings_key == "default_loras":
            loras = getattr(modules.config, settings_key)
            if settings_key in items:
                loras = items[settings_key]
            for index, lora in enumerate(loras[:5]):
                preset_prepared[f'LoRA {index + 1}'] = ' : '.join(map(str, lora))
        elif settings_key == "default_aspect_ratio":
            if settings_key in items and items[settings_key] is not None:
                default_aspect_ratio = items[settings_key]
                width, height = default_aspect_ratio.split('*')
            else:
                default_aspect_ratio = getattr(modules.config, settings_key)
                width, height = default_aspect_ratio.split('×')
                height = height[:height.index(" ")]
            preset_prepared[meta_key] = (width, height)
        else:
            preset_prepared[meta_key] = items[settings_key] if settings_key in items and items[settings_key] is not None else getattr(modules.config, settings_key)
        
        if settings_key == "default_styles" or settings_key == "default_aspect_ratio":
            preset_prepared[meta_key] = str(preset_prepared[meta_key])

    return preset_prepared
=======
    return parameters, items, metadata_scheme
>>>>>>> 832441e8
<|MERGE_RESOLUTION|>--- conflicted
+++ resolved
@@ -178,11 +178,40 @@
 
 def get_sha256(filepath):
     global hash_cache
-
     if filepath not in hash_cache:
         hash_cache[filepath] = calculate_sha256(filepath)
 
     return hash_cache[filepath]
+
+
+def parse_meta_from_preset(preset_content):
+    assert isinstance(preset_content, dict)
+    preset_prepared = {}
+    items = preset_content
+
+    for settings_key, meta_key in modules.config.possible_preset_keys.items():
+        if settings_key == "default_loras":
+            loras = getattr(modules.config, settings_key)
+            if settings_key in items:
+                loras = items[settings_key]
+            for index, lora in enumerate(loras[:5]):
+                preset_prepared[f'lora_combined_{index + 1}'] = ' : '.join(map(str, lora))
+        elif settings_key == "default_aspect_ratio":
+            if settings_key in items and items[settings_key] is not None:
+                default_aspect_ratio = items[settings_key]
+                width, height = default_aspect_ratio.split('*')
+            else:
+                default_aspect_ratio = getattr(modules.config, settings_key)
+                width, height = default_aspect_ratio.split('×')
+                height = height[:height.index(" ")]
+            preset_prepared[meta_key] = (width, height)
+        else:
+            preset_prepared[meta_key] = items[settings_key] if settings_key in items and items[settings_key] is not None else getattr(modules.config, settings_key)
+        
+        if settings_key == "default_styles" or settings_key == "default_aspect_ratio":
+            preset_prepared[meta_key] = str(preset_prepared[meta_key])
+
+    return preset_prepared
 
 
 class MetadataParser(ABC):
@@ -498,28 +527,9 @@
         parameters = json.loads(parameters)
 
     try:
-<<<<<<< HEAD
-        h = loaded_parameter_dict.get('Sampling Steps Override', None)
-        assert h is not None
-        h = float(h)
-        results.append(h)
-    except:
-        results.append(gr.update())
-
-    try:
-        h = loaded_parameter_dict.get('Seed', None)
-        assert h is not None
-        h = int(h)
-        results.append(False)
-        results.append(h)
-    except:
-        results.append(gr.update())
-        results.append(gr.update())
-=======
         metadata_scheme = MetadataScheme(items.pop('fooocus_scheme', None))
     except ValueError:
         metadata_scheme = None
->>>>>>> 832441e8
 
         # broad fallback
         if isinstance(parameters, dict):
@@ -528,38 +538,4 @@
         if isinstance(parameters, str):
             metadata_scheme = MetadataScheme.A1111
 
-<<<<<<< HEAD
-    return results
-
-
-def parse_meta_from_preset(preset_content):
-    assert isinstance(preset_content, dict)
-    preset_prepared = {}
-    items = preset_content
-
-    for settings_key, meta_key in modules.config.possible_preset_keys.items():
-        if settings_key == "default_loras":
-            loras = getattr(modules.config, settings_key)
-            if settings_key in items:
-                loras = items[settings_key]
-            for index, lora in enumerate(loras[:5]):
-                preset_prepared[f'LoRA {index + 1}'] = ' : '.join(map(str, lora))
-        elif settings_key == "default_aspect_ratio":
-            if settings_key in items and items[settings_key] is not None:
-                default_aspect_ratio = items[settings_key]
-                width, height = default_aspect_ratio.split('*')
-            else:
-                default_aspect_ratio = getattr(modules.config, settings_key)
-                width, height = default_aspect_ratio.split('×')
-                height = height[:height.index(" ")]
-            preset_prepared[meta_key] = (width, height)
-        else:
-            preset_prepared[meta_key] = items[settings_key] if settings_key in items and items[settings_key] is not None else getattr(modules.config, settings_key)
-        
-        if settings_key == "default_styles" or settings_key == "default_aspect_ratio":
-            preset_prepared[meta_key] = str(preset_prepared[meta_key])
-
-    return preset_prepared
-=======
-    return parameters, items, metadata_scheme
->>>>>>> 832441e8
+    return parameters, items, metadata_scheme