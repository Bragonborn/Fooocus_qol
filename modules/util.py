--- conflicted
+++ resolved
@@ -381,16 +381,6 @@
 
     return os.path.abspath(os.path.realpath(os.path.join(folders[0], name)))
 
-def ordinal_suffix(number: int) -> str:
-    return 'th' if 10 <= number % 100 <= 20 else {1: 'st', 2: 'nd', 3: 'rd'}.get(number % 10, 'th')
-
-
-def makedirs_with_log(path):
-    try:
-        os.makedirs(path, exist_ok=True)
-    except OSError as error:
-        print(f'Directory {path} could not be created, reason: {error}')
-
 
 def get_enabled_loras(loras: list, remove_none=True) -> list:
     return [(lora[1], lora[2]) for lora in loras if lora[0] and (lora[1] != 'None' if remove_none else True)]
@@ -494,12 +484,8 @@
         recommended_gcd = math.gcd(recommended_width, recommended_height)
         recommended_lcm_ratio = f'{recommended_width // recommended_gcd}:{recommended_height // recommended_gcd}'
 
-<<<<<<< HEAD
-        size_info += f'\nRecommended Size: {recommended_width} x {recommended_height}, Ratio: {recommended_ratio}, {recommended_lcm_ratio}'
-=======
         size_info = f'{width} x {height}, {ratio}, {lcm_ratio}'
         size_info += f'\n{recommended_width} x {recommended_height}, {recommended_ratio}, {recommended_lcm_ratio}'
->>>>>>> 67289dd0
 
         return size_info
     except Exception as e:
