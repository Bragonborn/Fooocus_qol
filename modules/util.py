import typing

import numpy as np
import datetime
import random
import math
import os
import cv2
import json

from PIL import Image
from hashlib import sha256

import modules.sdxl_styles

LANCZOS = (Image.Resampling.LANCZOS if hasattr(Image, 'Resampling') else Image.LANCZOS)
HASH_SHA256_LENGTH = 10

def erode_or_dilate(x, k):
    k = int(k)
    if k > 0:
        return cv2.dilate(x, kernel=np.ones(shape=(3, 3), dtype=np.uint8), iterations=k)
    if k < 0:
        return cv2.erode(x, kernel=np.ones(shape=(3, 3), dtype=np.uint8), iterations=-k)
    return x


def resample_image(im, width, height):
    im = Image.fromarray(im)
    im = im.resize((int(width), int(height)), resample=LANCZOS)
    return np.array(im)


def resize_image(im, width, height, resize_mode=1):
    """
    Resizes an image with the specified resize_mode, width, and height.

    Args:
        resize_mode: The mode to use when resizing the image.
            0: Resize the image to the specified width and height.
            1: Resize the image to fill the specified width and height, maintaining the aspect ratio, and then center the image within the dimensions, cropping the excess.
            2: Resize the image to fit within the specified width and height, maintaining the aspect ratio, and then center the image within the dimensions, filling empty with data from image.
        im: The image to resize.
        width: The width to resize the image to.
        height: The height to resize the image to.
    """

    im = Image.fromarray(im)

    def resize(im, w, h):
        return im.resize((w, h), resample=LANCZOS)

    if resize_mode == 0:
        res = resize(im, width, height)

    elif resize_mode == 1:
        ratio = width / height
        src_ratio = im.width / im.height

        src_w = width if ratio > src_ratio else im.width * height // im.height
        src_h = height if ratio <= src_ratio else im.height * width // im.width

        resized = resize(im, src_w, src_h)
        res = Image.new("RGB", (width, height))
        res.paste(resized, box=(width // 2 - src_w // 2, height // 2 - src_h // 2))

    else:
        ratio = width / height
        src_ratio = im.width / im.height

        src_w = width if ratio < src_ratio else im.width * height // im.height
        src_h = height if ratio >= src_ratio else im.height * width // im.width

        resized = resize(im, src_w, src_h)
        res = Image.new("RGB", (width, height))
        res.paste(resized, box=(width // 2 - src_w // 2, height // 2 - src_h // 2))

        if ratio < src_ratio:
            fill_height = height // 2 - src_h // 2
            if fill_height > 0:
                res.paste(resized.resize((width, fill_height), box=(0, 0, width, 0)), box=(0, 0))
                res.paste(resized.resize((width, fill_height), box=(0, resized.height, width, resized.height)), box=(0, fill_height + src_h))
        elif ratio > src_ratio:
            fill_width = width // 2 - src_w // 2
            if fill_width > 0:
                res.paste(resized.resize((fill_width, height), box=(0, 0, 0, height)), box=(0, 0))
                res.paste(resized.resize((fill_width, height), box=(resized.width, 0, resized.width, height)), box=(fill_width + src_w, 0))

    return np.array(res)


def get_shape_ceil(h, w):
    return math.ceil(((h * w) ** 0.5) / 64.0) * 64.0


def get_image_shape_ceil(im):
    H, W = im.shape[:2]
    return get_shape_ceil(H, W)


def set_image_shape_ceil(im, shape_ceil):
    shape_ceil = float(shape_ceil)

    H_origin, W_origin, _ = im.shape
    H, W = H_origin, W_origin
    
    for _ in range(256):
        current_shape_ceil = get_shape_ceil(H, W)
        if abs(current_shape_ceil - shape_ceil) < 0.1:
            break
        k = shape_ceil / current_shape_ceil
        H = int(round(float(H) * k / 64.0) * 64)
        W = int(round(float(W) * k / 64.0) * 64)

    if H == H_origin and W == W_origin:
        return im

    return resample_image(im, width=W, height=H)


def HWC3(x):
    assert x.dtype == np.uint8
    if x.ndim == 2:
        x = x[:, :, None]
    assert x.ndim == 3
    H, W, C = x.shape
    assert C == 1 or C == 3 or C == 4
    if C == 3:
        return x
    if C == 1:
        return np.concatenate([x, x, x], axis=2)
    if C == 4:
        color = x[:, :, 0:3].astype(np.float32)
        alpha = x[:, :, 3:4].astype(np.float32) / 255.0
        y = color * alpha + 255.0 * (1.0 - alpha)
        y = y.clip(0, 255).astype(np.uint8)
        return y


def remove_empty_str(items, default=None):
    items = [x for x in items if x != ""]
    if len(items) == 0 and default is not None:
        return [default]
    return items


def join_prompts(*args, **kwargs):
    prompts = [str(x) for x in args if str(x) != ""]
    if len(prompts) == 0:
        return ""
    if len(prompts) == 1:
        return prompts[0]
    return ', '.join(prompts)


def generate_temp_filename(folder='./outputs/', extension='png'):
    current_time = datetime.datetime.now()
    date_string = current_time.strftime("%Y-%m-%d")
    time_string = current_time.strftime("%Y-%m-%d_%H-%M-%S")
    random_number = random.randint(1000, 9999)
    filename = f"{time_string}_{random_number}.{extension}"
    result = os.path.join(folder, date_string, filename)
    return date_string, os.path.abspath(result), filename


def get_files_from_folder(folder_path, exensions=None, name_filter=None):
    if not os.path.isdir(folder_path):
        raise ValueError("Folder path is not a valid directory.")

    filenames = []

    for root, dirs, files in os.walk(folder_path, topdown=False):
        relative_path = os.path.relpath(root, folder_path)
        if relative_path == ".":
            relative_path = ""
        for filename in sorted(files, key=lambda s: s.casefold()):
            _, file_extension = os.path.splitext(filename)
            if (exensions is None or file_extension.lower() in exensions) and (name_filter is None or name_filter in _):
                path = os.path.join(relative_path, filename)
                filenames.append(path)

    return filenames


def calculate_sha256(filename, length=HASH_SHA256_LENGTH) -> str:
    hash_sha256 = sha256()
    blksize = 1024 * 1024

    with open(filename, "rb") as f:
        for chunk in iter(lambda: f.read(blksize), b""):
            hash_sha256.update(chunk)

    res = hash_sha256.hexdigest()
    return res[:length] if length else res


def quote(text):
    if ',' not in str(text) and '\n' not in str(text) and ':' not in str(text):
        return text

    return json.dumps(text, ensure_ascii=False)


def unquote(text):
    if len(text) == 0 or text[0] != '"' or text[-1] != '"':
        return text

    try:
        return json.loads(text)
    except Exception:
        return text


def unwrap_style_text_from_prompt(style_text, prompt):
    """
    Checks the prompt to see if the style text is wrapped around it. If so,
    returns True plus the prompt text without the style text. Otherwise, returns
    False with the original prompt.

    Note that the "cleaned" version of the style text is only used for matching
    purposes here. It isn't returned; the original style text is not modified.
    """
    stripped_prompt = prompt
    stripped_style_text = style_text
    if "{prompt}" in stripped_style_text:
        # Work out whether the prompt is wrapped in the style text. If so, we
        # return True and the "inner" prompt text that isn't part of the style.
        try:
            left, right = stripped_style_text.split("{prompt}", 2)
        except ValueError as e:
            # If the style text has multple "{prompt}"s, we can't split it into
            # two parts. This is an error, but we can't do anything about it.
            print(f"Unable to compare style text to prompt:\n{style_text}")
            print(f"Error: {e}")
            return False, prompt, ''

        left_pos = stripped_prompt.find(left)
        right_pos = stripped_prompt.find(right)
        if 0 <= left_pos < right_pos:
            real_prompt = stripped_prompt[left_pos + len(left):right_pos]
            prompt = stripped_prompt.replace(left + real_prompt + right, '', 1)
            if prompt.startswith(", "):
                prompt = prompt[2:]
            if prompt.endswith(", "):
                prompt = prompt[:-2]
            return True, prompt, real_prompt
    else:
        # Work out whether the given prompt starts with the style text. If so, we
        # return True and the prompt text up to where the style text starts.
        if stripped_prompt.endswith(stripped_style_text):
            prompt = stripped_prompt[: len(stripped_prompt) - len(stripped_style_text)]
            if prompt.endswith(", "):
                prompt = prompt[:-2]
            return True, prompt, prompt

    return False, prompt, ''


def extract_original_prompts(style, prompt, negative_prompt):
    """
    Takes a style and compares it to the prompt and negative prompt. If the style
    matches, returns True plus the prompt and negative prompt with the style text
    removed. Otherwise, returns False with the original prompt and negative prompt.
    """
    if not style.prompt and not style.negative_prompt:
        return False, prompt, negative_prompt

    match_positive, extracted_positive, real_prompt = unwrap_style_text_from_prompt(
        style.prompt, prompt
    )
    if not match_positive:
        return False, prompt, negative_prompt, ''

    match_negative, extracted_negative, _ = unwrap_style_text_from_prompt(
        style.negative_prompt, negative_prompt
    )
    if not match_negative:
        return False, prompt, negative_prompt, ''

    return True, extracted_positive, extracted_negative, real_prompt


def extract_styles_from_prompt(prompt, negative_prompt):
    extracted = []
    applicable_styles = []

    for style_name, (style_prompt, style_negative_prompt) in modules.sdxl_styles.styles.items():
        applicable_styles.append(PromptStyle(name=style_name, prompt=style_prompt, negative_prompt=style_negative_prompt))

    real_prompt = ''

    while True:
        found_style = None

        for style in applicable_styles:
            is_match, new_prompt, new_neg_prompt, new_real_prompt = extract_original_prompts(
                style, prompt, negative_prompt
            )
            if is_match:
                found_style = style
                prompt = new_prompt
                negative_prompt = new_neg_prompt
                if real_prompt == '' and new_real_prompt != '' and new_real_prompt != prompt:
                    real_prompt = new_real_prompt
                break

        if not found_style:
            break

        applicable_styles.remove(found_style)
        extracted.append(found_style.name)

    # add prompt expansion if not all styles could be resolved
    if prompt != '':
        if real_prompt != '':
            extracted.append(modules.sdxl_styles.fooocus_expansion)
        else:
            # find real_prompt when only prompt expansion is selected
            first_word = prompt.split(', ')[0]
            first_word_positions = [i for i in range(len(prompt)) if prompt.startswith(first_word, i)]
            if len(first_word_positions) > 1:
                real_prompt = prompt[:first_word_positions[-1]]
                extracted.append(modules.sdxl_styles.fooocus_expansion)
                if real_prompt.endswith(', '):
                    real_prompt = real_prompt[:-2]

    return list(reversed(extracted)), real_prompt, negative_prompt


class PromptStyle(typing.NamedTuple):
    name: str
    prompt: str
    negative_prompt: str


def is_json(data: str) -> bool:
    try:
        loaded_json = json.loads(data)
        assert isinstance(loaded_json, dict)
    except (ValueError, AssertionError):
        return False
    return True

<<<<<<< HEAD
=======

def get_file_from_folder_list(name, folders):
    for folder in folders:
        filename = os.path.abspath(os.path.realpath(os.path.join(folder, name)))
        if os.path.isfile(filename):
            return filename

    return os.path.abspath(os.path.realpath(os.path.join(folders[0], name)))


>>>>>>> 4945fc99
def ordinal_suffix(number: int) -> str:
    return 'th' if 10 <= number % 100 <= 20 else {1: 'st', 2: 'nd', 3: 'rd'}.get(number % 10, 'th')


def makedirs_with_log(path):
    try:
        os.makedirs(path, exist_ok=True)
    except OSError as error:
        print(f'Directory {path} could not be created, reason: {error}')<|MERGE_RESOLUTION|>--- conflicted
+++ resolved
@@ -341,8 +341,6 @@
         return False
     return True
 
-<<<<<<< HEAD
-=======
 
 def get_file_from_folder_list(name, folders):
     for folder in folders:
@@ -353,7 +351,6 @@
     return os.path.abspath(os.path.realpath(os.path.join(folders[0], name)))
 
 
->>>>>>> 4945fc99
 def ordinal_suffix(number: int) -> str:
     return 'th' if 10 <= number % 100 <= 20 else {1: 'st', 2: 'nd', 3: 'rd'}.get(number % 10, 'th')
 
