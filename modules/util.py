--- conflicted
+++ resolved
@@ -382,7 +382,6 @@
     return os.path.abspath(os.path.realpath(os.path.join(folders[0], name)))
 
 
-<<<<<<< HEAD
 def get_enabled_loras(loras: list, remove_none=True) -> list:
     return [(lora[1], lora[2]) for lora in loras if lora[0] and (lora[1] != 'None' if remove_none else True)]
 
@@ -468,20 +467,6 @@
 
     print(f'[Wildcards] BFS stack overflow. Current text: {wildcard_text}')
     return wildcard_text
-=======
-def ordinal_suffix(number: int) -> str:
-    return 'th' if 10 <= number % 100 <= 20 else {1: 'st', 2: 'nd', 3: 'rd'}.get(number % 10, 'th')
-
-
-def makedirs_with_log(path):
-    try:
-        os.makedirs(path, exist_ok=True)
-    except OSError as error:
-        print(f'Directory {path} could not be created, reason: {error}')
-
-
-def get_enabled_loras(loras: list) -> list:
-    return [[lora[1], lora[2]] for lora in loras if lora[0]]
 
 
 def get_image_size_info(image: np.ndarray, aspect_ratios: list) -> str:
@@ -503,5 +488,4 @@
 
         return size_info
     except Exception as e:
-        return f'Error reading image: {e}'
->>>>>>> 751e867b
+        return f'Error reading image: {e}'