import typing

import numpy as np
import datetime
import random
import math
import os
import cv2
import json

from PIL import Image
from hashlib import sha256

import modules.sdxl_styles

LANCZOS = (Image.Resampling.LANCZOS if hasattr(Image, 'Resampling') else Image.LANCZOS)
HASH_SHA256_LENGTH = 10

def erode_or_dilate(x, k):
    k = int(k)
    if k > 0:
        return cv2.dilate(x, kernel=np.ones(shape=(3, 3), dtype=np.uint8), iterations=k)
    if k < 0:
        return cv2.erode(x, kernel=np.ones(shape=(3, 3), dtype=np.uint8), iterations=-k)
    return x


def resample_image(im, width, height):
    im = Image.fromarray(im)
    im = im.resize((int(width), int(height)), resample=LANCZOS)
    return np.array(im)


def resize_image(im, width, height, resize_mode=1):
    """
    Resizes an image with the specified resize_mode, width, and height.

    Args:
        resize_mode: The mode to use when resizing the image.
            0: Resize the image to the specified width and height.
            1: Resize the image to fill the specified width and height, maintaining the aspect ratio, and then center the image within the dimensions, cropping the excess.
            2: Resize the image to fit within the specified width and height, maintaining the aspect ratio, and then center the image within the dimensions, filling empty with data from image.
        im: The image to resize.
        width: The width to resize the image to.
        height: The height to resize the image to.
    """

    im = Image.fromarray(im)

    def resize(im, w, h):
        return im.resize((w, h), resample=LANCZOS)

    if resize_mode == 0:
        res = resize(im, width, height)

    elif resize_mode == 1:
        ratio = width / height
        src_ratio = im.width / im.height

        src_w = width if ratio > src_ratio else im.width * height // im.height
        src_h = height if ratio <= src_ratio else im.height * width // im.width

        resized = resize(im, src_w, src_h)
        res = Image.new("RGB", (width, height))
        res.paste(resized, box=(width // 2 - src_w // 2, height // 2 - src_h // 2))

    else:
        ratio = width / height
        src_ratio = im.width / im.height

        src_w = width if ratio < src_ratio else im.width * height // im.height
        src_h = height if ratio >= src_ratio else im.height * width // im.width

        resized = resize(im, src_w, src_h)
        res = Image.new("RGB", (width, height))
        res.paste(resized, box=(width // 2 - src_w // 2, height // 2 - src_h // 2))

        if ratio < src_ratio:
            fill_height = height // 2 - src_h // 2
            if fill_height > 0:
                res.paste(resized.resize((width, fill_height), box=(0, 0, width, 0)), box=(0, 0))
                res.paste(resized.resize((width, fill_height), box=(0, resized.height, width, resized.height)), box=(0, fill_height + src_h))
        elif ratio > src_ratio:
            fill_width = width // 2 - src_w // 2
            if fill_width > 0:
                res.paste(resized.resize((fill_width, height), box=(0, 0, 0, height)), box=(0, 0))
                res.paste(resized.resize((fill_width, height), box=(resized.width, 0, resized.width, height)), box=(fill_width + src_w, 0))

    return np.array(res)


def get_shape_ceil(h, w):
    return math.ceil(((h * w) ** 0.5) / 64.0) * 64.0


def get_image_shape_ceil(im):
    H, W = im.shape[:2]
    return get_shape_ceil(H, W)


def set_image_shape_ceil(im, shape_ceil):
    shape_ceil = float(shape_ceil)

    H_origin, W_origin, _ = im.shape
    H, W = H_origin, W_origin
    
    for _ in range(256):
        current_shape_ceil = get_shape_ceil(H, W)
        if abs(current_shape_ceil - shape_ceil) < 0.1:
            break
        k = shape_ceil / current_shape_ceil
        H = int(round(float(H) * k / 64.0) * 64)
        W = int(round(float(W) * k / 64.0) * 64)

    if H == H_origin and W == W_origin:
        return im

    return resample_image(im, width=W, height=H)


def HWC3(x):
    assert x.dtype == np.uint8
    if x.ndim == 2:
        x = x[:, :, None]
    assert x.ndim == 3
    H, W, C = x.shape
    assert C == 1 or C == 3 or C == 4
    if C == 3:
        return x
    if C == 1:
        return np.concatenate([x, x, x], axis=2)
    if C == 4:
        color = x[:, :, 0:3].astype(np.float32)
        alpha = x[:, :, 3:4].astype(np.float32) / 255.0
        y = color * alpha + 255.0 * (1.0 - alpha)
        y = y.clip(0, 255).astype(np.uint8)
        return y


def remove_empty_str(items, default=None):
    items = [x for x in items if x != ""]
    if len(items) == 0 and default is not None:
        return [default]
    return items


def join_prompts(*args, **kwargs):
    prompts = [str(x) for x in args if str(x) != ""]
    if len(prompts) == 0:
        return ""
    if len(prompts) == 1:
        return prompts[0]
    return ', '.join(prompts)


def generate_temp_filename(folder='./outputs/', extension='png'):
    current_time = datetime.datetime.now()
    date_string = current_time.strftime("%Y-%m-%d")
    time_string = current_time.strftime("%Y-%m-%d_%H-%M-%S")
    random_number = random.randint(1000, 9999)
    filename = f"{time_string}_{random_number}.{extension}"
    result = os.path.join(folder, date_string, filename)
    return date_string, os.path.abspath(os.path.realpath(result)), filename


def get_files_from_folder(folder_path, exensions=None, name_filter=None):
    if not os.path.isdir(folder_path):
        raise ValueError("Folder path is not a valid directory.")

    filenames = []

    for root, dirs, files in os.walk(folder_path, topdown=False):
        relative_path = os.path.relpath(root, folder_path)
        if relative_path == ".":
            relative_path = ""
        for filename in sorted(files):
            _, file_extension = os.path.splitext(filename)
            if (exensions is None or file_extension.lower() in exensions) and (name_filter is None or name_filter in _):
                path = os.path.join(relative_path, filename)
                filenames.append(path)

<<<<<<< HEAD
    return sorted(filenames, key=lambda x: -1 if os.sep in x else 1)


def calculate_sha256(filename, length=HASH_SHA256_LENGTH) -> str:
    hash_sha256 = sha256()
    blksize = 1024 * 1024

    with open(filename, "rb") as f:
        for chunk in iter(lambda: f.read(blksize), b""):
            hash_sha256.update(chunk)

    res = hash_sha256.hexdigest()
    return res[:length] if length else res


def quote(text):
    if ',' not in str(text) and '\n' not in str(text) and ':' not in str(text):
        return text

    return json.dumps(text, ensure_ascii=False)


def unquote(text):
    if len(text) == 0 or text[0] != '"' or text[-1] != '"':
        return text

    try:
        return json.loads(text)
    except Exception:
        return text


def unwrap_style_text_from_prompt(style_text, prompt):
    """
    Checks the prompt to see if the style text is wrapped around it. If so,
    returns True plus the prompt text without the style text. Otherwise, returns
    False with the original prompt.

    Note that the "cleaned" version of the style text is only used for matching
    purposes here. It isn't returned; the original style text is not modified.
    """
    stripped_prompt = prompt
    stripped_style_text = style_text
    if "{prompt}" in stripped_style_text:
        # Work out whether the prompt is wrapped in the style text. If so, we
        # return True and the "inner" prompt text that isn't part of the style.
        try:
            left, right = stripped_style_text.split("{prompt}", 2)
        except ValueError as e:
            # If the style text has multple "{prompt}"s, we can't split it into
            # two parts. This is an error, but we can't do anything about it.
            print(f"Unable to compare style text to prompt:\n{style_text}")
            print(f"Error: {e}")
            return False, prompt, ''

        left_pos = stripped_prompt.find(left)
        right_pos = stripped_prompt.find(right)
        if 0 <= left_pos < right_pos:
            real_prompt = stripped_prompt[left_pos + len(left):right_pos]
            prompt = stripped_prompt.replace(left + real_prompt + right, '', 1)
            if prompt.startswith(", "):
                prompt = prompt[2:]
            if prompt.endswith(", "):
                prompt = prompt[:-2]
            return True, prompt, real_prompt
    else:
        # Work out whether the given prompt starts with the style text. If so, we
        # return True and the prompt text up to where the style text starts.
        if stripped_prompt.endswith(stripped_style_text):
            prompt = stripped_prompt[: len(stripped_prompt) - len(stripped_style_text)]
            if prompt.endswith(", "):
                prompt = prompt[:-2]
            return True, prompt, prompt

    return False, prompt, ''


def extract_original_prompts(style, prompt, negative_prompt):
    """
    Takes a style and compares it to the prompt and negative prompt. If the style
    matches, returns True plus the prompt and negative prompt with the style text
    removed. Otherwise, returns False with the original prompt and negative prompt.
    """
    if not style.prompt and not style.negative_prompt:
        return False, prompt, negative_prompt

    match_positive, extracted_positive, real_prompt = unwrap_style_text_from_prompt(
        style.prompt, prompt
    )
    if not match_positive:
        return False, prompt, negative_prompt, ''

    match_negative, extracted_negative, _ = unwrap_style_text_from_prompt(
        style.negative_prompt, negative_prompt
    )
    if not match_negative:
        return False, prompt, negative_prompt, ''

    return True, extracted_positive, extracted_negative, real_prompt


def extract_styles_from_prompt(prompt, negative_prompt):
    extracted = []
    applicable_styles = []

    for style_name, (style_prompt, style_negative_prompt) in modules.sdxl_styles.styles.items():
        applicable_styles.append(PromptStyle(name=style_name, prompt=style_prompt, negative_prompt=style_negative_prompt))

    real_prompt = ''

    while True:
        found_style = None

        for style in applicable_styles:
            is_match, new_prompt, new_neg_prompt, new_real_prompt = extract_original_prompts(
                style, prompt, negative_prompt
            )
            if is_match:
                found_style = style
                prompt = new_prompt
                negative_prompt = new_neg_prompt
                if real_prompt == '' and new_real_prompt != '' and new_real_prompt != prompt:
                    real_prompt = new_real_prompt
                break

        if not found_style:
            break

        applicable_styles.remove(found_style)
        extracted.append(found_style.name)

    # add prompt expansion if not all styles could be resolved
    if prompt != '':
        if real_prompt != '':
            extracted.append(modules.sdxl_styles.fooocus_expansion)
        else:
            # find real_prompt when only prompt expansion is selected
            first_word = prompt.split(', ')[0]
            first_word_positions = [i for i in range(len(prompt)) if prompt.startswith(first_word, i)]
            if len(first_word_positions) > 1:
                real_prompt = prompt[:first_word_positions[-1]]
                extracted.append(modules.sdxl_styles.fooocus_expansion)
                if real_prompt.endswith(', '):
                    real_prompt = real_prompt[:-2]

    return list(reversed(extracted)), real_prompt, negative_prompt


class PromptStyle(typing.NamedTuple):
    name: str
    prompt: str
    negative_prompt: str


def is_json(data: str) -> bool:
    try:
        loaded_json = json.loads(data)
        assert isinstance(loaded_json, dict)
    except (ValueError, AssertionError):
        return False
    return True
=======
    return filenames


def ordinal_suffix(number: int) -> str:
    return 'th' if 10 <= number % 100 <= 20 else {1: 'st', 2: 'nd', 3: 'rd'}.get(number % 10, 'th')
>>>>>>> 1c999be8
<|MERGE_RESOLUTION|>--- conflicted
+++ resolved
@@ -179,8 +179,7 @@
                 path = os.path.join(relative_path, filename)
                 filenames.append(path)
 
-<<<<<<< HEAD
-    return sorted(filenames, key=lambda x: -1 if os.sep in x else 1)
+    return filenames
 
 
 def calculate_sha256(filename, length=HASH_SHA256_LENGTH) -> str:
@@ -341,10 +340,6 @@
     except (ValueError, AssertionError):
         return False
     return True
-=======
-    return filenames
-
 
 def ordinal_suffix(number: int) -> str:
-    return 'th' if 10 <= number % 100 <= 20 else {1: 'st', 2: 'nd', 3: 'rd'}.get(number % 10, 'th')
->>>>>>> 1c999be8
+    return 'th' if 10 <= number % 100 <= 20 else {1: 'st', 2: 'nd', 3: 'rd'}.get(number % 10, 'th')