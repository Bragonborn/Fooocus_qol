from pathlib import Path

import numpy as np
import datetime
import random
import math
import os
import cv2
import re
from typing import List, Tuple, AnyStr, NamedTuple

import json
import hashlib

from PIL import Image

import modules.config
import modules.sdxl_styles

LANCZOS = (Image.Resampling.LANCZOS if hasattr(Image, 'Resampling') else Image.LANCZOS)

# Regexp compiled once. Matches entries with the following pattern:
# <lora:some_lora:1>
# <lora:aNotherLora:-1.6>
LORAS_PROMPT_PATTERN = re.compile(r"(<lora:([^:]+):([+-]?(?:\d+(?:\.\d*)?|\.\d+))>)", re.X)

HASH_SHA256_LENGTH = 10


def erode_or_dilate(x, k):
    k = int(k)
    if k > 0:
        return cv2.dilate(x, kernel=np.ones(shape=(3, 3), dtype=np.uint8), iterations=k)
    if k < 0:
        return cv2.erode(x, kernel=np.ones(shape=(3, 3), dtype=np.uint8), iterations=-k)
    return x


def resample_image(im, width, height):
    im = Image.fromarray(im)
    im = im.resize((int(width), int(height)), resample=LANCZOS)
    return np.array(im)


def resize_image(im, width, height, resize_mode=1):
    """
    Resizes an image with the specified resize_mode, width, and height.

    Args:
        resize_mode: The mode to use when resizing the image.
            0: Resize the image to the specified width and height.
            1: Resize the image to fill the specified width and height, maintaining the aspect ratio, and then center the image within the dimensions, cropping the excess.
            2: Resize the image to fit within the specified width and height, maintaining the aspect ratio, and then center the image within the dimensions, filling empty with data from image.
        im: The image to resize.
        width: The width to resize the image to.
        height: The height to resize the image to.
    """

    im = Image.fromarray(im)

    def resize(im, w, h):
        return im.resize((w, h), resample=LANCZOS)

    if resize_mode == 0:
        res = resize(im, width, height)

    elif resize_mode == 1:
        ratio = width / height
        src_ratio = im.width / im.height

        src_w = width if ratio > src_ratio else im.width * height // im.height
        src_h = height if ratio <= src_ratio else im.height * width // im.width

        resized = resize(im, src_w, src_h)
        res = Image.new("RGB", (width, height))
        res.paste(resized, box=(width // 2 - src_w // 2, height // 2 - src_h // 2))

    else:
        ratio = width / height
        src_ratio = im.width / im.height

        src_w = width if ratio < src_ratio else im.width * height // im.height
        src_h = height if ratio >= src_ratio else im.height * width // im.width

        resized = resize(im, src_w, src_h)
        res = Image.new("RGB", (width, height))
        res.paste(resized, box=(width // 2 - src_w // 2, height // 2 - src_h // 2))

        if ratio < src_ratio:
            fill_height = height // 2 - src_h // 2
            if fill_height > 0:
                res.paste(resized.resize((width, fill_height), box=(0, 0, width, 0)), box=(0, 0))
                res.paste(resized.resize((width, fill_height), box=(0, resized.height, width, resized.height)), box=(0, fill_height + src_h))
        elif ratio > src_ratio:
            fill_width = width // 2 - src_w // 2
            if fill_width > 0:
                res.paste(resized.resize((fill_width, height), box=(0, 0, 0, height)), box=(0, 0))
                res.paste(resized.resize((fill_width, height), box=(resized.width, 0, resized.width, height)), box=(fill_width + src_w, 0))

    return np.array(res)


def get_shape_ceil(h, w):
    return math.ceil(((h * w) ** 0.5) / 64.0) * 64.0


def get_image_shape_ceil(im):
    H, W = im.shape[:2]
    return get_shape_ceil(H, W)


def set_image_shape_ceil(im, shape_ceil):
    shape_ceil = float(shape_ceil)

    H_origin, W_origin, _ = im.shape
    H, W = H_origin, W_origin
    
    for _ in range(256):
        current_shape_ceil = get_shape_ceil(H, W)
        if abs(current_shape_ceil - shape_ceil) < 0.1:
            break
        k = shape_ceil / current_shape_ceil
        H = int(round(float(H) * k / 64.0) * 64)
        W = int(round(float(W) * k / 64.0) * 64)

    if H == H_origin and W == W_origin:
        return im

    return resample_image(im, width=W, height=H)


def HWC3(x):
    assert x.dtype == np.uint8
    if x.ndim == 2:
        x = x[:, :, None]
    assert x.ndim == 3
    H, W, C = x.shape
    assert C == 1 or C == 3 or C == 4
    if C == 3:
        return x
    if C == 1:
        return np.concatenate([x, x, x], axis=2)
    if C == 4:
        color = x[:, :, 0:3].astype(np.float32)
        alpha = x[:, :, 3:4].astype(np.float32) / 255.0
        y = color * alpha + 255.0 * (1.0 - alpha)
        y = y.clip(0, 255).astype(np.uint8)
        return y


def remove_empty_str(items, default=None):
    items = [x for x in items if x != ""]
    if len(items) == 0 and default is not None:
        return [default]
    return items


def join_prompts(*args, **kwargs):
    prompts = [str(x) for x in args if str(x) != ""]
    if len(prompts) == 0:
        return ""
    if len(prompts) == 1:
        return prompts[0]
    return ', '.join(prompts)


def generate_temp_filename(folder='./outputs/', extension='png'):
    current_time = datetime.datetime.now()
    date_string = current_time.strftime("%Y-%m-%d")
    time_string = current_time.strftime("%Y-%m-%d_%H-%M-%S")
    random_number = random.randint(1000, 9999)
    filename = f"{time_string}_{random_number}.{extension}"
    result = os.path.join(folder, date_string, filename)
    return date_string, os.path.abspath(result), filename


def sha256(filename, use_addnet_hash=False, length=HASH_SHA256_LENGTH):
    print(f"Calculating sha256 for {filename}: ", end='')
    if use_addnet_hash:
        with open(filename, "rb") as file:
            sha256_value = addnet_hash_safetensors(file)
    else:
        sha256_value = calculate_sha256(filename)
    print(f"{sha256_value}")

    return sha256_value[:length] if length is not None else sha256_value


def addnet_hash_safetensors(b):
    """kohya-ss hash for safetensors from https://github.com/kohya-ss/sd-scripts/blob/main/library/train_util.py"""
    hash_sha256 = hashlib.sha256()
    blksize = 1024 * 1024

    b.seek(0)
    header = b.read(8)
    n = int.from_bytes(header, "little")

    offset = n + 8
    b.seek(offset)
    for chunk in iter(lambda: b.read(blksize), b""):
        hash_sha256.update(chunk)

    return hash_sha256.hexdigest()


def calculate_sha256(filename) -> str:
    hash_sha256 = hashlib.sha256()
    blksize = 1024 * 1024

    with open(filename, "rb") as f:
        for chunk in iter(lambda: f.read(blksize), b""):
            hash_sha256.update(chunk)

    return hash_sha256.hexdigest()


def quote(text):
    if ',' not in str(text) and '\n' not in str(text) and ':' not in str(text):
        return text

    return json.dumps(text, ensure_ascii=False)


def unquote(text):
    if len(text) == 0 or text[0] != '"' or text[-1] != '"':
        return text

    try:
        return json.loads(text)
    except Exception:
        return text


def unwrap_style_text_from_prompt(style_text, prompt):
    """
    Checks the prompt to see if the style text is wrapped around it. If so,
    returns True plus the prompt text without the style text. Otherwise, returns
    False with the original prompt.

    Note that the "cleaned" version of the style text is only used for matching
    purposes here. It isn't returned; the original style text is not modified.
    """
    stripped_prompt = prompt
    stripped_style_text = style_text
    if "{prompt}" in stripped_style_text:
        # Work out whether the prompt is wrapped in the style text. If so, we
        # return True and the "inner" prompt text that isn't part of the style.
        try:
            left, right = stripped_style_text.split("{prompt}", 2)
        except ValueError as e:
            # If the style text has multple "{prompt}"s, we can't split it into
            # two parts. This is an error, but we can't do anything about it.
            print(f"Unable to compare style text to prompt:\n{style_text}")
            print(f"Error: {e}")
            return False, prompt, ''

        left_pos = stripped_prompt.find(left)
        right_pos = stripped_prompt.find(right)
        if 0 <= left_pos < right_pos:
            real_prompt = stripped_prompt[left_pos + len(left):right_pos]
            prompt = stripped_prompt.replace(left + real_prompt + right, '', 1)
            if prompt.startswith(", "):
                prompt = prompt[2:]
            if prompt.endswith(", "):
                prompt = prompt[:-2]
            return True, prompt, real_prompt
    else:
        # Work out whether the given prompt starts with the style text. If so, we
        # return True and the prompt text up to where the style text starts.
        if stripped_prompt.endswith(stripped_style_text):
            prompt = stripped_prompt[: len(stripped_prompt) - len(stripped_style_text)]
            if prompt.endswith(", "):
                prompt = prompt[:-2]
            return True, prompt, prompt

    return False, prompt, ''


def extract_original_prompts(style, prompt, negative_prompt):
    """
    Takes a style and compares it to the prompt and negative prompt. If the style
    matches, returns True plus the prompt and negative prompt with the style text
    removed. Otherwise, returns False with the original prompt and negative prompt.
    """
    if not style.prompt and not style.negative_prompt:
        return False, prompt, negative_prompt

    match_positive, extracted_positive, real_prompt = unwrap_style_text_from_prompt(
        style.prompt, prompt
    )
    if not match_positive:
        return False, prompt, negative_prompt, ''

    match_negative, extracted_negative, _ = unwrap_style_text_from_prompt(
        style.negative_prompt, negative_prompt
    )
    if not match_negative:
        return False, prompt, negative_prompt, ''

    return True, extracted_positive, extracted_negative, real_prompt


def extract_styles_from_prompt(prompt, negative_prompt):
    extracted = []
    applicable_styles = []

    for style_name, (style_prompt, style_negative_prompt) in modules.sdxl_styles.styles.items():
        applicable_styles.append(PromptStyle(name=style_name, prompt=style_prompt, negative_prompt=style_negative_prompt))

    real_prompt = ''

    while True:
        found_style = None

        for style in applicable_styles:
            is_match, new_prompt, new_neg_prompt, new_real_prompt = extract_original_prompts(
                style, prompt, negative_prompt
            )
            if is_match:
                found_style = style
                prompt = new_prompt
                negative_prompt = new_neg_prompt
                if real_prompt == '' and new_real_prompt != '' and new_real_prompt != prompt:
                    real_prompt = new_real_prompt
                break

        if not found_style:
            break

        applicable_styles.remove(found_style)
        extracted.append(found_style.name)

    # add prompt expansion if not all styles could be resolved
    if prompt != '':
        if real_prompt != '':
            extracted.append(modules.sdxl_styles.fooocus_expansion)
        else:
            # find real_prompt when only prompt expansion is selected
            first_word = prompt.split(', ')[0]
            first_word_positions = [i for i in range(len(prompt)) if prompt.startswith(first_word, i)]
            if len(first_word_positions) > 1:
                real_prompt = prompt[:first_word_positions[-1]]
                extracted.append(modules.sdxl_styles.fooocus_expansion)
                if real_prompt.endswith(', '):
                    real_prompt = real_prompt[:-2]

    return list(reversed(extracted)), real_prompt, negative_prompt


class PromptStyle(NamedTuple):
    name: str
    prompt: str
    negative_prompt: str


def is_json(data: str) -> bool:
    try:
        loaded_json = json.loads(data)
        assert isinstance(loaded_json, dict)
    except (ValueError, AssertionError):
        return False
    return True


def get_filname_by_stem(lora_name, filenames: List[str]) -> str | None:
    for filename in filenames:
        path = Path(filename)
        if lora_name == path.stem:
            return filename
    return None


def get_file_from_folder_list(name, folders):
    if not isinstance(folders, list):
        folders = [folders]

    for folder in folders:
        filename = os.path.abspath(os.path.realpath(os.path.join(folder, name)))
        if os.path.isfile(filename):
            return filename

    return os.path.abspath(os.path.realpath(os.path.join(folders[0], name)))


def get_enabled_loras(loras: list, remove_none=True) -> list:
    return [(lora[1], lora[2]) for lora in loras if lora[0] and (lora[1] != 'None' if remove_none else True)]


def parse_lora_references_from_prompt(prompt: str, loras: List[Tuple[AnyStr, float]], loras_limit: int = 5,
<<<<<<< HEAD
                                      prompt_cleanup=True, deduplicate_loras=True) -> tuple[List[Tuple[AnyStr, float]], str]:
    found_loras = []
    prompt_without_loras = ""
    for token in prompt.split(" "):
        matches = LORAS_PROMPT_PATTERN.findall(token)

        if matches:
            for match in matches:
                found_loras.append((f"{match[1]}.safetensors", float(match[2])))
                prompt_without_loras += token.replace(match[0], '')
        else:
            prompt_without_loras += token
        prompt_without_loras += ' '

    cleaned_prompt = prompt_without_loras[:-1]
=======
                                      skip_file_check=False, prompt_cleanup=True, deduplicate_loras=True) -> tuple[List[Tuple[AnyStr, float]], str]:
    found_loras = []
    prompt_without_loras = ''
    cleaned_prompt = ''
    for token in prompt.split(','):
        matches = LORAS_PROMPT_PATTERN.findall(token)

        if len(matches) == 0:
            prompt_without_loras += token + ', '
            continue
        for match in matches:
            lora_name = match[1] + '.safetensors'
            if not skip_file_check:
                lora_name = get_filname_by_stem(match[1], modules.config.lora_filenames_no_special)
            if lora_name is not None:
                found_loras.append((lora_name, float(match[2])))
            token = token.replace(match[0], '')
        prompt_without_loras += token + ', '

    if prompt_without_loras != '':
        cleaned_prompt = prompt_without_loras[:-2]

>>>>>>> 045d03dd
    if prompt_cleanup:
        cleaned_prompt = cleanup_prompt(prompt_without_loras)

    new_loras = []
    lora_names = [lora[0] for lora in loras]
    for found_lora in found_loras:
<<<<<<< HEAD
        if deduplicate_loras and found_lora[0] in lora_names:
=======
        if deduplicate_loras and (found_lora[0] in lora_names or found_lora in new_loras):
>>>>>>> 045d03dd
            continue
        new_loras.append(found_lora)

    if len(new_loras) == 0:
        return loras, cleaned_prompt

    updated_loras = []
    for lora in loras + new_loras:
        if lora[0] != "None":
            updated_loras.append(lora)

    return updated_loras[:loras_limit], cleaned_prompt


def cleanup_prompt(prompt):
    prompt = re.sub(' +', ' ', prompt)
    prompt = re.sub(',+', ',', prompt)
    cleaned_prompt = ''
    for token in prompt.split(','):
        token = token.strip()
        if token == '':
            continue
        cleaned_prompt += token + ', '
    return cleaned_prompt[:-2]


def apply_wildcards(wildcard_text, rng, i, read_wildcards_in_order) -> str:
    for _ in range(modules.config.wildcards_max_bfs_depth):
        placeholders = re.findall(r'__([\w-]+)__', wildcard_text)
        if len(placeholders) == 0:
            return wildcard_text

        print(f'[Wildcards] processing: {wildcard_text}')
        for placeholder in placeholders:
            try:
                matches = [x for x in modules.config.wildcard_filenames if os.path.splitext(os.path.basename(x))[0] == placeholder]
                words = open(os.path.join(modules.config.path_wildcards, matches[0]), encoding='utf-8').read().splitlines()
                words = [x for x in words if x != '']
                assert len(words) > 0
                if read_wildcards_in_order:
                    wildcard_text = wildcard_text.replace(f'__{placeholder}__', words[i % len(words)], 1)
                else:
                    wildcard_text = wildcard_text.replace(f'__{placeholder}__', rng.choice(words), 1)
            except:
                print(f'[Wildcards] Warning: {placeholder}.txt missing or empty. '
                      f'Using "{placeholder}" as a normal word.')
                wildcard_text = wildcard_text.replace(f'__{placeholder}__', placeholder)
            print(f'[Wildcards] {wildcard_text}')

    print(f'[Wildcards] BFS stack overflow. Current text: {wildcard_text}')
    return wildcard_text<|MERGE_RESOLUTION|>--- conflicted
+++ resolved
@@ -387,23 +387,6 @@
 
 
 def parse_lora_references_from_prompt(prompt: str, loras: List[Tuple[AnyStr, float]], loras_limit: int = 5,
-<<<<<<< HEAD
-                                      prompt_cleanup=True, deduplicate_loras=True) -> tuple[List[Tuple[AnyStr, float]], str]:
-    found_loras = []
-    prompt_without_loras = ""
-    for token in prompt.split(" "):
-        matches = LORAS_PROMPT_PATTERN.findall(token)
-
-        if matches:
-            for match in matches:
-                found_loras.append((f"{match[1]}.safetensors", float(match[2])))
-                prompt_without_loras += token.replace(match[0], '')
-        else:
-            prompt_without_loras += token
-        prompt_without_loras += ' '
-
-    cleaned_prompt = prompt_without_loras[:-1]
-=======
                                       skip_file_check=False, prompt_cleanup=True, deduplicate_loras=True) -> tuple[List[Tuple[AnyStr, float]], str]:
     found_loras = []
     prompt_without_loras = ''
@@ -426,18 +409,13 @@
     if prompt_without_loras != '':
         cleaned_prompt = prompt_without_loras[:-2]
 
->>>>>>> 045d03dd
     if prompt_cleanup:
         cleaned_prompt = cleanup_prompt(prompt_without_loras)
 
     new_loras = []
     lora_names = [lora[0] for lora in loras]
     for found_lora in found_loras:
-<<<<<<< HEAD
-        if deduplicate_loras and found_lora[0] in lora_names:
-=======
         if deduplicate_loras and (found_lora[0] in lora_names or found_lora in new_loras):
->>>>>>> 045d03dd
             continue
         new_loras.append(found_lora)
 
