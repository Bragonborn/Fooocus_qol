--- conflicted
+++ resolved
@@ -20,36 +20,25 @@
     return html_name
 
 
-<<<<<<< HEAD
-def log(img, dic, metadata=None, save_metadata_to_image=False, image_file_extension=None) -> str:
+def log(img, dic, metadata=None, save_metadata_to_image=False, output_format=None) -> str:
     path_outputs = args_manager.args.temp_path if args_manager.args.disable_image_log else modules.config.path_outputs
-    image_file_extension = image_file_extension if image_file_extension else modules.config.default_image_file_extension
-    date_string, local_temp_filename, only_name = generate_temp_filename(folder=path_outputs, extension=image_file_extension)
+    output_format = output_format if output_format else modules.config.default_output_format
+    date_string, local_temp_filename, only_name = generate_temp_filename(folder=path_outputs, extension=output_format)
     os.makedirs(os.path.dirname(local_temp_filename), exist_ok=True)
 
-    if image_file_extension == 'png':
+    if output_format == 'png':
         if save_metadata_to_image:
             pnginfo = PngInfo()
             pnginfo.add_text("parameters", metadata)
         else:
             pnginfo = None
         Image.fromarray(img).save(local_temp_filename, pnginfo=pnginfo)
-    elif image_file_extension == 'jpg':
+    elif output_format == 'jpg':
         # TODO check if metadata works correctly here
         Image.fromarray(img).save(local_temp_filename, quality=95, optimize=True, progressive=True, comment=metadata if save_metadata_to_image else None)
-    elif image_file_extension == 'webp':
+    elif output_format == 'webp':
         # TODO test exif handling
         Image.fromarray(img).save(local_temp_filename, quality=95, lossless=False)
-=======
-def log(img, dic, output_format=None) -> str:
-    path_outputs = args_manager.args.temp_path if args_manager.args.disable_image_log else modules.config.path_outputs
-    output_format = output_format if output_format else modules.config.default_output_format
-    date_string, local_temp_filename, only_name = generate_temp_filename(folder=path_outputs, extension=output_format)
-    os.makedirs(os.path.dirname(local_temp_filename), exist_ok=True)
-    
-    if output_format == 'jpg':
-        Image.fromarray(img).save(local_temp_filename, quality=95, optimize=True, progressive=True)
->>>>>>> 7e52a1de
     else:
         Image.fromarray(img).save(local_temp_filename)
 
